--- conflicted
+++ resolved
@@ -68,18 +68,6 @@
 dask = [
     "dask[dataframe] >= 2023.2.0",
     "distributed >= 2023.2.0",
-<<<<<<< HEAD
-    "woodwork[dask] >= 0.28.0",
-]
-spark = [
-    "woodwork[spark] >= 0.28.0",
-    "pyspark >= 3.5.0",
-    "pyarrow >= 14.0.1",
-]
-updater = [
-    "alteryx-open-src-update-checker >= 2.1.0"
-=======
->>>>>>> 12ad75a3
 ]
 tsfresh = [
     "featuretools-tsfresh-primitives >= 1.0.0",
