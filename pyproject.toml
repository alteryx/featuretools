[project]
name = "featuretools"
readme = "README.md"
description = "a framework for automated feature engineering"
dynamic = ["version"]
classifiers = [
    "Development Status :: 5 - Production/Stable",
    "Intended Audience :: Science/Research",
    "Intended Audience :: Developers",
    "Topic :: Software Development",
    "Topic :: Scientific/Engineering",
    "Programming Language :: Python",
    "Programming Language :: Python :: 3",
    "Programming Language :: Python :: 3.8",
    "Programming Language :: Python :: 3.9",
    "Programming Language :: Python :: 3.10",
    "Programming Language :: Python :: 3.11",
    "Operating System :: Microsoft :: Windows",
    "Operating System :: POSIX",
    "Operating System :: Unix",
    "Operating System :: MacOS",
]
authors = [
    {name="Alteryx, Inc.", email="open_source_support@alteryx.com"}
]
maintainers = [
    {name="Alteryx, Inc.", email="open_source_support@alteryx.com"}
]
keywords = ["feature engineering", "data science", "machine learning"]
license = {text = "BSD 3-clause"}
requires-python = ">=3.8,<4"
dependencies = [
    "cloudpickle >= 1.5.0",
    "dask[dataframe] >= 2022.11.1, < 2023.4.0",
<<<<<<< HEAD
    "distributed >= 2022.11.1",
=======
    "distributed >= 2022.11.1, < 2023.4.0",
>>>>>>> 1e40a890
    "holidays >= 0.13",
    "numpy >= 1.21.0",
    "packaging >= 20.0",
    "pandas >= 1.5.0, <2.0.0",
    "psutil >= 5.6.6",
    "scipy >= 1.4.0",
    "tqdm >= 4.32.0",
    "woodwork[dask] >= 0.23.0",
]

[project.urls]
"Documentation" = "https://featuretools.alteryx.com"
"Source Code"= "https://github.com/alteryx/featuretools/"
"Changes" = "https://featuretools.alteryx.com/en/latest/release_notes.html"
"Issue Tracker" = "https://github.com/alteryx/featuretools/issues"
"Twitter" = "https://twitter.com/alteryxoss"
"Chat" = "https://join.slack.com/t/alteryx-oss/shared_invite/zt-182tyvuxv-NzIn6eiCEf8TBziuKp0bNA"

[project.optional-dependencies]
test = [
    "boto3 >= 1.17.46",
    "composeml >= 0.8.0",
    "graphviz >= 0.8.4",
    "moto[all] >= 3.0.7",
    "pip >= 21.3.1",
    "pyarrow >= 3.0.0",
    "pympler >= 0.8",
    "pytest >= 7.1.2",
    "pytest-cov >= 3.0.0",
    "pytest-xdist >= 2.5.0",
    "smart-open >= 5.0.0",
    "urllib3 >= 1.26.5",
    "pytest-timeout >= 2.1.0"
]
spark = [
    "woodwork[spark] >= 0.23.0",
    "pyspark >= 3.2.0",
    "numpy < 1.24.0",
]
updater = [
    "alteryx-open-src-update-checker >= 3.1.0"
]
tsfresh = [
    "featuretools-tsfresh-primitives >= 1.0.0",
]
premium = [
    "premium_primitives >= 0.0.1",
]
nlp = [
    "nlp-primitives[complete] >= 2.0.0",
]
autonormalize = [
    "autonormalize >= 2.0.1",
]
sql = [
    "featuretools_sql >= 0.0.1",
]
sklearn = [
    "featuretools-sklearn-transformer >= 1.0.0",
]
docs = [
    "ipython == 8.4.0",
    "jupyter == 1.0.0",
    "jupyter-client >= 8.0.2",
    "matplotlib == 3.5.2",
    "Sphinx == 5.1.1",
    "nbsphinx == 0.8.9",
    "nbconvert == 6.5.0",
    "pydata-sphinx-theme == 0.9.0",
    "sphinx-inline-tabs == 2022.1.2b11",
    "sphinx-copybutton == 0.5.0",
    "myst-parser == 0.18.0",
    "nlp_primitives >= 2.3.0",
    "autonormalize >= 2.0.1",
    "click >= 7.0.0",
    "featuretools[sklearn,spark,test]",
]
dev = [
    "ruff >= 0.0.239",
    "black[jupyter] >= 23.1.0",
    "pre-commit >= 2.20.0",
    "featuretools[docs,spark,test]",
]
complete = [
    "featuretools[autonormalize,nlp,premium,sklearn,spark,sql,tsfresh,updater]",
]

[tool.setuptools]
include-package-data = true
license-files = [
    "LICENSE",
    "featuretools/primitives/data/free_email_provider_domains_license"
]

[tool.setuptools.packages.find]
namespaces = true

[tool.setuptools.package-data]
"*" = [
    "*.txt",
    "README.md",
]
"featuretools" = [
    "primitives/data/*.csv",
    "primitives/data/*.txt",
]

[tool.setuptools.exclude-package-data]
"*" = [
    "* __pycache__",
    "*.py[co]",
    "docs/*"
]

[tool.setuptools.dynamic]
version = {attr = "featuretools.version.__version__"}

[tool.pytest.ini_options]
addopts = "--doctest-modules --ignore=featuretools/tests/entry_point_tests/add-ons"
testpaths = [
    "featuretools/tests/*"
]
filterwarnings = [
    "ignore::DeprecationWarning",
    "ignore::PendingDeprecationWarning"
]

[tool.black]
line-length = 88
target-version = ["py311"]

[tool.ruff]
line-length = 88
ignore = ["E501"]
select = [
    # Pyflakes
    "F",
    # Pycodestyle
    "E",
    "W",
    # isort
    "I001"
]
src = ["featuretools"]

[tool.ruff.per-file-ignores]
"__init__.py" = ["E402", "F401", "I001", "E501"]

[tool.ruff.isort]
known-first-party = ["featuretools"]

[tool.coverage.run]
source = ["featuretools"]
omit = [
    "*/add-ons/**/*"
]

[tool.coverage.report]
exclude_lines =[
    "pragma: no cover",
    "def __repr__",
    "raise AssertionError",
    "raise NotImplementedError",
    "if __name__ == .__main__.:",
    "if self._verbose:",
    "if verbose:",
    "if profile:",
    "pytest.skip"
]
[build-system]
requires = [
    "setuptools >= 61.0.0",
    "wheel"
]
build-backend = "setuptools.build_meta"<|MERGE_RESOLUTION|>--- conflicted
+++ resolved
@@ -32,11 +32,7 @@
 dependencies = [
     "cloudpickle >= 1.5.0",
     "dask[dataframe] >= 2022.11.1, < 2023.4.0",
-<<<<<<< HEAD
-    "distributed >= 2022.11.1",
-=======
     "distributed >= 2022.11.1, < 2023.4.0",
->>>>>>> 1e40a890
     "holidays >= 0.13",
     "numpy >= 1.21.0",
     "packaging >= 20.0",
