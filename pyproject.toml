[project]
name = "featuretools"
readme = "README.md"
description = "a framework for automated feature engineering"
dynamic = ["version"]
classifiers = [
    "Development Status :: 5 - Production/Stable",
    "Intended Audience :: Science/Research",
    "Intended Audience :: Developers",
    "Topic :: Software Development",
    "Topic :: Scientific/Engineering",
    "Programming Language :: Python",
    "Programming Language :: Python :: 3",
    "Programming Language :: Python :: 3.8",
    "Programming Language :: Python :: 3.9",
    "Programming Language :: Python :: 3.10",
    "Programming Language :: Python :: 3.11",
    "Operating System :: Microsoft :: Windows",
    "Operating System :: POSIX",
    "Operating System :: Unix",
    "Operating System :: MacOS",
]
authors = [
    {name="Alteryx, Inc.", email="open_source_support@alteryx.com"}
]
maintainers = [
    {name="Alteryx, Inc.", email="open_source_support@alteryx.com"}
]
keywords = ["feature engineering", "data science", "machine learning"]
license = {text = "BSD 3-clause"}
requires-python = ">=3.8,<4"
dependencies = [
    "cloudpickle >= 1.5.0",
    "holidays >= 0.17",
    "numpy >= 1.21.0",
    "packaging >= 20.0",
    "pandas >= 1.5.0",
    "psutil >= 5.6.6",
    "scipy >= 1.10.0",
    "tqdm >= 4.32.0",
    "woodwork >= 0.27.0",
]

[project.urls]
"Documentation" = "https://featuretools.alteryx.com"
"Source Code"= "https://github.com/alteryx/featuretools/"
"Changes" = "https://featuretools.alteryx.com/en/latest/release_notes.html"
"Issue Tracker" = "https://github.com/alteryx/featuretools/issues"
"Twitter" = "https://twitter.com/alteryxoss"
"Chat" = "https://join.slack.com/t/alteryx-oss/shared_invite/zt-182tyvuxv-NzIn6eiCEf8TBziuKp0bNA"

[project.optional-dependencies]
test = [
    "boto3 >= 1.34.32",
    "composeml >= 0.8.0",
    "graphviz >= 0.8.4",
    "moto[all] >= 5.0.0",
    "pip >= 21.3.1",
    "pyarrow >= 3.0.0, <13.0.0",
    "pympler >= 0.8",
    "pytest >= 7.1.2",
    "pytest-cov >= 3.0.0",
    "pytest-xdist >= 2.5.0",
    "smart-open >= 5.0.0",
    "urllib3 >= 1.26.18",
    "pytest-timeout >= 2.1.0"
]
dask = [
    "dask[dataframe] >= 2022.11.1",
    "distributed >= 2022.11.1",
    "woodwork[dask] >= 0.27.0",
]
spark = [
<<<<<<< HEAD
    "woodwork[spark] >= 0.27.0",
    "pyspark >= 3.2.2",
    "pandas < 2.0.0",
    "pyarrow < 13.0.0",
=======
    "woodwork[spark] >= 0.23.0, <0.28.0",
    "pyspark >= 3.2.2",
    "numpy >= 1.21.0, < 1.24.0",
    "pandas >= 1.5.0, < 2.0.0",
    "pyarrow >= 3.0.0, < 13.0.0",
>>>>>>> cbcf2326
]
updater = [
    "alteryx-open-src-update-checker >= 2.1.0"
]
tsfresh = [
    "featuretools-tsfresh-primitives >= 1.0.0",
]
premium = [
    "premium_primitives @ git+https://github.com/alteryx/premium_primitives.git@main",
]
autonormalize = [
    "autonormalize >= 2.0.1",
]
sql = [
    "featuretools_sql >= 0.0.1",
]
sklearn = [
    "featuretools-sklearn-transformer >= 1.0.0",
]
docs = [
    "ipython == 8.4.0",
    "jupyter == 1.0.0",
    "jupyter-client >= 8.0.2",
    "matplotlib == 3.7.2",
    "Sphinx == 5.1.1",
    "nbsphinx == 0.8.9",
    "nbconvert == 6.5.0",
    "pydata-sphinx-theme == 0.9.0",
    "sphinx-inline-tabs == 2022.1.2b11",
    "sphinx-copybutton == 0.5.0",
    "myst-parser == 0.18.0",
    "autonormalize >= 2.0.1",
    "click >= 7.0.0",
    "featuretools[sklearn,dask,spark,test,premium]",
]
dev = [
    "ruff >= 0.1.6",
    "pre-commit >= 2.20.0",
    "featuretools[docs,dask,spark,test]",
]
complete = [
    "featuretools[autonormalize,premium,sklearn,dask,spark,sql,tsfresh,updater]",
]

[tool.setuptools]
include-package-data = true
license-files = [
    "LICENSE",
    "featuretools/primitives/data/free_email_provider_domains_license"
]

[tool.setuptools.packages.find]
namespaces = true

[tool.setuptools.package-data]
"*" = [
    "*.txt",
    "README.md",
]
"featuretools" = [
    "primitives/data/*.csv",
    "primitives/data/*.txt",
]

[tool.setuptools.exclude-package-data]
"*" = [
    "* __pycache__",
    "*.py[co]",
    "docs/*"
]

[tool.setuptools.dynamic]
version = {attr = "featuretools.version.__version__"}

[tool.pytest.ini_options]
addopts = "--doctest-modules --ignore=featuretools/tests/entry_point_tests/add-ons"
testpaths = [
    "featuretools/tests/*"
]
filterwarnings = [
    "ignore::DeprecationWarning",
    "ignore::PendingDeprecationWarning"
]

[tool.ruff]
line-length = 88
target-version = "py311"
ignore = ["E501"]
select = [
    # Pyflakes
    "F",
    # Pycodestyle
    "E",
    "W",
    # isort
    "I001"
]
src = ["featuretools"]

[tool.ruff.per-file-ignores]
"__init__.py" = ["E402", "F401", "I001", "E501"]

[tool.ruff.isort]
known-first-party = ["featuretools"]

[tool.coverage.run]
source = ["featuretools"]
omit = [
    "*/add-ons/**/*"
]

[tool.coverage.report]
exclude_lines =[
    "pragma: no cover",
    "def __repr__",
    "raise AssertionError",
    "raise NotImplementedError",
    "if __name__ == .__main__.:",
    "if self._verbose:",
    "if verbose:",
    "if profile:",
    "pytest.skip"
]
[build-system]
requires = [
    "setuptools >= 61.0.0",
    "wheel"
]
build-backend = "setuptools.build_meta"<|MERGE_RESOLUTION|>--- conflicted
+++ resolved
@@ -71,18 +71,11 @@
     "woodwork[dask] >= 0.27.0",
 ]
 spark = [
-<<<<<<< HEAD
-    "woodwork[spark] >= 0.27.0",
-    "pyspark >= 3.2.2",
-    "pandas < 2.0.0",
-    "pyarrow < 13.0.0",
-=======
     "woodwork[spark] >= 0.23.0, <0.28.0",
     "pyspark >= 3.2.2",
     "numpy >= 1.21.0, < 1.24.0",
     "pandas >= 1.5.0, < 2.0.0",
     "pyarrow >= 3.0.0, < 13.0.0",
->>>>>>> cbcf2326
 ]
 updater = [
     "alteryx-open-src-update-checker >= 2.1.0"
