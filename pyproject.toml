[build-system]
requires = [
    "setuptools >= 61.0.0",
    "wheel"
]
build-backend = "setuptools.build_meta"

[project]
name = "featuretools"
readme = "README.md"
description = "a framework for automated feature engineering"
dynamic = ["version"]
classifiers = [
    "Development Status :: 5 - Production/Stable",
    "Intended Audience :: Science/Research",
    "Intended Audience :: Developers",
    "Topic :: Software Development",
    "Topic :: Scientific/Engineering",
    "Programming Language :: Python",
    "Programming Language :: Python :: 3",
    "Programming Language :: Python :: 3.8",
    "Programming Language :: Python :: 3.9",
    "Programming Language :: Python :: 3.10",
    "Operating System :: Microsoft :: Windows",
    "Operating System :: POSIX",
    "Operating System :: Unix",
    "Operating System :: MacOS",
]
authors = [
    {name="Alteryx, Inc.", email="open_source_support@alteryx.com"}
]
maintainers = [
    {name="Alteryx, Inc.", email="open_source_support@alteryx.com"}
]
keywords = ["feature engineering", "data science", "machine learning"]
license = {text = "BSD 3-clause"}
requires-python = ">=3.8,<4"
dependencies = [
    "click >= 7.0.0",
    "cloudpickle >= 1.5.0",
    "dask[dataframe] >= 2022.2.0",
    "distributed >= 2022.2.0",
    "holidays >= 0.13",
    "numpy >= 1.21.0",
    "packaging >= 20.0",
    "pandas >= 1.4.0",
    "psutil >= 5.6.6",
    "scipy >= 1.3.3",
    "tqdm >= 4.32.0",
<<<<<<< HEAD
    "woodwork >= 0.18.0",
=======
    "woodwork[dask] >= 0.16.2",
>>>>>>> 8b3fa6c6
]

[project.urls]
"Documentation" = "https://featuretools.alteryx.com"
"Source Code"= "https://github.com/alteryx/featuretools/"
"Changes" = "https://featuretools.alteryx.com/en/latest/release_notes.html"
"Issue Tracker" = "https://github.com/alteryx/featuretools/issues"
"Twitter" = "https://twitter.com/alteryxoss"
"Chat" = "https://join.slack.com/t/alteryx-oss/shared_invite/zt-182tyvuxv-NzIn6eiCEf8TBziuKp0bNA"

[project.optional-dependencies]
test = [
    "boto3 >= 1.17.46",
    "composeml >= 0.8.0",
    "graphviz >= 0.8.4",
    "moto[all] >= 3.0.7",
    "pip >= 21.3.1",
    "pyarrow >= 3.0.0",
    "pympler >= 0.8",
    "pytest >= 7.1.2",
    "pytest-cov >= 3.0.0",
    "pytest-xdist >= 2.5.0",
    "smart-open >= 5.0.0",
    "urllib3 >= 1.26.5",
]
spark = [
    "woodwork[spark] >= 0.16.2",
    "pyspark >= 3.2.2",
]
updater = [
    "alteryx-open-src-update-checker >= 2.1.0"
]
tsfresh = [
    "featuretools-tsfresh-primitives >= 1.0.0",
]
nlp = [
    "nlp-primitives[complete] >= 2.0.0",
]
autonormalize = [
    "autonormalize >= 2.0.1",
]
sql = [
    "featuretools_sql >= 0.0.1",
]

docs = [
    "scikit-learn >=0.20.0, !=0.22",
    "ipython == 8.4.0",
    "jupyter == 1.0.0",
    "matplotlib == 3.5.2",
    "Sphinx == 5.1.1",
    "nbsphinx == 0.8.9",
    "nbconvert == 6.5.0",
    "pydata-sphinx-theme == 0.9.0",
    "sphinx-inline-tabs == 2022.1.2b11",
    "sphinx-copybutton == 0.5.0",
    "myst-parser == 0.18.0",
    "nlp_primitives >= 2.3.0",
    "autonormalize >= 2.0.1",
    "featuretools[spark]",
    "featuretools[test]",
]
dev = [
    "flake8 == 5.0.4",
    "isort == 5.10.1",
    "black[jupyter] == 22.6.0",
    "pre-commit == 2.20.0",
    "featuretools[docs]",
    "featuretools[spark]",
    "featuretools[test]",
]
complete = [
    "featuretools[tsfresh]",
    "featuretools[updater]",
    "featuretools[nlp]",
    "featuretools[spark]",
    "featuretools[autonormalize]",
    "featuretools[sql]",
]

[project.scripts]
featuretools = "featuretools.__main__:cli"

[tool.setuptools]
include-package-data = true
license-files = [
    "LICENSE",
    "featuretools/primitives/data/free_email_provider_domains_license"
]

[tool.setuptools.packages.find]
namespaces = true

[tool.setuptools.package-data]
"*" = [
    "*.txt",
    "README.md",
]
"featuretools" = [
    "primitives/data/*.csv",
    "primitives/data/*.txt",
]

[tool.setuptools.exclude-package-data]
"*" = [
    "* __pycache__",
    "*.py[co]",
    "docs/*"
]

[tool.setuptools.dynamic]
version = {attr = "featuretools.version.__version__"}


[tool.pytest.ini_options]
addopts = "--doctest-modules --ignore=featuretools/tests/entry_point_tests/add-ons"
testpaths = [
    "featuretools/tests/*"
]
filterwarnings = [
    "ignore::DeprecationWarning",
    "ignore::PendingDeprecationWarning"
]

[tool.isort]
profile = "black"
forced_separate = "featuretools"
known_first_party = "featuretools"
skip = "__init__.py"
multi_line_output = 3

[tool.black]
target-version = ['py310']

[tool.coverage.run]
source = ["featuretools"]
omit = [
    "*/add-ons/**/*"
]

[tool.coverage.report]
exclude_lines =[
    "pragma: no cover",
    "def __repr__",
    "raise AssertionError",
    "raise NotImplementedError",
    "if __name__ == .__main__.:",
    "if self._verbose:",
    "if verbose:",
    "if profile:",
    "pytest.skip"
]<|MERGE_RESOLUTION|>--- conflicted
+++ resolved
@@ -47,11 +47,7 @@
     "psutil >= 5.6.6",
     "scipy >= 1.3.3",
     "tqdm >= 4.32.0",
-<<<<<<< HEAD
-    "woodwork >= 0.18.0",
-=======
-    "woodwork[dask] >= 0.16.2",
->>>>>>> 8b3fa6c6
+    "woodwork[dask] >= 0.18.0",
 ]
 
 [project.urls]
