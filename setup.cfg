[metadata]
name = featuretools
version = attr: featuretools.version.__version__
url = https://github.com/alteryx/featuretools
download_url = https://pypi.org/project/featuretools/
project_urls =
    Documentation = https://featuretools.alteryx.com
    Source Code = https://github.com/alteryx/featuretools/
    Changes = https://featuretools.alteryx.com/en/latest/release_notes.html
    Issue Tracker = https://github.com/alteryx/featuretools/issues
    Twitter = https://twitter.com/alteryxoss
    Chat = https://join.slack.com/t/alteryx-oss/shared_invite/zt-182tyvuxv-NzIn6eiCEf8TBziuKp0bNA
author = Alteryx, Inc.
author_email = open_source_support@alteryx.com
classifier =
    Development Status :: 5 - Production/Stable
    Intended Audience :: Science/Research
    Intended Audience :: Developers
    Topic :: Software Development
    Topic :: Scientific/Engineering
    Programming Language :: Python
    Programming Language :: Python :: 3
    Programming Language :: Python :: 3.8
    Programming Language :: Python :: 3.9
    Programming Language :: Python :: 3.10
    Operating System :: Microsoft :: Windows
    Operating System :: POSIX
    Operating System :: Unix
    Operating System :: MacOS
license = BSD 3-clause
license_files =
    LICENSE
    featuretools/primitives/data/free_email_provider_domains_license
description = a framework for automated feature engineering
long_description = file: README.md
long_description_content_type = text/markdown
keywords = feature engineering, data, science, machine learning
platforms = any

[options]
zip_safe = False
packages = find:
include_package_data = True
install_requires =
    click >= 7.0.0
    cloudpickle >= 1.5.0
<<<<<<< HEAD
    dask[dataframe] >= 2021.10.0, <2022.08.0
=======
    dask[dataframe] >= 2021.10.0, <2022.8.0
>>>>>>> 7f257203
    distributed >= 2021.10.0
    holidays >= 0.13
    numpy >= 1.21.0
    pandas >= 1.3.0
    psutil >= 5.6.6
    scipy >= 1.3.3
    tqdm >= 4.32.0
    woodwork >= 0.16.2
python_requires = >=3.8, <4

[options.extras_require]
dev =
    scikit-learn >=0.20.0, !=0.22
    flake8 == 4.0.1
    ipython == 7.31.1
    isort == 5.9.3
    black[jupyter] == 22.3.0
    jupyter == 1.0.0
    matplotlib == 3.3.3
    nbconvert == 6.4.5
    nbsphinx == 0.8.7
    pydata-sphinx-theme== 0.7.1
    Sphinx == 4.2.0
    sphinx-inline-tabs == 2022.1.2b11
    sphinx-copybutton == 0.4.0
    myst-parser == 0.16.1
    nlp_primitives >= 2.3.0
    autonormalize >= 2.0.1
    pre-commit >= 2.20.0
    %(spark)s
    %(test)s
test =
    boto3 >= 1.17.46
    composeml >= 0.8.0
    graphviz >= 0.8.4
    moto[all] >= 3.0.7
    pip >= 21.3.1
    pyarrow >= 3.0.0
    pympler >= 0.8
    pytest >= 7.1.2
    pytest-cov >= 3.0.0
    pytest-xdist >= 2.5.0
    smart-open >= 5.0.0
    urllib3 >= 1.26.5
spark =
    woodwork[spark] >= 0.16.2
tsfresh =
    featuretools-tsfresh-primitives >= 1.0.0
update_checker =
    alteryx-open-src-update-checker >= 2.0.0
nlp_primitives =
    nlp-primitives[complete] >= 2.0.0
autonormalize =
    autonormalize >= 2.0.1
complete =
    %(tsfresh)s
    %(update_checker)s
    %(nlp_primitives)s
    %(spark)s
    %(autonormalize)s

[options.package_data]
* =
    *.txt
    LICENSE
    README.md
featuretools =
    primitives/data/*.csv
    primitives/data/*.txt

[options.exclude_package_data]
* =
    * __pycache__
    *.py[co]

[options.entry_points]
console_scripts =
    featuretools = featuretools.__main__:cli

[flake8]
max-line-length = 88
extend-ignore = E203
exclude = docs/*
ignore = E501,W504,W503 # line too long error, line break after and before binary operator<|MERGE_RESOLUTION|>--- conflicted
+++ resolved
@@ -44,12 +44,8 @@
 install_requires =
     click >= 7.0.0
     cloudpickle >= 1.5.0
-<<<<<<< HEAD
-    dask[dataframe] >= 2021.10.0, <2022.08.0
-=======
     dask[dataframe] >= 2021.10.0, <2022.8.0
->>>>>>> 7f257203
-    distributed >= 2021.10.0
+    distributed >= 2021.10.0, <2022.8.0
     holidays >= 0.13
     numpy >= 1.21.0
     pandas >= 1.3.0
