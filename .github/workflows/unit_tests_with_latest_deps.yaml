--- conflicted
+++ resolved
@@ -50,21 +50,13 @@
         run: |
           cd unpacked_sdist
           pytest featuretools/ -n 2
-<<<<<<< HEAD
-      - if: ${{ matrix.python_version == 3.8 && matrix.libraries == 'spark' }}
-=======
       - if: ${{ matrix.libraries == 'spark' }}
->>>>>>> 33564e63
         name: Run unit tests with code coverage
         run: |
           cd unpacked_sdist/
           coverage erase
           pytest featuretools/ -n 2 --cov=featuretools --cov-config=../pyproject.toml --cov-report=xml:../coverage.xml
-<<<<<<< HEAD
-      - if: ${{ matrix.python_version == 3.8 && matrix.libraries == 'spark' }}
-=======
       - if: ${{ matrix.libraries == 'spark' }}
->>>>>>> 33564e63
         name: Upload coverage to Codecov
         uses: codecov/codecov-action@v3
         with:
