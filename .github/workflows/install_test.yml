on:
  pull_request:
    types: [opened, synchronize]
  push:
    branches:
      - main

name: Install Test
jobs:
  install_ft_complete:
    name: ${{ matrix.os}} - ${{ matrix.python_version }} install featuretools complete
    runs-on: ubuntu-latest
    strategy:
      fail-fast: false
      matrix:
<<<<<<< HEAD
        os: [ubuntu-latest, macos-latest]
        python_version: ["3.7", "3.8", "3.9"]
=======
        python_version: ["3.7", "3.8", "3.9", "3.10"]
>>>>>>> c5ad9640
    steps:
      - name: Set up python ${{ matrix.python_version }}
        uses: actions/setup-python@v2
        with:
          python-version: ${{ matrix.python_version }}
      - name: Checkout repository
        uses: actions/checkout@v2
      - name: Build featuretools package
        run: make package_featuretools
      - name: Install complete version of featuretools
        run: |
          pip config --site set global.progress_bar off
          python -m pip install --upgrade pip
          python -m pip install -e unpacked_sdist/[complete]
      - name: Test by importing packages
        run: |
          python -c "import alteryx_open_src_update_checker"
        env:
          ALTERYX_OPEN_SRC_UPDATE_CHECKER: False
      - name: Check package conflicts
        run: |
          python -m pip check<|MERGE_RESOLUTION|>--- conflicted
+++ resolved
@@ -13,12 +13,8 @@
     strategy:
       fail-fast: false
       matrix:
-<<<<<<< HEAD
         os: [ubuntu-latest, macos-latest]
-        python_version: ["3.7", "3.8", "3.9"]
-=======
         python_version: ["3.7", "3.8", "3.9", "3.10"]
->>>>>>> c5ad9640
     steps:
       - name: Set up python ${{ matrix.python_version }}
         uses: actions/setup-python@v2
