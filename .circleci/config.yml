version: 2.1

orbs:
  windows: circleci/windows@2.0.0

executors:
  python:
    parameters:
      image_tag:
        type: string
    docker:
      - image: circleci/python:<< parameters.image_tag >>

commands:
  package_featuretools:
    steps:
      - run: |
          python setup.py sdist
          FT_VERSION=$(python setup.py --version)
          tar -zxvf "dist/featuretools-${FT_VERSION}.tar.gz"
          mv "featuretools-${FT_VERSION}" unpacked_sdist

jobs:
  win_unit_tests:
    working_directory: C:/featuretools
    parameters:
      python_version:
        type: string
      miniconda_pkg_name:
        type: string
        default: "Miniconda3-4.7.12.1-Windows-x86_64.exe"
      miniconda_hash:
        type: string
        default: "f18060cc0bb50ae75e4d602b7ce35197c8e31e81288d069b758594f1bb46ab45"
    executor:
      name: windows/default
    steps:
      - checkout
      - run:
          name: Download Miniconda
          command: |
              $File = "./<< parameters.miniconda_pkg_name >>"
              $Uri = "https://repo.anaconda.com/miniconda/<< parameters.miniconda_pkg_name >>"
              $ProgressPreference = "silentlyContinue"
              Invoke-WebRequest -Uri $Uri -Outfile $File
              $hashFromFile = Get-FileHash "$file" -Algorithm SHA256
              $hashFromUrl = "<< parameters.miniconda_hash >>"
              if ($hashFromFile.Hash -ne "$hashFromUrl") {
                Throw "File hashes did not match!"
              }
      - run:
          name: Install Miniconda
          command: start /wait C:\featuretools\\<< parameters.miniconda_pkg_name >> /InstallationType=JustMe /RegisterPython=0 /S /D=%UserProfile%\Miniconda3
          shell: cmd.exe
      - run:
          name: Create New Python Environment
          command: |
              C:\Users\circleci\Miniconda3\shell\condabin\conda-hook.ps1
              conda create -n featuretools python=<< parameters.python_version >>
      - run:
          name: Install Graphviz
          command: |
              C:\Users\circleci\Miniconda3\shell\condabin\conda-hook.ps1
              conda activate featuretools
              conda config --add channels conda-forge
              conda install python-graphviz -q -y
      - run:
          name: Install Featuretools
          command: |
              C:\Users\circleci\Miniconda3\shell\condabin\conda-hook.ps1
              conda activate featuretools
              python -m pip install --upgrade pip
              python -m pip install .
              python -m pip install -r test-requirements.txt
      - run:
          name: Run Unit Tests
          command: |
              C:\Users\circleci\Miniconda3\shell\condabin\conda-hook.ps1
              conda activate featuretools
              pytest featuretools\ -n 2
  install_ft:
    working_directory: ~/featuretools
    parameters:
      image_tag:
        type: string
    executor:
      name: python
      image_tag: << parameters.image_tag >>
    steps:
      - checkout
      - attach_workspace:
          at: ~/featuretools
      - package_featuretools
      - run : |
          virtualenv venv
          source venv/bin/activate
          python -m pip config --site set global.progress_bar off
          python -m pip install --upgrade pip
          python -m pip install -e unpacked_sdist/
          python -m pip install -r unpacked_sdist/test-requirements.txt
      - persist_to_workspace:
          root: ~/featuretools
          paths:
            - venv
            - unpacked_sdist
  run_premium_primitives_tests_on_main:
    docker:
      - image: circleci/buildpack-deps:curl
    steps:
      - run:
          name: "Trigger premium primitives tests for python 3.6"
          command: "curl -u ${PP_K}: -d build_parameters[CIRCLE_JOB]=python-36 https://circleci.com/api/v1.1/project/github/FeatureLabs/premium-primitives/tree/main"
  run_premium_primitives_tests_on_release:
    docker:
      - image: circleci/buildpack-deps:curl
    steps:
      - run:
          name: "Trigger premium primitives tests for python 3.6 release"
          command: "curl -u ${PP_K}: -d build_parameters[CIRCLE_JOB]=python-36-ft-release https://circleci.com/api/v1.1/project/github/FeatureLabs/premium-primitives/tree/main"

  unit_tests:
    resource_class: large
    working_directory: ~/featuretools
    parameters:
      image_tag:
        type: string
    executor:
      name: python
      image_tag: << parameters.image_tag >>
    steps:
      - run: sudo apt update && sudo apt install -y graphviz openjdk-11-jre-headless
      - run: JAVA_HOME="/usr/lib/jvm/java-11-openjdk-amd64"
      - checkout
      - attach_workspace:
          at: ~/featuretools
      - when:
          condition:
            equal: [ "3.6", << parameters.image_tag >> ]
          steps:
            - run: |
                source venv/bin/activate
                python -m pip install "$(cat dev-requirements.txt | grep codecov)"
                coverage erase
                cd unpacked_sdist/
                coverage erase
                pytest featuretools/ -n 2 --cov=featuretools --cov-config=../.coveragerc
                cd ../
                cp unpacked_sdist/.coverage .coverage
                codecov --required
      - unless:
          condition:
            equal: [ "3.6", << parameters.image_tag >> ]
          steps:
            - run: |
                source venv/bin/activate
                cd unpacked_sdist
                pytest featuretools/ -n 2

  lint_test:
    working_directory: ~/featuretools
    parameters:
      image_tag:
        type: string
    executor:
      name: python
      image_tag: << parameters.image_tag >>
    steps:
      - checkout
      - attach_workspace:
          at: ~/featuretools
      - run: |
          source venv/bin/activate
          python -m pip install -r unpacked_sdist/dev-requirements.txt
      - run: source venv/bin/activate && make lint

  build_docs:
    working_directory: ~/featuretools
    parameters:
      image_tag:
        type: string
    executor:
      name: python
      image_tag: << parameters.image_tag >>
    steps:
      - run: sudo apt update && sudo apt install -y pandoc
      - run: sudo apt install -y graphviz
      - checkout
      - attach_workspace:
          at: ~/featuretools
      - run: |
          source venv/bin/activate
          python -m pip install -r unpacked_sdist/dev-requirements.txt
      - run: |
          source venv/bin/activate
          make -C docs/ -e "SPHINXOPTS=-W" clean html

  install_ft_complete:
    working_directory: ~/featuretools
    parameters:
      image_tag:
        type: string
    executor:
      name: python
      image_tag: << parameters.image_tag >>
    steps:
      - checkout
      - package_featuretools
      - run: |
          virtualenv venv
          source venv/bin/activate
          python -m pip config --site set global.progress_bar off
          python -m pip install -e unpacked_sdist/[complete]
      - run:
          command: |
            source venv/bin/activate
            python -c "import featuretools_tsfresh_primitives"
            python -c "import featuretools_update_checker"
            python -c "import categorical_encoding"
            python -c "import nlp_primitives"
            python -c "import autonormalize"
            python -c "import featuretools_sklearn_transformer"
          environment:
            FEATURETOOLS_UPDATE_CHECKER: False

  changelog_updated:
    working_directory: ~/featuretools
    docker:
      - image: busybox:latest
    steps:
      - checkout
      - run: cat docs/source/changelog.rst | grep ":pr:\`${CIRCLE_PULL_REQUEST##https://github.com/FeatureLabs/featuretools/pull/}\`"

workflows:
  version: 2
  test_all_python_versions:
    jobs:
      - win_unit_tests:
          matrix:
            parameters:
              python_version: ["3.8", "3.7", "3.6"]
          name: py<< matrix.python_version >> windows unit tests
      - install_ft:
          matrix:
            parameters:
              image_tag: ["3.8", "3.7", "3.6"]
          name: << matrix.image_tag >> install featuretools
      - unit_tests:
<<<<<<< HEAD
          name: "py36 unit tests"
          image_tag: "3.6"
          codecov: true
          requires:
            - "py36 install featuretools"
      - unit_tests:
          name: "py37 unit tests"
          image_tag: "3.7"
          requires:
            - "py37 install featuretools"
      - unit_tests:
          name: "py38 unit tests"
          image_tag: "3.8"
          requires:
            - "py38 install featuretools"
      - lint_test:
          name: "py36 lint test"
          image_tag: "3.6"
          requires:
            - "py36 install featuretools"
      - lint_test:
          name: "py37 lint test"
=======
          matrix:
            parameters:
              image_tag: ["3.8", "3.7", "3.6"]
          name: << matrix.image_tag >> unit tests
>>>>>>> bbd70256
          requires:
            - << matrix.image_tag >> install featuretools
      - lint_test:
          matrix:
            parameters:
              image_tag: ["3.8", "3.7", "3.6"]
          name: << matrix.image_tag >> lint test
          requires:
            - << matrix.image_tag >> install featuretools
      - build_docs:
          matrix:
            parameters:
              image_tag: ["3.8", "3.7", "3.6"]
          name: build docs << matrix.image_tag >>
          requires:
            - << matrix.image_tag >> install featuretools
      - install_ft_complete:
          matrix:
            parameters:
              image_tag: ["3.8", "3.7", "3.6"]
          name: << matrix.image_tag >>  install featuretools complete test
      - changelog_updated:
          name: "changelog updated"
          filters:
            branches:
              ignore:
                - /^main?/
                - /^v\d+\.\d+\.\d+$/
                - /^dep-update-[a-f0-9]{7}$/
      - run_premium_primitives_tests_on_main:
          name: "run premium primitives tests on main"
          filters:
            branches:
              only:
                - main
      - run_premium_primitives_tests_on_release:
          name: "run premium primitives tests on release"
          filters:
            branches:
              ignore: /.*/
            tags:
              only: /^v\d+\.\d+\.\d+$/<|MERGE_RESOLUTION|>--- conflicted
+++ resolved
@@ -245,35 +245,10 @@
               image_tag: ["3.8", "3.7", "3.6"]
           name: << matrix.image_tag >> install featuretools
       - unit_tests:
-<<<<<<< HEAD
-          name: "py36 unit tests"
-          image_tag: "3.6"
-          codecov: true
-          requires:
-            - "py36 install featuretools"
-      - unit_tests:
-          name: "py37 unit tests"
-          image_tag: "3.7"
-          requires:
-            - "py37 install featuretools"
-      - unit_tests:
-          name: "py38 unit tests"
-          image_tag: "3.8"
-          requires:
-            - "py38 install featuretools"
-      - lint_test:
-          name: "py36 lint test"
-          image_tag: "3.6"
-          requires:
-            - "py36 install featuretools"
-      - lint_test:
-          name: "py37 lint test"
-=======
           matrix:
             parameters:
               image_tag: ["3.8", "3.7", "3.6"]
           name: << matrix.image_tag >> unit tests
->>>>>>> bbd70256
           requires:
             - << matrix.image_tag >> install featuretools
       - lint_test:
