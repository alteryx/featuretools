--- conflicted
+++ resolved
@@ -158,11 +158,8 @@
             source venv/bin/activate
             python -c "import featuretools_tsfresh_primitives"
             python -c "import featuretools_update_checker"
-<<<<<<< HEAD
             python -c "import nlp_primitives"
-=======
             python -c "import autonormalize"
->>>>>>> d904f7b8
           environment:
             FEATURETOOLS_UPDATE_CHECKER: False
 
