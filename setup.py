--- conflicted
+++ resolved
@@ -7,22 +7,13 @@
     long_description = f.read()
 
 extras_require = {
-<<<<<<< HEAD
   'tsfresh': ['featuretools-tsfresh-primitives >= 0.1.0'],
   'update_checker': ['featuretools-update-checker >= 1.0.0'],
   'categorical_encoding': ['categorical-encoding >= 0.2.0'],
-  'nlp_primitives': ['nlp-primitives >= 0.2.2'],
+  'nlp_primitives': ['nlp-primitives[complete] >= 1.0.0'],
   'autonormalize': ['autonormalize >= 1.0.0'],
-  'sklearn_transformer': ['featuretools-sklearn-transformer >= 0.1.0'],
+  'sklearn_transformer': ['featuretools-sklearn-transformer >= 0.1.1'],
   'koalas': ['pyspark >= 3.0.0', 'koalas >= 1.1.0']
-=======
-    'tsfresh': ['featuretools-tsfresh-primitives >= 0.1.0'],
-    'update_checker': ['featuretools-update-checker >= 1.0.0'],
-    'categorical_encoding': ['categorical-encoding >= 0.2.0'],
-    'nlp_primitives': ['nlp-primitives[complete] >= 1.0.0'],
-    'autonormalize': ['autonormalize >= 1.0.0'],
-    'sklearn_transformer': ['featuretools-sklearn-transformer >= 0.1.1'],
->>>>>>> 03b03aca
 }
 extras_require['complete'] = sorted(set(sum(extras_require.values(), [])))
 
