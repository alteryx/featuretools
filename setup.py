--- conflicted
+++ resolved
@@ -44,14 +44,11 @@
     tests_require=open('test-requirements.txt').readlines(),
     keywords='feature engineering data science machine learning',
     include_package_data=True,
-<<<<<<< HEAD
     entry_points={
           'console_scripts': [
               'featuretools = featuretools.__main__:cli'
           ]
       },
-=======
     long_description=long_description,
     long_description_content_type='text/markdown'
->>>>>>> d3678188
 )