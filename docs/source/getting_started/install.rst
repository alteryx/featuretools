--- conflicted
+++ resolved
@@ -28,17 +28,15 @@
 
         python -m pip install featuretools[tsfresh]
 
-<<<<<<< HEAD
 Categorical Encoding:
     Encode categorical data for integration into Featuretools/machine learning workflows::
 
         python -m pip install featuretools[categorical_encoding]
-=======
+
 NLP Primitives:
     Use Natural Language Processing Primitives for data with text in Featuretools::
 
         python -m pip install featuretools[nlp_primitives]
->>>>>>> 0bf72100
 
 AutoNormalize:
     Automated creation of normalized ``EntitySet`` from denormalized data::
