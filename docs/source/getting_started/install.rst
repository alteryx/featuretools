Install
*******

Featuretools is available for Python 2.7, 3.5, and 3.6. The recommended way to install Featuretools is using ``pip`` or ``conda``::

    python -m pip install featuretools

or from the Conda-forge channel on `anaconda.org <https://anaconda.org/conda-forge/featuretools>`_::

    conda install -c conda-forge featuretools


.. _addons:

Add-ons
--------
You can install add-ons individually or all at once by running::

    python -m pip install featuretools[complete]

Update checker:
    Receive automatic notifications of new Featuretools releases::

        python -m pip install featuretools[update_checker]

TSFresh Primitives:
    Use 60+ primitives from `tsfresh <https://tsfresh.readthedocs.io/en/latest/>`__ in Featuretools::

        python -m pip install featuretools[tsfresh]

<<<<<<< HEAD
NLP Primitives:
    Use Natural Language Processing Primitives for data with text in Featuretools::

        python -m pip install featuretools[nlp_primitives]
=======
AutoNormalize:
    Automated creation of normalized ``EntitySet`` from denormalized data::

        python -m pip install featuretools[autonormalize]
>>>>>>> d904f7b8


.. _graphviz:

Installing Graphviz
-------------------

In order to use :meth:`EntitySet.plot <featuretools.entityset.EntitySet.plot>` you will need to install the graphviz library.

Conda users::

    conda install python-graphviz

Ubuntu::

    sudo apt-get install graphviz
    pip install graphviz

Mac OS::

    brew install graphviz
    pip install graphviz

Windows::

    conda install python-graphviz


Install from Source
-------------------

To install featuretools from source, clone the repository from `github
<https://github.com/featuretools/featuretools>`_::

    git clone https://github.com/featuretools/featuretools.git
    cd featuretools
    python setup.py install

or use ``pip`` locally if you want to install all dependencies as well::

    pip install .

You can view the list of all dependencies within the ``extras_require`` field
of ``setup.py``.



Development
-----------
Before making contributing to the codebase, please follow the guidelines `here <https://github.com/Featuretools/featuretools/blob/master/contributing.md>`_

Virtualenv
~~~~~~~~~~
We recommend developing in a `virtualenv <https://virtualenvwrapper.readthedocs.io/en/latest/>`_::

    mkvirtualenv featuretools

Install development requirements
~~~~~~~~~~~~~~~~~~~~~~~~~~~~~~~~

Run::

    make installdeps

Test
~~~~
.. note::

    In order to the run the featuretools tests you will need to have graphviz installed as described above.

Run featuretools tests::

    make test

Before committing make sure to run linting in order to pass CI::

    make lint

Some linting errors can be automatically fixed by running the command below::

    make lint-fix


Build Documentation
~~~~~~~~~~~~~~~~~~~
Build the docs with the commands below::

    cd docs/

    # small changes
    make html

    # rebuild from scatch
    make clean html

.. note ::

    The Featuretools library must be import-able to build the docs.<|MERGE_RESOLUTION|>--- conflicted
+++ resolved
@@ -28,17 +28,15 @@
 
         python -m pip install featuretools[tsfresh]
 
-<<<<<<< HEAD
 NLP Primitives:
     Use Natural Language Processing Primitives for data with text in Featuretools::
 
         python -m pip install featuretools[nlp_primitives]
-=======
+
 AutoNormalize:
     Automated creation of normalized ``EntitySet`` from denormalized data::
 
         python -m pip install featuretools[autonormalize]
->>>>>>> d904f7b8
 
 
 .. _graphviz:
