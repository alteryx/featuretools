--- conflicted
+++ resolved
@@ -28,18 +28,15 @@
 
         python -m pip install featuretools[tsfresh]
 
-<<<<<<< HEAD
 Categorical Encoding:
     Encode categorical data for integration into Featuretools/machine learning workflows::
 
         python -m pip install featuretools[categorical_encoding]
-=======
+
 AutoNormalize:
     Automated creation of normalized ``EntitySet`` from denormalized data::
 
         python -m pip install featuretools[autonormalize]
-
->>>>>>> d904f7b8
 
 .. _graphviz:
 
