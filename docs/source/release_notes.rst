.. _release_notes:

Release Notes
-------------
**Future Release**
    * Enhancements
    * Fixes
    * Changes
        * Minor updates to work with Koalas version 1.7.0 (:pr:`1351`)
<<<<<<< HEAD
        * Restrict smart-open version to <5.0.0 (:pr:`1372`)
=======
        * Explicitly mention Python 3.8 support in setup.py classifiers (:pr:`1371`)
>>>>>>> a3c3ba3c
    * Documentation Changes
    * Testing Changes
         * Make release notes updated check separate from unit tests (:pr:`1347`)
         * Performance tests now specify which commit to check (:pr:`1354`)

    Thanks to the following people for contributing to this release:
    :user:`gsheni`, :user:`rwedge`, :user:`thehomebrewnerd`

**v0.23.2 Feb 26, 2021**
    .. warning::
        The next non-bugfix release of Featuretools will not support Python 3.6

    * Enhancements
        * The ``list_primitives`` function returns valid input types and the return type (:pr:`1341`)
    * Fixes
        * Restrict numpy version when installing koalas (:pr:`1329`)
    * Changes
        * Warn python 3.6 users support will be dropped in future release (:pr:`1344`)
    * Documentation Changes
        * Update docs for defining custom primitives (:pr:`1332`)
        * Update featuretools release instructions (:pr:`1345`)

    Thanks to the following people for contributing to this release:
    :user:`gsheni`, :user:`jeff-hernandez`, :user:`rwedge`

**v0.23.1 Jan 29, 2021**
    * Fixes
        * Calculate direct features uses default value if parent missing (:pr:`1312`)
        * Fix bug and improve tests for ``EntitySet.__eq__`` and ``Entity.__eq__`` (:pr:`1323`)
    * Documentation Changes
        * Update Twitter link to documentation toolbar (:pr:`1322`)
    * Testing Changes
        * Unpin python-graphviz package on Windows (:pr:`1296`)
        * Reorganize and clean up tests (:pr:`1294`, :pr:`1303`, :pr:`1306`)
        * Trigger tests on pull request events (:pr:`1304`, :pr:`1315`)
        * Remove unnecessary test skips on Windows (:pr:`1320`)

    Thanks to the following people for contributing to this release:
    :user:`gsheni`, :user:`jeff-hernandez`, :user:`rwedge`, :user:`seriallazer`, :user:`thehomebrewnerd`

**v0.23.0 Dec 31, 2020**
    * Fixes
        * Fix logic for inferring variable type from unusual dtype (:pr:`1273`)
        * Allow passing entities without relationships to ``calculate_feature_matrix`` (:pr:`1290`)
    * Changes
        * Move ``query_by_values`` method from ``Entity`` to ``EntitySet`` (:pr:`1251`)
        * Move ``_handle_time`` method from ``Entity`` to ``EntitySet`` (:pr:`1276`)
        * Remove usage of ``ravel`` to resolve unexpected warning with pandas 1.2.0 (:pr:`1286`)
    * Documentation Changes
        * Fix installation command for Add-ons (:pr:`1279`)
        * Fix various broken links in documentation (:pr:`1313`)
    * Testing Changes
        * Use repository-scoped token for dependency check (:pr:`1245`:, :pr:`1248`)
        * Fix install error during docs CI test (:pr:`1250`)

    Thanks to the following people for contributing to this release:
    :user:`gsheni`, :user:`jeff-hernandez`, :user:`rwedge`, :user:`thehomebrewnerd`

**Breaking Changes**

* ``Entity.query_by_values`` has been removed and replaced by ``EntitySet.query_by_values`` with an
  added ``entity_id`` parameter to specify which entity in the entityset should be used for the query.

**v0.22.0 Nov 30, 2020**
    * Enhancements
        * Allow variable descriptions to be set directly on variable (:pr:`1207`)
        * Add ability to add feature description captions to feature lineage graphs (:pr:`1212`)
        * Add support for local tar file in read_entityset (:pr:`1228`)
    * Fixes
        * Updates to fix unit test errors from koalas 1.4 (:pr:`1230`, :pr:`1232`)
    * Documentation Changes
        * Removed link to unused feedback board (:pr:`1220`)
        * Update footer with Alteryx Innovation Labs (:pr:`1221`)
        * Update links to repo in documentation to use alteryx org url (:pr:`1224`)
    * Testing Changes
        * Update release notes check to use new repo url (:pr:`1222`)
        * Use new version of pull request Github Action (:pr:`1234`)
        * Upgrade pip during featuretools[complete] test (:pr:`1236`)
        * Migrated CI tests to github actions (:pr:`1226`, :pr:`1237`, :pr:`1239`)

    Thanks to the following people for contributing to this release:
    :user:`frances-h`, :user:`gsheni`, :user:`jeff-hernandez`, :user:`kmax12`, :user:`rwedge`, :user:`thehomebrewnerd`

**v0.21.0 Oct 30, 2020**
    * Enhancements
        * Add ``describe_feature`` to generate an English language feature description for a given feature (:pr:`1201`)
    * Fixes
        * Update ``EntitySet.add_last_time_indexes`` to work with Koalas 1.3.0 (:pr:`1192`, :pr:`1202`)
    * Changes
        * Keep koalas requirements in separate file (:pr:`1195`)
    * Documentation Changes
        * Added footer to the documentation (:pr:`1189`)
        * Add guide for feature selection functions (:pr:`1184`)
        * Fix README.md badge with correct link (:pr:`1200`)
    * Testing Changes
        * Add ``pyspark`` and ``koalas`` to automated dependency checks (:pr:`1191`)
        * Add DockerHub credentials to CI testing environment (:pr:`1204`)
        * Update premium primitives job name on CI (:pr:`1205`)

    Thanks to the following people for contributing to this release:
    :user:`frances-h`, :user:`gsheni`, :user:`jeff-hernandez`, :user:`rwedge`, :user:`tamargrey`, :user:`thehomebrewnerd`

**v0.20.0 Sep 30, 2020**
    .. warning::
        The Text variable type has been deprecated and been replaced with the NaturalLanguage variable type. The Text variable type will be removed in a future release.

    * Fixes
        * Allow FeatureOutputSlice features to be serialized (:pr:`1150`)
        * Fix duplicate label column generation when labels are passed in cutoff times and approximate is being used (:pr:`1160`)
        * Determine calculate_feature_matrix behavior with approximate and a cutoff df that is a subclass of a pandas DataFrame (:pr:`1166`)
    * Changes
        * Text variable type has been replaced with NaturalLanguage (:pr:`1159`)
    * Documentation Changes
        * Update release doc for clarity and to add Future Release template (:pr:`1151`)
        * Use the PyData Sphinx theme (:pr:`1169`)
    * Testing Changes
        * Stop requiring single-threaded dask scheduler in tests (:pr:`1163`, :pr:`1170`)

    Thanks to the following people for contributing to this release:
    :user:`gsheni`, :user:`rwedge`, :user:`tamargrey`, :user:`tuethan1999`

**v0.19.0 Sept 8, 2020**
    * Enhancements
        * Support use of Koalas DataFrames in entitysets (:pr:`1031`)
        * Add feature selection functions for null, correlated, and single value features (:pr:`1126`)
    * Fixes
        * Fix ``encode_features`` converting excluded feature columns to a numeric dtype (:pr:`1123`)
        * Improve performance of unused primitive check in dfs (:pr:`1140`)
    * Changes
        * Remove the ability to stack transform primitives (:pr:`1119`, :pr:`1145`)
        * Sort primitives passed to ``dfs`` to get consistent ordering of features\* (:pr:`1119`)
    * Documentation Changes
        * Added return values to dfs and calculate_feature_matrix (:pr:`1125`)
    * Testing Changes
        * Better test case for normalizing from no time index to time index (:pr:`1113`)

    \* When passing multiple instances of a primitive built with ``make_trans_primitive``
    or ``maxe_agg_primitive``, those instances must have the same relative order when passed
    to ``dfs`` to ensure a consistent ordering of features.

    Thanks to the following people for contributing to this release:
    :user:`frances-h`, :user:`gsheni`, :user:`rwedge`, :user:`tamargrey`, :user:`thehomebrewnerd`, :user:`tuethan1999`


**Breaking Changes**

* ``ft.dfs`` will no longer build features from Transform primitives where one
  of the inputs is a Transform feature, a GroupByTransform feature,
  or a Direct Feature of a Transform / GroupByTransform feature. This will make some
  features that would previously be generated by ``ft.dfs`` only possible if
  explicitly specified in ``seed_features``.

**v0.18.1 Aug 12, 2020**
    * Fixes
        * Fix ``EntitySet.plot()`` when given a dask entityset (:pr:`1086`)
    * Changes
        * Use ``nlp-primitives[complete]`` install for ``nlp_primitives`` extra in ``setup.py`` (:pr:`1103`)
    * Documentation Changes
        * Fix broken downloads badge in README.md (:pr:`1107`)
    * Testing Changes
        * Use CircleCI matrix jobs in config to trigger multiple runs of same job with different parameters (:pr:`1105`)

    Thanks to the following people for contributing to this release:
    :user:`gsheni`, :user:`systemshift`, :user:`thehomebrewnerd`

**v0.18.0 July 31, 2020**
    * Enhancements
        * Warn user if supplied primitives are not used during dfs (:pr:`1073`)
    * Fixes
        * Use more consistent and uniform warnings (:pr:`1040`)
        * Fix issue with missing instance ids and categorical entity index (:pr:`1050`)
        * Remove warnings.simplefilter in feature_set_calculator to un-silence warnings (:pr:`1053`)
        * Fix feature visualization for features with '>' or '<' in name (:pr:`1055`)
        * Fix boolean dtype mismatch between encode_features and dfs and calculate_feature_matrix (:pr:`1082`)
        * Update primitive options to check reversed inputs if primitive is commutative (:pr:`1085`)
        * Fix inconsistent ordering of features between kernel restarts (:pr:`1088`)
    * Changes
        * Make DFS match ``TimeSince`` primitive with all ``Datetime`` types (:pr:`1048`)
        * Change default branch to ``main`` (:pr:`1038`)
        * Raise TypeError if improper input is supplied to ``Entity.delete_variables()`` (:pr:`1064`)
        * Updates for compatibility with pandas 1.1.0 (:pr:`1079`, :pr:`1089`)
        * Set pandas version to pandas>=0.24.1,<2.0.0. Filter pandas deprecation warning in Week primitive. (:pr:`1094`)
    * Documentation Changes
        * Remove benchmarks folder (:pr:`1049`)
        * Add custom variables types section to variables page (:pr:`1066`)
    * Testing Changes
        * Add fixture for ``ft.demo.load_mock_customer`` (:pr:`1036`)
        * Refactor Dask test units (:pr:`1052`)
        * Implement automated process for checking critical dependencies (:pr:`1045`, :pr:`1054`, :pr:`1081`)
        * Don't run changelog check for release PRs or automated dependency PRs (:pr:`1057`)
        * Fix non-deterministic behavior in Dask test causing codecov issues (:pr:`1070`)

    Thanks to the following people for contributing to this release:
    :user:`frances-h`, :user:`gsheni`, :user:`monti-python`, :user:`rwedge`,
    :user:`systemshift`,  :user:`tamargrey`, :user:`thehomebrewnerd`, :user:`wsankey`

**v0.17.0 June 30, 2020**
    * Enhancements
        * Add ``list_variable_types`` and ``graph_variable_types`` for Variable Types (:pr:`1013`)
        * Add ``graph_feature`` to generate a feature lineage graph for a given feature (:pr:`1032`)
    * Fixes
        * Improve warnings when using a Dask dataframe for cutoff times (:pr:`1026`)
        * Error if attempting to add entityset relationship where child variable is also child index (:pr:`1034`)
    * Changes
        * Remove ``Feature.get_names`` (:pr:`1021`)
        * Remove unnecessary ``pd.Series`` and ``pd.DatetimeIndex`` calls from primitives (:pr:`1020`, :pr:`1024`)
        * Improve cutoff time handling when a single value or no value is passed (:pr:`1028`)
        * Moved ``find_variable_types`` to Variable utils (:pr:`1013`)
    * Documentation Changes
        * Add page on Variable Types to describe some Variable Types, and util functions (:pr:`1013`)
        * Remove featuretools enterprise from documentation (:pr:`1022`)
        * Add development install instructions to contributing.md (:pr:`1030`)
    * Testing Changes
        * Add ``required`` flag to CircleCI codecov upload command (:pr:`1035`)

    Thanks to the following people for contributing to this release:
    :user:`frances-h`, :user:`gsheni`, :user:`kmax12`, :user:`rwedge`,
    :user:`thehomebrewnerd`, :user:`tuethan1999`

**Breaking Changes**

* Removed ``Feature.get_names``, ``Feature.get_feature_names`` should be used instead

**v0.16.0 June 5, 2020**
    * Enhancements
        * Support use of Dask DataFrames in entitysets (:pr:`783`)
        * Add ``make_index`` when initializing an EntitySet by passing in an ``entities`` dictionary (:pr:`1010`)
        * Add ability to use primitive classes and instances as keys in primitive_options dictionary (:pr:`993`)
    * Fixes
        * Cleanly close tqdm instance (:pr:`1018`)
        * Resolve issue with ``NaN`` values in ``LatLong`` columns (:pr:`1007`)
    * Testing Changes
        * Update tests for numpy v1.19.0 compatability (:pr:`1016`)

    Thanks to the following people for contributing to this release:
    :user:`Alex-Monahan`, :user:`frances-h`, :user:`gsheni`, :user:`rwedge`, :user:`thehomebrewnerd`

**v0.15.0 May 29, 2020**
    * Enhancements
        * Add ``get_default_aggregation_primitives`` and ``get_default_transform_primitives`` (:pr:`945`)
        * Allow cutoff time dataframe columns to be in any order (:pr:`969`, :pr:`995`)
        * Add Age primitive, and make it a default transform primitive for DFS (:pr:`987`)
        * Add ``include_cutoff_time`` arg - control whether data at cutoff times are included in feature calculations (:pr:`959`)
        * Allow ``variables_types`` to be referenced by their ``type_string``
          for the ``entity_from_dataframe`` function (:pr:`988`)
    * Fixes
        * Fix errors with Equals and NotEquals primitives when comparing categoricals or different dtypes (:pr:`968`)
        * Normalized type_strings of ``Variable`` classes so that the ``find_variable_types`` function produces a
          dictionary with a clear key to name transition (:pr:`982`, :pr:`996`)
        * Remove pandas.datetime in test_calculate_feature_matrix due to deprecation (:pr:`998`)
    * Documentation Changes
        * Add python 3.8 support for docs (:pr:`983`)
        * Adds consistent Entityset Docstrings (:pr:`986`)
    * Testing Changes
        * Add automated tests for python 3.8 environment (:pr:`847`)
        * Update testing dependencies (:pr:`976`)

    Thanks to the following people for contributing to this release:
    :user:`ctduffy`, :user:`frances-h`, :user:`gsheni`, :user:`jeff-hernandez`, :user:`rightx2`, :user:`rwedge`, :user:`sebrahimi1988`, :user:`thehomebrewnerd`,  :user:`tuethan1999`

**Breaking Changes**

* Calls to ``featuretools.dfs`` or ``featuretools.calculate_feature_matrix`` that use a cutoff time
  dataframe, but do not label the time column with either the target entity time index variable name or
  as ``time``, will now result in an ``AttributeError``. Previously, the time column was selected to be the first
  column that was not the instance id column. With this update, the position of the column in the dataframe is
  no longer used to determine the time column. Now, both instance id columns and time columns in a cutoff time
  dataframe can be in any order as long as they are named properly.

* The ``type_string`` attributes of all ``Variable`` subclasses are now a snake case conversion of their class names. This
  changes the ``type_string`` of the ``Unknown``, ``IPAddress``, ``EmailAddress``, ``SubRegionCode``, ``FilePath``, ``LatLong``, and ``ZIPcode`` classes.
  Old saved entitysets that used these variables may load incorrectly.

**v0.14.0 Apr 30, 2020**
    * Enhancements
        * ft.encode_features - use less memory for one-hot encoded columns (:pr:`876`)
    * Fixes
        * Use logger.warning to fix deprecated logger.warn (:pr:`871`)
        * Add dtype to interesting_values to fix deprecated empty Series with no dtype (:pr:`933`)
        * Remove overlap in training windows (:pr:`930`)
        * Fix progress bar in notebook (:pr:`932`)
    * Changes
        * Change premium primitives CI test to Python 3.6 (:pr:`916`)
        * Remove Python 3.5 support (:pr:`917`)
    * Documentation Changes
        * Fix README links to docs (:pr:`872`)
        * Fix Github links with correct organizations (:pr:`908`)
        * Fix hyperlinks in docs and docstrings with updated address (:pr:`910`)
        * Remove unused script for uploading docs to AWS (:pr:`911`)

    Thanks to the following people for contributing to this release:
    :user:`frances-h`, :user:`gsheni`, :user:`jeff-hernandez`, :user:`rwedge`

**Breaking Changes**

* Using training windows in feature calculations can result in different values than previous versions.
  This was done to prevent consecutive training windows from overlapping by excluding data at the oldest point in time.
  For example, if we use a cutoff time at the first minute of the hour with a one hour training window,
  the first minute of the previous hour will no longer be included in the feature calculation.

**v0.13.4 Mar 27, 2020**
    .. warning::
        The next non-bugfix release of Featuretools will not support Python 3.5

    * Fixes
        * Fix ft.show_info() not displaying in Jupyter notebooks (:pr:`863`)
    * Changes
        * Added Plugin Warnings at Entry Point (:pr:`850`, :pr:`869`)
    * Documentation Changes
        * Add links to primitives.featurelabs.com (:pr:`860`)
        * Add source code links to API reference (:pr:`862`)
        * Update links for testing Dask/Spark integrations (:pr:`867`)
        * Update release documentation for featuretools (:pr:`868`)
    * Testing Changes
        * Miscellaneous changes (:pr:`861`)

    Thanks to the following people for contributing to this release:
    :user:`frances-h`, :user:`FreshLeaf8865`, :user:`jeff-hernandez`, :user:`rwedge`, :user:`thehomebrewnerd`

**v0.13.3 Feb 28, 2020**
    * Fixes
        * Fix a connection closed error when using n_jobs (:pr:`853`)
    * Changes
        * Pin msgpack dependency for Python 3.5; remove dataframe from Dask dependency (:pr:`851`)
    * Documentation Changes
        * Update link to help documentation page in Github issue template (:pr:`855`)

    Thanks to the following people for contributing to this release:
    :user:`frances-h`, :user:`rwedge`

**v0.13.2 Jan 31, 2020**
    * Enhancements
        * Support for Pandas 1.0.0 (:pr:`844`)
    * Changes
        * Remove dependency on s3fs library for anonymous downloads from S3 (:pr:`825`)
    * Testing Changes
        * Added GitHub Action to automatically run performance tests (:pr:`840`)

    Thanks to the following people for contributing to this release:
    :user:`frances-h`, :user:`rwedge`

**v0.13.1 Dec 28, 2019**
    * Fixes
        * Raise error when given wrong input for ignore_variables (:pr:`826`)
        * Fix multi-output features not created when there is no child data (:pr:`834`)
        * Removing type casting in Equals and NotEquals primitives (:pr:`504`)
    * Changes
        * Replace pd.timedelta time units that were deprecated (:pr:`822`)
        * Move sklearn wrapper to separate library (:pr:`835`, :pr:`837`)
    * Testing Changes
        * Run unit tests in windows environment (:pr:`790`)
        * Update boto3 version requirement for tests (:pr:`838`)

    Thanks to the following people for contributing to this release:
    :user:`jeffzi`, :user:`kmax12`, :user:`rwedge`, :user:`systemshift`

**v0.13.0 Nov 30, 2019**
    * Enhancements
        * Added GitHub Action to auto upload releases to PyPI (:pr:`816`)
    * Fixes
        * Fix issue where some primitive options would not be applied (:pr:`807`)
        * Fix issue with converting to pickle or parquet after adding interesting features (:pr:`798`, :pr:`823`)
        * Diff primitive now calculates using all available data (:pr:`824`)
        * Prevent DFS from creating Identity Features of globally ignored variables (:pr:`819`)
    * Changes
        * Remove python 2.7 support from serialize.py (:pr:`812`)
        * Make smart_open, boto3, and s3fs optional dependencies (:pr:`827`)
    * Documentation Changes
        * remove python 2.7 support and add 3.7 in install.rst (:pr:`805`)
        * Fix import error in docs (:pr:`803`)
        * Fix release title formatting in changelog (:pr:`806`)
    * Testing Changes
        * Use multiple CPUS to run tests on CI (:pr:`811`)
        * Refactor test entityset creation to avoid saving to disk (:pr:`813`, :pr:`821`)
        * Remove get_values() from test_es.py to remove warnings (:pr:`820`)

    Thanks to the following people for contributing to this release:
    :user:`frances-h`, :user:`jeff-hernandez`, :user:`rwedge`, :user:`systemshift`

**Breaking Changes**

* The libraries used for downloading or uploading from S3 or URLs are now
  optional and will no longer be installed by default.  To use this
  functionality they will need to be installed separately.
* The fix to how the Diff primitive is calculated may slow down the overall
  calculation time of feature lists that use this primitive.

**v0.12.0 Oct 31, 2019**
    * Enhancements
        * Added First primitive (:pr:`770`)
        * Added Entropy aggregation primitive (:pr:`779`)
        * Allow custom naming for multi-output primitives (:pr:`780`)
    * Fixes
        * Prevents user from removing base entity time index using additional_variables (:pr:`768`)
        * Fixes error when a multioutput primitive was supplied to dfs as a groupby trans primitive (:pr:`786`)
    * Changes
        * Drop Python 2 support (:pr:`759`)
        * Add unit parameter to AvgTimeBetween (:pr:`771`)
        * Require Pandas 0.24.1 or higher (:pr:`787`)
    * Documentation Changes
        * Update featuretools slack link (:pr:`765`)
        * Set up repo to use Read the Docs (:pr:`776`)
        * Add First primitive to API reference docs (:pr:`782`)
    * Testing Changes
        * CircleCI fixes (:pr:`774`)
        * Disable PIP progress bars (:pr:`775`)

    Thanks to the following people for contributing to this release:
    :user:`ablacke-ayx`, :user:`BoopBoopBeepBoop`, :user:`jeffzi`,
    :user:`kmax12`, :user:`rwedge`, :user:`thehomebrewnerd`, :user:`twdobson`

**v0.11.0 Sep 30, 2019**
    .. warning::
        The next non-bugfix release of Featuretools will not support Python 2

    * Enhancements
        * Improve how files are copied and written (:pr:`721`)
        * Add number of rows to graph in entityset.plot (:pr:`727`)
        * Added support for pandas DateOffsets in DFS and Timedelta (:pr:`732`)
        * Enable feature-specific top_n value using a dictionary in encode_features (:pr:`735`)
        * Added progress_callback parameter to dfs() and calculate_feature_matrix() (:pr:`739`, :pr:`745`)
        * Enable specifying primitives on a per column or per entity basis (:pr:`748`)
    * Fixes
        * Fixed entity set deserialization (:pr:`720`)
        * Added error message when DateTimeIndex is a variable but not set as the time_index (:pr:`723`)
        * Fixed CumCount and other group-by transform primitives that take ID as input (:pr:`733`, :pr:`754`)
        * Fix progress bar undercounting (:pr:`743`)
        * Updated training_window error assertion to only check against observations (:pr:`728`)
        * Don't delete the whole destination folder while saving entityset (:pr:`717`)
    * Changes
        * Raise warning and not error on schema version mismatch (:pr:`718`)
        * Change feature calculation to return in order of instance ids provided (:pr:`676`)
        * Removed time remaining from displayed progress bar in dfs() and calculate_feature_matrix() (:pr:`739`)
        * Raise warning in normalize_entity() when time_index of base_entity has an invalid type (:pr:`749`)
        * Remove toolz as a direct dependency (:pr:`755`)
        * Allow boolean variable types to be used in the Multiply primitive (:pr:`756`)
    * Documentation Changes
        * Updated URL for Compose (:pr:`716`)
    * Testing Changes
        * Update dependencies (:pr:`738`, :pr:`741`, :pr:`747`)

    Thanks to the following people for contributing to this release:
    :user:`angela97lin`, :user:`chidauri`, :user:`christopherbunn`,
    :user:`frances-h`, :user:`jeff-hernandez`, :user:`kmax12`,
    :user:`MarcoGorelli`, :user:`rwedge`, :user:`thehomebrewnerd`

**Breaking Changes**

* Feature calculations will return in the order of instance ids provided instead of the order of time points instances are calculated at.

**v0.10.1 Aug 25, 2019**
    * Fixes
        * Fix serialized LatLong data being loaded as strings (:pr:`712`)
    * Documentation Changes
        * Fixed FAQ cell output (:pr:`710`)

    Thanks to the following people for contributing to this release:
    :user:`gsheni`, :user:`rwedge`


**v0.10.0 Aug 19, 2019**
    .. warning::
        The next non-bugfix release of Featuretools will not support Python 2


    * Enhancements
        * Give more frequent progress bar updates and update chunk size behavior (:pr:`631`, :pr:`696`)
        * Added drop_first as param in encode_features (:pr:`647`)
        * Added support for stacking multi-output primitives (:pr:`679`)
        * Generate transform features of direct features (:pr:`623`)
        * Added serializing and deserializing from S3 and deserializing from URLs (:pr:`685`)
        * Added nlp_primitives as an add-on library (:pr:`704`)
        * Added AutoNormalize to Featuretools plugins (:pr:`699`)
        * Added functionality for relative units (month/year) in Timedelta (:pr:`692`)
        * Added categorical-encoding as an add-on library (:pr:`700`)
    * Fixes
        * Fix performance regression in DFS (:pr:`637`)
        * Fix deserialization of feature relationship path (:pr:`665`)
        * Set index after adding ancestor relationship variables (:pr:`668`)
        * Fix user-supplied variable_types modification in Entity init (:pr:`675`)
        * Don't calculate dependencies of unnecessary features (:pr:`667`)
        * Prevent normalize entity's new entity having same index as base entity (:pr:`681`)
        * Update variable type inference to better check for string values (:pr:`683`)
    * Changes
        * Moved dask, distributed imports (:pr:`634`)
    * Documentation Changes
        * Miscellaneous changes (:pr:`641`, :pr:`658`)
        * Modified doc_string of top_n in encoding (:pr:`648`)
        * Hyperlinked ComposeML (:pr:`653`)
        * Added FAQ (:pr:`620`, :pr:`677`)
        * Fixed FAQ question with multiple question marks (:pr:`673`)
    * Testing Changes
        * Add master, and release tests for premium primitives (:pr:`660`, :pr:`669`)
        * Miscellaneous changes (:pr:`672`, :pr:`674`)

    Thanks to the following people for contributing to this release:
    :user:`alexjwang`, :user:`allisonportis`, :user:`ayushpatidar`,
    :user:`CJStadler`, :user:`ctduffy`, :user:`gsheni`, :user:`jeff-hernandez`,
    :user:`jeremyliweishih`, :user:`kmax12`, :user:`rwedge`, :user:`zhxt95`,

**v0.9.1 July 3, 2019**
    * Enhancements
        * Speedup groupby transform calculations (:pr:`609`)
        * Generate features along all paths when there are multiple paths between entities (:pr:`600`, :pr:`608`)
    * Fixes
        * Select columns of dataframe using a list (:pr:`615`)
        * Change type of features calculated on Index features to Categorical (:pr:`602`)
        * Filter dataframes through forward relationships (:pr:`625`)
        * Specify Dask version in requirements for python 2 (:pr:`627`)
        * Keep dataframe sorted by time during feature calculation (:pr:`626`)
        * Fix bug in encode_features that created duplicate columns of
          features with multiple outputs (:pr:`622`)
    * Changes
        * Remove unused variance_selection.py file (:pr:`613`)
        * Remove Timedelta data param (:pr:`619`)
        * Remove DaysSince primitive (:pr:`628`)
    * Documentation Changes
        * Add installation instructions for add-on libraries (:pr:`617`)
        * Clarification of Multi Output Feature Creation (:pr:`638`)
        * Miscellaneous changes (:pr:`632`, :pr:`639`)
    * Testing Changes
        * Miscellaneous changes (:pr:`595`, :pr:`612`)

    Thanks to the following people for contributing to this release:
    :user:`CJStadler`, :user:`kmax12`, :user:`rwedge`, :user:`gsheni`, :user:`kkleidal`, :user:`ctduffy`

**v0.9.0** June 19, 2019
    * Enhancements
        * Add unit parameter to timesince primitives (:pr:`558`)
        * Add ability to install optional add on libraries (:pr:`551`)
        * Load and save features from open files and strings (:pr:`566`)
        * Support custom variable types (:pr:`571`)
        * Support entitysets which have multiple paths between two entities (:pr:`572`, :pr:`544`)
        * Added show_info function, more output information added to CLI `featuretools info` (:pr:`525`)
    * Fixes
        * Normalize_entity specifies error when 'make_time_index' is an invalid string (:pr:`550`)
        * Schema version added for entityset serialization (:pr:`586`)
        * Renamed features have names correctly serialized (:pr:`585`)
        * Improved error message for index/time_index being the same column in normalize_entity and entity_from_dataframe (:pr:`583`)
        * Removed all mentions of allow_where (:pr:`587`, :pr:`588`)
        * Removed unused variable in normalize entity (:pr:`589`)
        * Change time since return type to numeric (:pr:`606`)
    * Changes
        * Refactor get_pandas_data_slice to take single entity (:pr:`547`)
        * Updates TimeSincePrevious and Diff Primitives (:pr:`561`)
        * Remove unecessary time_last variable (:pr:`546`)
    * Documentation Changes
        * Add Featuretools Enterprise to documentation (:pr:`563`)
        * Miscellaneous changes (:pr:`552`, :pr:`573`, :pr:`577`, :pr:`599`)
    * Testing Changes
        * Miscellaneous changes (:pr:`559`, :pr:`569`, :pr:`570`, :pr:`574`, :pr:`584`, :pr:`590`)

    Thanks to the following people for contributing to this release:
    :user:`alexjwang`, :user:`allisonportis`, :user:`CJStadler`, :user:`ctduffy`, :user:`gsheni`, :user:`kmax12`, :user:`rwedge`

**v0.8.0** May 17, 2019
    * Rename NUnique to NumUnique (:pr:`510`)
    * Serialize features as JSON (:pr:`532`)
    * Drop all variables at once in normalize_entity (:pr:`533`)
    * Remove unnecessary sorting from normalize_entity (:pr:`535`)
    * Features cache their names (:pr:`536`)
    * Only calculate features for instances before cutoff (:pr:`523`)
    * Remove all relative imports (:pr:`530`)
    * Added FullName Variable Type (:pr:`506`)
    * Add error message when target entity does not exist (:pr:`520`)
    * New demo links (:pr:`542`)
    * Remove duplicate features check in DFS (:pr:`538`)
    * featuretools_primitives entry point expects list of primitive classes (:pr:`529`)
    * Update ALL_VARIABLE_TYPES list (:pr:`526`)
    * More Informative N Jobs Prints and Warnings (:pr:`511`)
    * Update sklearn version requirements (:pr:`541`)
    * Update Makefile (:pr:`519`)
    * Remove unused parameter in Entity._handle_time (:pr:`524`)
    * Remove build_ext code from setup.py (:pr:`513`)
    * Documentation updates (:pr:`512`, :pr:`514`, :pr:`515`, :pr:`521`, :pr:`522`, :pr:`527`, :pr:`545`)
    * Testing updates (:pr:`509`, :pr:`516`, :pr:`517`, :pr:`539`)

    Thanks to the following people for contributing to this release: :user:`bphi`, :user:`CharlesBradshaw`, :user:`CJStadler`, :user:`glentennis`, :user:`gsheni`, :user:`kmax12`, :user:`rwedge`

**Breaking Changes**

* ``NUnique`` has been renamed to ``NumUnique``.

    Previous behavior

    .. code-block:: python

        from featuretools.primitives import NUnique

    New behavior

    .. code-block:: python

        from featuretools.primitives import NumUnique

**v0.7.1** Apr 24, 2019
    * Automatically generate feature name for controllable primitives (:pr:`481`)
    * Primitive docstring updates (:pr:`489`, :pr:`492`, :pr:`494`, :pr:`495`)
    * Change primitive functions that returned strings to return functions (:pr:`499`)
    * CLI customizable via entrypoints (:pr:`493`)
    * Improve calculation of aggregation features on grandchildren (:pr:`479`)
    * Refactor entrypoints to use decorator (:pr:`483`)
    * Include doctests in testing suite (:pr:`491`)
    * Documentation updates (:pr:`490`)
    * Update how standard primitives are imported internally (:pr:`482`)

    Thanks to the following people for contributing to this release: :user:`bukosabino`, :user:`CharlesBradshaw`, :user:`glentennis`, :user:`gsheni`, :user:`jeff-hernandez`, :user:`kmax12`, :user:`minkvsky`, :user:`rwedge`, :user:`thehomebrewnerd`

**v0.7.0** Mar 29, 2019
    * Improve Entity Set Serialization (:pr:`361`)
    * Support calling a primitive instance's function directly (:pr:`461`, :pr:`468`)
    * Support other libraries extending featuretools functionality via entrypoints (:pr:`452`)
    * Remove featuretools install command (:pr:`475`)
    * Add GroupByTransformFeature (:pr:`455`, :pr:`472`, :pr:`476`)
    * Update Haversine Primitive (:pr:`435`, :pr:`462`)
    * Add commutative argument to SubtractNumeric and DivideNumeric primitives (:pr:`457`)
    * Add FilePath variable_type (:pr:`470`)
    * Add PhoneNumber, DateOfBirth, URL variable types (:pr:`447`)
    * Generalize infer_variable_type, convert_variable_data and convert_all_variable_data methods (:pr:`423`)
    * Documentation updates (:pr:`438`, :pr:`446`, :pr:`458`, :pr:`469`)
    * Testing updates (:pr:`440`, :pr:`444`, :pr:`445`, :pr:`459`)

    Thanks to the following people for contributing to this release: :user:`bukosabino`, :user:`CharlesBradshaw`, :user:`ColCarroll`, :user:`glentennis`, :user:`grayskripko`, :user:`gsheni`, :user:`jeff-hernandez`, :user:`jrkinley`, :user:`kmax12`, :user:`RogerTangos`, :user:`rwedge`

**Breaking Changes**

* ``ft.dfs`` now has a ``groupby_trans_primitives`` parameter that DFS uses to automatically construct features that group by an ID column and then apply a transform primitive to search group. This change applies to the following primitives: ``CumSum``, ``CumCount``, ``CumMean``, ``CumMin``, and ``CumMax``.

    Previous behavior

    .. code-block:: python

        ft.dfs(entityset=es,
               target_entity='customers',
               trans_primitives=["cum_mean"])

    New behavior

    .. code-block:: python

        ft.dfs(entityset=es,
               target_entity='customers',
               groupby_trans_primitives=["cum_mean"])

* Related to the above change, cumulative transform features are now defined using a new feature class, ``GroupByTransformFeature``.

    Previous behavior

    .. code-block:: python

        ft.Feature([base_feature, groupby_feature], primitive=CumulativePrimitive)


    New behavior

    .. code-block:: python

        ft.Feature(base_feature, groupby=groupby_feature, primitive=CumulativePrimitive)


**v0.6.1** Feb 15, 2019
    * Cumulative primitives (:pr:`410`)
    * Entity.query_by_values now preserves row order of underlying data (:pr:`428`)
    * Implementing Country Code and Sub Region Codes as variable types (:pr:`430`)
    * Added IPAddress and EmailAddress variable types (:pr:`426`)
    * Install data and dependencies (:pr:`403`)
    * Add TimeSinceFirst, fix TimeSinceLast (:pr:`388`)
    * Allow user to pass in desired feature return types (:pr:`372`)
    * Add new configuration object (:pr:`401`)
    * Replace NUnique get_function (:pr:`434`)
    * _calculate_idenity_features now only returns the features asked for, instead of the entire entity (:pr:`429`)
    * Primitive function name uniqueness (:pr:`424`)
    * Update NumCharacters and NumWords primitives (:pr:`419`)
    * Removed Variable.dtype (:pr:`416`, :pr:`433`)
    * Change to zipcode rep, str for pandas (:pr:`418`)
    * Remove pandas version upper bound (:pr:`408`)
    * Make S3 dependencies optional (:pr:`404`)
    * Check that agg_primitives and trans_primitives are right primitive type (:pr:`397`)
    * Mean primitive changes (:pr:`395`)
    * Fix transform stacking on multi-output aggregation (:pr:`394`)
    * Fix list_primitives (:pr:`391`)
    * Handle graphviz dependency (:pr:`389`, :pr:`396`, :pr:`398`)
    * Testing updates (:pr:`402`, :pr:`417`, :pr:`433`)
    * Documentation updates (:pr:`400`, :pr:`409`, :pr:`415`, :pr:`417`, :pr:`420`, :pr:`421`, :pr:`422`, :pr:`431`)


    Thanks to the following people for contributing to this release:  :user:`CharlesBradshaw`, :user:`csala`, :user:`floscha`, :user:`gsheni`, :user:`jxwolstenholme`, :user:`kmax12`, :user:`RogerTangos`, :user:`rwedge`

**v0.6.0** Jan 30, 2018
    * Primitive refactor (:pr:`364`)
    * Mean ignore NaNs (:pr:`379`)
    * Plotting entitysets (:pr:`382`)
    * Add seed features later in DFS process (:pr:`357`)
    * Multiple output column features (:pr:`376`)
    * Add ZipCode Variable Type (:pr:`367`)
    * Add `primitive.get_filepath` and example of primitive loading data from external files (:pr:`380`)
    * Transform primitives take series as input (:pr:`385`)
    * Update dependency requirements (:pr:`378`, :pr:`383`, :pr:`386`)
    * Add modulo to override tests (:pr:`384`)
    * Update documentation (:pr:`368`, :pr:`377`)
    * Update README.md (:pr:`366`, :pr:`373`)
    * Update CI tests (:pr:`359`, :pr:`360`, :pr:`375`)

    Thanks to the following people for contributing to this release: :user:`floscha`, :user:`gsheni`, :user:`kmax12`, :user:`RogerTangos`, :user:`rwedge`

**v0.5.1** Dec 17, 2018
    * Add missing dependencies (:pr:`353`)
    * Move comment to note in documentation (:pr:`352`)

**v0.5.0** Dec 17, 2018
    * Add specific error for duplicate additional/copy_variables in normalize_entity (:pr:`348`)
    * Removed EntitySet._import_from_dataframe (:pr:`346`)
    * Removed time_index_reduce parameter (:pr:`344`)
    * Allow installation of additional primitives (:pr:`326`)
    * Fix DatetimeIndex variable conversion (:pr:`342`)
    * Update Sklearn DFS Transformer (:pr:`343`)
    * Clean up entity creation logic (:pr:`336`)
    * remove casting to list in transform feature calculation (:pr:`330`)
    * Fix sklearn wrapper (:pr:`335`)
    * Add readme to pypi
    * Update conda docs after move to conda-forge (:pr:`334`)
    * Add wrapper for scikit-learn Pipelines (:pr:`323`)
    * Remove parse_date_cols parameter from EntitySet._import_from_dataframe (:pr:`333`)

    Thanks to the following people for contributing to this release: :user:`bukosabino`, :user:`georgewambold`, :user:`gsheni`, :user:`jeff-hernandez`, :user:`kmax12`, and :user:`rwedge`.

**v0.4.1** Nov 29, 2018
    * Resolve bug preventing using first column as index by default (:pr:`308`)
    * Handle return type when creating features from Id variables (:pr:`318`)
    * Make id an optional parameter of EntitySet constructor (:pr:`324`)
    * Handle primitives with same function being applied to same column (:pr:`321`)
    * Update requirements (:pr:`328`)
    * Clean up DFS arguments (:pr:`319`)
    * Clean up Pandas Backend (:pr:`302`)
    * Update properties of cumulative transform primitives (:pr:`320`)
    * Feature stability between versions documentation (:pr:`316`)
    * Add download count to GitHub readme (:pr:`310`)
    * Fixed #297 update tests to check error strings (:pr:`303`)
    * Remove usage of fixtures in agg primitive tests (:pr:`325`)

**v0.4.0** Oct 31, 2018
    * Remove ft.utils.gen_utils.getsize and make pympler a test requirement (:pr:`299`)
    * Update requirements.txt (:pr:`298`)
    * Refactor EntitySet.find_path(...) (:pr:`295`)
    * Clean up unused methods (:pr:`293`)
    * Remove unused parents property of Entity (:pr:`283`)
    * Removed relationships parameter (:pr:`284`)
    * Improve time index validation (:pr:`285`)
    * Encode features with "unknown" class in categorical (:pr:`287`)
    * Allow where clauses on direct features in Deep Feature Synthesis (:pr:`279`)
    * Change to fullargsspec (:pr:`288`)
    * Parallel verbose fixes (:pr:`282`)
    * Update tests for python 3.7 (:pr:`277`)
    * Check duplicate rows cutoff times (:pr:`276`)
    * Load retail demo data using compressed file (:pr:`271`)

**v0.3.1** Sept 28, 2018
    * Handling time rewrite (:pr:`245`)
    * Update deep_feature_synthesis.py (:pr:`249`)
    * Handling return type when creating features from DatetimeTimeIndex (:pr:`266`)
    * Update retail.py (:pr:`259`)
    * Improve Consistency of Transform Primitives (:pr:`236`)
    * Update demo docstrings (:pr:`268`)
    * Handle non-string column names (:pr:`255`)
    * Clean up merging of aggregation primitives (:pr:`250`)
    * Add tests for Entity methods (:pr:`262`)
    * Handle no child data when calculating aggregation features with multiple arguments (:pr:`264`)
    * Add `is_string` utils function (:pr:`260`)
    * Update python versions to match docker container (:pr:`261`)
    * Handle where clause when no child data (:pr:`258`)
    * No longer cache demo csvs, remove config file (:pr:`257`)
    * Avoid stacking "expanding" primitives (:pr:`238`)
    * Use randomly generated names in retail csv (:pr:`233`)
    * Update README.md (:pr:`243`)

**v0.3.0** Aug 27, 2018
    * Improve performance of all feature calculations (:pr:`224`)
    * Update agg primitives to use more efficient functions (:pr:`215`)
    * Optimize metadata calculation (:pr:`229`)
    * More robust handling when no data at a cutoff time (:pr:`234`)
    * Workaround categorical merge (:pr:`231`)
    * Switch which CSV is associated with which variable (:pr:`228`)
    * Remove unused kwargs from query_by_values, filter_and_sort (:pr:`225`)
    * Remove convert_links_to_integers (:pr:`219`)
    * Add conda install instructions (:pr:`223`, :pr:`227`)
    * Add example of using Dask to parallelize to docs  (:pr:`221`)

**v0.2.2** Aug 20, 2018
    * Remove unnecessary check no related instances call and refactor (:pr:`209`)
    * Improve memory usage through support for pandas categorical types (:pr:`196`)
    * Bump minimum pandas version from 0.20.3 to 0.23.0 (:pr:`216`)
    * Better parallel memory warnings (:pr:`208`, :pr:`214`)
    * Update demo datasets (:pr:`187`, :pr:`201`, :pr:`207`)
    * Make primitive lookup case insensitive  (:pr:`213`)
    * Use capital name (:pr:`211`)
    * Set class name for Min (:pr:`206`)
    * Remove ``variable_types`` from normalize entity (:pr:`205`)
    * Handle parquet serialization with last time index (:pr:`204`)
    * Reset index of cutoff times in calculate feature matrix (:pr:`198`)
    * Check argument types for .normalize_entity (:pr:`195`)
    * Type checking ignore entities.  (:pr:`193`)

**v0.2.1** July 2, 2018
    * Cpu count fix (:pr:`176`)
    * Update flight (:pr:`175`)
    * Move feature matrix calculation helper functions to separate file (:pr:`177`)

**v0.2.0** June 22, 2018
    * Multiprocessing (:pr:`170`)
    * Handle unicode encoding in repr throughout Featuretools (:pr:`161`)
    * Clean up EntitySet class (:pr:`145`)
    * Add support for building and uploading conda package (:pr:`167`)
    * Parquet serialization (:pr:`152`)
    * Remove variable stats (:pr:`171`)
    * Make sure index variable comes first (:pr:`168`)
    * No last time index update on normalize (:pr:`169`)
    * Remove list of times as on option for `cutoff_time` in `calculate_feature_matrix` (:pr:`165`)
    * Config does error checking to see if it can write to disk (:pr:`162`)


**v0.1.21** May 30, 2018
    * Support Pandas 0.23.0 (:pr:`153`, :pr:`154`, :pr:`155`, :pr:`159`)
    * No EntitySet required in loading/saving features (:pr:`141`)
    * Use s3 demo csv with better column names (:pr:`139`)
    * more reasonable start parameter (:pr:`149`)
    * add issue template (:pr:`133`)
    * Improve tests (:pr:`136`, :pr:`137`, :pr:`144`, :pr:`147`)
    * Remove unused functions (:pr:`140`, :pr:`143`, :pr:`146`)
    * Update documentation after recent changes / removals (:pr:`157`)
    * Rename demo retail csv file (:pr:`148`)
    * Add names for binary (:pr:`142`)
    * EntitySet repr to use get_name rather than id (:pr:`134`)
    * Ensure config dir is writable (:pr:`135`)

**v0.1.20** Apr 13, 2018
    * Primitives as strings in DFS parameters (:pr:`129`)
    * Integer time index bugfixes (:pr:`128`)
    * Add make_temporal_cutoffs utility function (:pr:`126`)
    * Show all entities, switch shape display to row/col (:pr:`124`)
    * Improved chunking when calculating feature matrices  (:pr:`121`)
    * fixed num characters nan fix (:pr:`118`)
    * modify ignore_variables docstring (:pr:`117`)

**v0.1.19** Mar 21, 2018
    * More descriptive DFS progress bar (:pr:`69`)
    * Convert text variable to string before NumWords (:pr:`106`)
    * EntitySet.concat() reindexes relationships (:pr:`96`)
    * Keep non-feature columns when encoding feature matrix (:pr:`111`)
    * Uses full entity update for dependencies of uses_full_entity features (:pr:`110`)
    * Update column names in retail demo (:pr:`104`)
    * Handle Transform features that need access to all values of entity (:pr:`91`)

**v0.1.18** Feb 27, 2018
    * fixes related instances bug (:pr:`97`)
    * Adding non-feature columns to calculated feature matrix (:pr:`78`)
    * Relax numpy version req (:pr:`82`)
    * Remove `entity_from_csv`, tests, and lint (:pr:`71`)

**v0.1.17** Jan 18, 2018
    * LatLong type (:pr:`57`)
    * Last time index fixes (:pr:`70`)
    * Make median agg primitives ignore nans by default (:pr:`61`)
    * Remove Python 3.4 support (:pr:`64`)
    * Change `normalize_entity` to update `secondary_time_index` (:pr:`59`)
    * Unpin requirements (:pr:`53`)
    * associative -> commutative (:pr:`56`)
    * Add Words and Chars primitives (:pr:`51`)

**v0.1.16** Dec 19, 2017
    * fix EntitySet.combine_variables and standardize encode_features (:pr:`47`)
    * Python 3 compatibility (:pr:`16`)

**v0.1.15** Dec 18, 2017
    * Fix variable type in demo data (:pr:`37`)
    * Custom primitive kwarg fix (:pr:`38`)
    * Changed order and text of arguments in make_trans_primitive docstring (:pr:`42`)

**v0.1.14** November 20, 2017
    * Last time index (:pr:`33`)
    * Update Scipy version to 1.0.0 (:pr:`31`)


**v0.1.13** November 1, 2017
    * Add MANIFEST.in (:pr:`26`)

**v0.1.11** October 31, 2017
    * Package linting (:pr:`7`)
    * Custom primitive creation functions (:pr:`13`)
    * Split requirements to separate files and pin to latest versions (:pr:`15`)
    * Select low information features (:pr:`18`)
    * Fix docs typos (:pr:`19`)
    * Fixed Diff primitive for rare nan case (:pr:`21`)
    * added some mising doc strings (:pr:`23`)
    * Trend fix (:pr:`22`)
    * Remove as_dir=False option from EntitySet.to_pickle() (:pr:`20`)
    * Entity Normalization Preserves Types of Copy & Additional Variables (:pr:`25`)

**v0.1.10** October 12, 2017
    * NumTrue primitive added and docstring of other primitives updated (:pr:`11`)
    * fixed hash issue with same base features (:pr:`8`)
    * Head fix (:pr:`9`)
    * Fix training window (:pr:`10`)
    * Add associative attribute to primitives (:pr:`3`)
    * Add status badges, fix license in setup.py (:pr:`1`)
    * fixed head printout and flight demo index (:pr:`2`)

**v0.1.9** September 8, 2017
    * Documentation improvements
    * New ``featuretools.demo.load_mock_customer`` function


**v0.1.8** September 1, 2017
    * Bug fixes
    * Added ``Percentile`` transform primitive

**v0.1.7** August 17, 2017
    * Performance improvements for approximate in ``calculate_feature_matrix`` and ``dfs``
    * Added ``Week`` transform primitive

**v0.1.6** July 26, 2017
    * Added ``load_features`` and ``save_features`` to persist and reload features
    * Added save_progress argument to ``calculate_feature_matrix``
    * Added approximate parameter to ``calculate_feature_matrix`` and ``dfs``
    * Added ``load_flight`` to ft.demo

**v0.1.5** July 11, 2017
    * Windows support

**v0.1.3** July 10, 2017
    * Renamed feature submodule to primitives
    * Renamed prediction_entity arguments to target_entity
    * Added training_window parameter to ``calculate_feature_matrix``


**v0.1.2** July 3rd, 2017
    * Initial release

.. command
.. git log --pretty=oneline --abbrev-commit<|MERGE_RESOLUTION|>--- conflicted
+++ resolved
@@ -7,11 +7,8 @@
     * Fixes
     * Changes
         * Minor updates to work with Koalas version 1.7.0 (:pr:`1351`)
-<<<<<<< HEAD
+        * Explicitly mention Python 3.8 support in setup.py classifiers (:pr:`1371`)
         * Restrict smart-open version to <5.0.0 (:pr:`1372`)
-=======
-        * Explicitly mention Python 3.8 support in setup.py classifiers (:pr:`1371`)
->>>>>>> a3c3ba3c
     * Documentation Changes
     * Testing Changes
          * Make release notes updated check separate from unit tests (:pr:`1347`)
