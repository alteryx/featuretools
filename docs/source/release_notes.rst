--- conflicted
+++ resolved
@@ -9,14 +9,11 @@
     * Documentation Changes
     * Testing Changes
         * Unpin python-graphviz package on Windows (:pr:`1296`)
-<<<<<<< HEAD
+        * Reorganize and clean up tests (:pr:`1294`, :pr:`1303`, :pr:`1306`)
         * Trigger tests on pull reqest events (:pr:`1304`)
-=======
-        * Reorganize and clean up tests (:pr:`1294`, :pr:`1303`, :pr:`1306`)
->>>>>>> 594641b3
-
-    Thanks to the following people for contributing to this release:
-    :user:`rwedge`, :user:`thehomebrewnerd`
+
+    Thanks to the following people for contributing to this release:
+    :user:`jeff-hernandez`, :user:`rwedge`, :user:`thehomebrewnerd`
 
 **v0.23.0 Dec 31, 2020**
     * Fixes
