.. _release_notes:

Release Notes
-------------
**Future Release**
    * Enhancements
    * Fixes
        * Calculate direct features uses default value if parent missing (:pr:`1312`)
    * Changes
    * Documentation Changes
        * Update Twitter link to documentation toolbar (:pr:`1322`)
    * Testing Changes
        * Unpin python-graphviz package on Windows (:pr:`1296`)
        * Reorganize and clean up tests (:pr:`1294`, :pr:`1303`, :pr:`1306`)
        * Trigger tests on pull request events (:pr:`1304`, :pr:`1315`)
        * Remove unnecessary test skips on Windows (:pr:`1320`)

    Thanks to the following people for contributing to this release:
<<<<<<< HEAD
    :user:`jeff-hernandez`, :user:`rwedge`, :user:`thehomebrewnerd`, :user:`seriallazer`
=======
    :user:`gsheni`, :user:`jeff-hernandez`, :user:`rwedge`, :user:`thehomebrewnerd`
>>>>>>> 02d960fd

**v0.23.0 Dec 31, 2020**
    * Fixes
        * Fix logic for inferring variable type from unusual dtype (:pr:`1273`)
        * Allow passing entities without relationships to ``calculate_feature_matrix`` (:pr:`1290`)
    * Changes
        * Move ``query_by_values`` method from ``Entity`` to ``EntitySet`` (:pr:`1251`)
        * Move ``_handle_time`` method from ``Entity`` to ``EntitySet`` (:pr:`1276`)
        * Remove usage of ``ravel`` to resolve unexpected warning with pandas 1.2.0 (:pr:`1286`)
    * Documentation Changes
        * Fix installation command for Add-ons (:pr:`1279`)
        * Fix various broken links in documentation (:pr:`1313`)
    * Testing Changes
        * Use repository-scoped token for dependency check (:pr:`1245`:, :pr:`1248`)
        * Fix install error during docs CI test (:pr:`1250`)

    Thanks to the following people for contributing to this release:
    :user:`gsheni`, :user:`jeff-hernandez`, :user:`rwedge`, :user:`thehomebrewnerd`

**Breaking Changes**

* ``Entity.query_by_values`` has been removed and replaced by ``EntitySet.query_by_values`` with an
  added ``entity_id`` parameter to specify which entity in the entityset should be used for the query.

**v0.22.0 Nov 30, 2020**
    * Enhancements
        * Allow variable descriptions to be set directly on variable (:pr:`1207`)
        * Add ability to add feature description captions to feature lineage graphs (:pr:`1212`)
        * Add support for local tar file in read_entityset (:pr:`1228`)
    * Fixes
        * Updates to fix unit test errors from koalas 1.4 (:pr:`1230`, :pr:`1232`)
    * Documentation Changes
        * Removed link to unused feedback board (:pr:`1220`)
        * Update footer with Alteryx Innovation Labs (:pr:`1221`)
        * Update links to repo in documentation to use alteryx org url (:pr:`1224`)
    * Testing Changes
        * Update release notes check to use new repo url (:pr:`1222`)
        * Use new version of pull request Github Action (:pr:`1234`)
        * Upgrade pip during featuretools[complete] test (:pr:`1236`)
        * Migrated CI tests to github actions (:pr:`1226`, :pr:`1237`, :pr:`1239`)

    Thanks to the following people for contributing to this release:
    :user:`frances-h`, :user:`gsheni`, :user:`jeff-hernandez`, :user:`kmax12`, :user:`rwedge`, :user:`thehomebrewnerd`

**v0.21.0 Oct 30, 2020**
    * Enhancements
        * Add ``describe_feature`` to generate an English language feature description for a given feature (:pr:`1201`)
    * Fixes
        * Update ``EntitySet.add_last_time_indexes`` to work with Koalas 1.3.0 (:pr:`1192`, :pr:`1202`)
    * Changes
        * Keep koalas requirements in separate file (:pr:`1195`)
    * Documentation Changes
        * Added footer to the documentation (:pr:`1189`)
        * Add guide for feature selection functions (:pr:`1184`)
        * Fix README.md badge with correct link (:pr:`1200`)
    * Testing Changes
        * Add ``pyspark`` and ``koalas`` to automated dependency checks (:pr:`1191`)
        * Add DockerHub credentials to CI testing environment (:pr:`1204`)
        * Update premium primitives job name on CI (:pr:`1205`)

    Thanks to the following people for contributing to this release:
    :user:`frances-h`, :user:`gsheni`, :user:`jeff-hernandez`, :user:`rwedge`, :user:`tamargrey`, :user:`thehomebrewnerd`

**v0.20.0 Sep 30, 2020**
    .. warning::
        The Text variable type has been deprecated and been replaced with the NaturalLanguage variable type. The Text variable type will be removed in a future release.

    * Fixes
        * Allow FeatureOutputSlice features to be serialized (:pr:`1150`)
        * Fix duplicate label column generation when labels are passed in cutoff times and approximate is being used (:pr:`1160`)
        * Determine calculate_feature_matrix behavior with approximate and a cutoff df that is a subclass of a pandas DataFrame (:pr:`1166`)
    * Changes
        * Text variable type has been replaced with NaturalLanguage (:pr:`1159`)
    * Documentation Changes
        * Update release doc for clarity and to add Future Release template (:pr:`1151`)
        * Use the PyData Sphinx theme (:pr:`1169`)
    * Testing Changes
        * Stop requiring single-threaded dask scheduler in tests (:pr:`1163`, :pr:`1170`)

    Thanks to the following people for contributing to this release:
    :user:`gsheni`, :user:`rwedge`, :user:`tamargrey`, :user:`tuethan1999`

**v0.19.0 Sept 8, 2020**
    * Enhancements
        * Support use of Koalas DataFrames in entitysets (:pr:`1031`)
        * Add feature selection functions for null, correlated, and single value features (:pr:`1126`)
    * Fixes
        * Fix ``encode_features`` converting excluded feature columns to a numeric dtype (:pr:`1123`)
        * Improve performance of unused primitive check in dfs (:pr:`1140`)
    * Changes
        * Remove the ability to stack transform primitives (:pr:`1119`, :pr:`1145`)
        * Sort primitives passed to ``dfs`` to get consistent ordering of features\* (:pr:`1119`)
    * Documentation Changes
        * Added return values to dfs and calculate_feature_matrix (:pr:`1125`)
    * Testing Changes
        * Better test case for normalizing from no time index to time index (:pr:`1113`)

    \* When passing multiple instances of a primitive built with ``make_trans_primitive``
    or ``maxe_agg_primitive``, those instances must have the same relative order when passed
    to ``dfs`` to ensure a consistent ordering of features.

    Thanks to the following people for contributing to this release:
    :user:`frances-h`, :user:`gsheni`, :user:`rwedge`, :user:`tamargrey`, :user:`thehomebrewnerd`, :user:`tuethan1999`


**Breaking Changes**

* ``ft.dfs`` will no longer build features from Transform primitives where one
  of the inputs is a Transform feature, a GroupByTransform feature,
  or a Direct Feature of a Transform / GroupByTransform feature. This will make some
  features that would previously be generated by ``ft.dfs`` only possible if
  explicitly specified in ``seed_features``.

**v0.18.1 Aug 12, 2020**
    * Fixes
        * Fix ``EntitySet.plot()`` when given a dask entityset (:pr:`1086`)
    * Changes
        * Use ``nlp-primitives[complete]`` install for ``nlp_primitives`` extra in ``setup.py`` (:pr:`1103`)
    * Documentation Changes
        * Fix broken downloads badge in README.md (:pr:`1107`)
    * Testing Changes
        * Use CircleCI matrix jobs in config to trigger multiple runs of same job with different parameters (:pr:`1105`)

    Thanks to the following people for contributing to this release:
    :user:`gsheni`, :user:`systemshift`, :user:`thehomebrewnerd`

**v0.18.0 July 31, 2020**
    * Enhancements
        * Warn user if supplied primitives are not used during dfs (:pr:`1073`)
    * Fixes
        * Use more consistent and uniform warnings (:pr:`1040`)
        * Fix issue with missing instance ids and categorical entity index (:pr:`1050`)
        * Remove warnings.simplefilter in feature_set_calculator to un-silence warnings (:pr:`1053`)
        * Fix feature visualization for features with '>' or '<' in name (:pr:`1055`)
        * Fix boolean dtype mismatch between encode_features and dfs and calculate_feature_matrix (:pr:`1082`)
        * Update primitive options to check reversed inputs if primitive is commutative (:pr:`1085`)
        * Fix inconsistent ordering of features between kernel restarts (:pr:`1088`)
    * Changes
        * Make DFS match ``TimeSince`` primitive with all ``Datetime`` types (:pr:`1048`)
        * Change default branch to ``main`` (:pr:`1038`)
        * Raise TypeError if improper input is supplied to ``Entity.delete_variables()`` (:pr:`1064`)
        * Updates for compatibility with pandas 1.1.0 (:pr:`1079`, :pr:`1089`)
        * Set pandas version to pandas>=0.24.1,<2.0.0. Filter pandas deprecation warning in Week primitive. (:pr:`1094`)
    * Documentation Changes
        * Remove benchmarks folder (:pr:`1049`)
        * Add custom variables types section to variables page (:pr:`1066`)
    * Testing Changes
        * Add fixture for ``ft.demo.load_mock_customer`` (:pr:`1036`)
        * Refactor Dask test units (:pr:`1052`)
        * Implement automated process for checking critical dependencies (:pr:`1045`, :pr:`1054`, :pr:`1081`)
        * Don't run changelog check for release PRs or automated dependency PRs (:pr:`1057`)
        * Fix non-deterministic behavior in Dask test causing codecov issues (:pr:`1070`)

    Thanks to the following people for contributing to this release:
    :user:`frances-h`, :user:`gsheni`, :user:`monti-python`, :user:`rwedge`,
    :user:`systemshift`,  :user:`tamargrey`, :user:`thehomebrewnerd`, :user:`wsankey`

**v0.17.0 June 30, 2020**
    * Enhancements
        * Add ``list_variable_types`` and ``graph_variable_types`` for Variable Types (:pr:`1013`)
        * Add ``graph_feature`` to generate a feature lineage graph for a given feature (:pr:`1032`)
    * Fixes
        * Improve warnings when using a Dask dataframe for cutoff times (:pr:`1026`)
        * Error if attempting to add entityset relationship where child variable is also child index (:pr:`1034`)
    * Changes
        * Remove ``Feature.get_names`` (:pr:`1021`)
        * Remove unnecessary ``pd.Series`` and ``pd.DatetimeIndex`` calls from primitives (:pr:`1020`, :pr:`1024`)
        * Improve cutoff time handling when a single value or no value is passed (:pr:`1028`)
        * Moved ``find_variable_types`` to Variable utils (:pr:`1013`)
    * Documentation Changes
        * Add page on Variable Types to describe some Variable Types, and util functions (:pr:`1013`)
        * Remove featuretools enterprise from documentation (:pr:`1022`)
        * Add development install instructions to contributing.md (:pr:`1030`)
    * Testing Changes
        * Add ``required`` flag to CircleCI codecov upload command (:pr:`1035`)

    Thanks to the following people for contributing to this release:
    :user:`frances-h`, :user:`gsheni`, :user:`kmax12`, :user:`rwedge`,
    :user:`thehomebrewnerd`, :user:`tuethan1999`

**Breaking Changes**

* Removed ``Feature.get_names``, ``Feature.get_feature_names`` should be used instead

**v0.16.0 June 5, 2020**
    * Enhancements
        * Support use of Dask DataFrames in entitysets (:pr:`783`)
        * Add ``make_index`` when initializing an EntitySet by passing in an ``entities`` dictionary (:pr:`1010`)
        * Add ability to use primitive classes and instances as keys in primitive_options dictionary (:pr:`993`)
    * Fixes
        * Cleanly close tqdm instance (:pr:`1018`)
        * Resolve issue with ``NaN`` values in ``LatLong`` columns (:pr:`1007`)
    * Testing Changes
        * Update tests for numpy v1.19.0 compatability (:pr:`1016`)

    Thanks to the following people for contributing to this release:
    :user:`Alex-Monahan`, :user:`frances-h`, :user:`gsheni`, :user:`rwedge`, :user:`thehomebrewnerd`

**v0.15.0 May 29, 2020**
    * Enhancements
        * Add ``get_default_aggregation_primitives`` and ``get_default_transform_primitives`` (:pr:`945`)
        * Allow cutoff time dataframe columns to be in any order (:pr:`969`, :pr:`995`)
        * Add Age primitive, and make it a default transform primitive for DFS (:pr:`987`)
        * Add ``include_cutoff_time`` arg - control whether data at cutoff times are included in feature calculations (:pr:`959`)
        * Allow ``variables_types`` to be referenced by their ``type_string``
          for the ``entity_from_dataframe`` function (:pr:`988`)
    * Fixes
        * Fix errors with Equals and NotEquals primitives when comparing categoricals or different dtypes (:pr:`968`)
        * Normalized type_strings of ``Variable`` classes so that the ``find_variable_types`` function produces a
          dictionary with a clear key to name transition (:pr:`982`, :pr:`996`)
        * Remove pandas.datetime in test_calculate_feature_matrix due to deprecation (:pr:`998`)
    * Documentation Changes
        * Add python 3.8 support for docs (:pr:`983`)
        * Adds consistent Entityset Docstrings (:pr:`986`)
    * Testing Changes
        * Add automated tests for python 3.8 environment (:pr:`847`)
        * Update testing dependencies (:pr:`976`)

    Thanks to the following people for contributing to this release:
    :user:`ctduffy`, :user:`frances-h`, :user:`gsheni`, :user:`jeff-hernandez`, :user:`rightx2`, :user:`rwedge`, :user:`sebrahimi1988`, :user:`thehomebrewnerd`,  :user:`tuethan1999`

**Breaking Changes**

* Calls to ``featuretools.dfs`` or ``featuretools.calculate_feature_matrix`` that use a cutoff time
  dataframe, but do not label the time column with either the target entity time index variable name or
  as ``time``, will now result in an ``AttributeError``. Previously, the time column was selected to be the first
  column that was not the instance id column. With this update, the position of the column in the dataframe is
  no longer used to determine the time column. Now, both instance id columns and time columns in a cutoff time
  dataframe can be in any order as long as they are named properly.

* The ``type_string`` attributes of all ``Variable`` subclasses are now a snake case conversion of their class names. This
  changes the ``type_string`` of the ``Unknown``, ``IPAddress``, ``EmailAddress``, ``SubRegionCode``, ``FilePath``, ``LatLong``, and ``ZIPcode`` classes.
  Old saved entitysets that used these variables may load incorrectly.

**v0.14.0 Apr 30, 2020**
    * Enhancements
        * ft.encode_features - use less memory for one-hot encoded columns (:pr:`876`)
    * Fixes
        * Use logger.warning to fix deprecated logger.warn (:pr:`871`)
        * Add dtype to interesting_values to fix deprecated empty Series with no dtype (:pr:`933`)
        * Remove overlap in training windows (:pr:`930`)
        * Fix progress bar in notebook (:pr:`932`)
    * Changes
        * Change premium primitives CI test to Python 3.6 (:pr:`916`)
        * Remove Python 3.5 support (:pr:`917`)
    * Documentation Changes
        * Fix README links to docs (:pr:`872`)
        * Fix Github links with correct organizations (:pr:`908`)
        * Fix hyperlinks in docs and docstrings with updated address (:pr:`910`)
        * Remove unused script for uploading docs to AWS (:pr:`911`)

    Thanks to the following people for contributing to this release:
    :user:`frances-h`, :user:`gsheni`, :user:`jeff-hernandez`, :user:`rwedge`

**Breaking Changes**

* Using training windows in feature calculations can result in different values than previous versions.
  This was done to prevent consecutive training windows from overlapping by excluding data at the oldest point in time.
  For example, if we use a cutoff time at the first minute of the hour with a one hour training window,
  the first minute of the previous hour will no longer be included in the feature calculation.

**v0.13.4 Mar 27, 2020**
    .. warning::
        The next non-bugfix release of Featuretools will not support Python 3.5

    * Fixes
        * Fix ft.show_info() not displaying in Jupyter notebooks (:pr:`863`)
    * Changes
        * Added Plugin Warnings at Entry Point (:pr:`850`, :pr:`869`)
    * Documentation Changes
        * Add links to primitives.featurelabs.com (:pr:`860`)
        * Add source code links to API reference (:pr:`862`)
        * Update links for testing Dask/Spark integrations (:pr:`867`)
        * Update release documentation for featuretools (:pr:`868`)
    * Testing Changes
        * Miscellaneous changes (:pr:`861`)

    Thanks to the following people for contributing to this release:
    :user:`frances-h`, :user:`FreshLeaf8865`, :user:`jeff-hernandez`, :user:`rwedge`, :user:`thehomebrewnerd`

**v0.13.3 Feb 28, 2020**
    * Fixes
        * Fix a connection closed error when using n_jobs (:pr:`853`)
    * Changes
        * Pin msgpack dependency for Python 3.5; remove dataframe from Dask dependency (:pr:`851`)
    * Documentation Changes
        * Update link to help documentation page in Github issue template (:pr:`855`)

    Thanks to the following people for contributing to this release:
    :user:`frances-h`, :user:`rwedge`

**v0.13.2 Jan 31, 2020**
    * Enhancements
        * Support for Pandas 1.0.0 (:pr:`844`)
    * Changes
        * Remove dependency on s3fs library for anonymous downloads from S3 (:pr:`825`)
    * Testing Changes
        * Added GitHub Action to automatically run performance tests (:pr:`840`)

    Thanks to the following people for contributing to this release:
    :user:`frances-h`, :user:`rwedge`

**v0.13.1 Dec 28, 2019**
    * Fixes
        * Raise error when given wrong input for ignore_variables (:pr:`826`)
        * Fix multi-output features not created when there is no child data (:pr:`834`)
        * Removing type casting in Equals and NotEquals primitives (:pr:`504`)
    * Changes
        * Replace pd.timedelta time units that were deprecated (:pr:`822`)
        * Move sklearn wrapper to separate library (:pr:`835`, :pr:`837`)
    * Testing Changes
        * Run unit tests in windows environment (:pr:`790`)
        * Update boto3 version requirement for tests (:pr:`838`)

    Thanks to the following people for contributing to this release:
    :user:`jeffzi`, :user:`kmax12`, :user:`rwedge`, :user:`systemshift`

**v0.13.0 Nov 30, 2019**
    * Enhancements
        * Added GitHub Action to auto upload releases to PyPI (:pr:`816`)
    * Fixes
        * Fix issue where some primitive options would not be applied (:pr:`807`)
        * Fix issue with converting to pickle or parquet after adding interesting features (:pr:`798`, :pr:`823`)
        * Diff primitive now calculates using all available data (:pr:`824`)
        * Prevent DFS from creating Identity Features of globally ignored variables (:pr:`819`)
    * Changes
        * Remove python 2.7 support from serialize.py (:pr:`812`)
        * Make smart_open, boto3, and s3fs optional dependencies (:pr:`827`)
    * Documentation Changes
        * remove python 2.7 support and add 3.7 in install.rst (:pr:`805`)
        * Fix import error in docs (:pr:`803`)
        * Fix release title formatting in changelog (:pr:`806`)
    * Testing Changes
        * Use multiple CPUS to run tests on CI (:pr:`811`)
        * Refactor test entityset creation to avoid saving to disk (:pr:`813`, :pr:`821`)
        * Remove get_values() from test_es.py to remove warnings (:pr:`820`)

    Thanks to the following people for contributing to this release:
    :user:`frances-h`, :user:`jeff-hernandez`, :user:`rwedge`, :user:`systemshift`

**Breaking Changes**

* The libraries used for downloading or uploading from S3 or URLs are now
  optional and will no longer be installed by default.  To use this
  functionality they will need to be installed separately.
* The fix to how the Diff primitive is calculated may slow down the overall
  calculation time of feature lists that use this primitive.

**v0.12.0 Oct 31, 2019**
    * Enhancements
        * Added First primitive (:pr:`770`)
        * Added Entropy aggregation primitive (:pr:`779`)
        * Allow custom naming for multi-output primitives (:pr:`780`)
    * Fixes
        * Prevents user from removing base entity time index using additional_variables (:pr:`768`)
        * Fixes error when a multioutput primitive was supplied to dfs as a groupby trans primitive (:pr:`786`)
    * Changes
        * Drop Python 2 support (:pr:`759`)
        * Add unit parameter to AvgTimeBetween (:pr:`771`)
        * Require Pandas 0.24.1 or higher (:pr:`787`)
    * Documentation Changes
        * Update featuretools slack link (:pr:`765`)
        * Set up repo to use Read the Docs (:pr:`776`)
        * Add First primitive to API reference docs (:pr:`782`)
    * Testing Changes
        * CircleCI fixes (:pr:`774`)
        * Disable PIP progress bars (:pr:`775`)

    Thanks to the following people for contributing to this release:
    :user:`ablacke-ayx`, :user:`BoopBoopBeepBoop`, :user:`jeffzi`,
    :user:`kmax12`, :user:`rwedge`, :user:`thehomebrewnerd`, :user:`twdobson`

**v0.11.0 Sep 30, 2019**
    .. warning::
        The next non-bugfix release of Featuretools will not support Python 2

    * Enhancements
        * Improve how files are copied and written (:pr:`721`)
        * Add number of rows to graph in entityset.plot (:pr:`727`)
        * Added support for pandas DateOffsets in DFS and Timedelta (:pr:`732`)
        * Enable feature-specific top_n value using a dictionary in encode_features (:pr:`735`)
        * Added progress_callback parameter to dfs() and calculate_feature_matrix() (:pr:`739`, :pr:`745`)
        * Enable specifying primitives on a per column or per entity basis (:pr:`748`)
    * Fixes
        * Fixed entity set deserialization (:pr:`720`)
        * Added error message when DateTimeIndex is a variable but not set as the time_index (:pr:`723`)
        * Fixed CumCount and other group-by transform primitives that take ID as input (:pr:`733`, :pr:`754`)
        * Fix progress bar undercounting (:pr:`743`)
        * Updated training_window error assertion to only check against observations (:pr:`728`)
        * Don't delete the whole destination folder while saving entityset (:pr:`717`)
    * Changes
        * Raise warning and not error on schema version mismatch (:pr:`718`)
        * Change feature calculation to return in order of instance ids provided (:pr:`676`)
        * Removed time remaining from displayed progress bar in dfs() and calculate_feature_matrix() (:pr:`739`)
        * Raise warning in normalize_entity() when time_index of base_entity has an invalid type (:pr:`749`)
        * Remove toolz as a direct dependency (:pr:`755`)
        * Allow boolean variable types to be used in the Multiply primitive (:pr:`756`)
    * Documentation Changes
        * Updated URL for Compose (:pr:`716`)
    * Testing Changes
        * Update dependencies (:pr:`738`, :pr:`741`, :pr:`747`)

    Thanks to the following people for contributing to this release:
    :user:`angela97lin`, :user:`chidauri`, :user:`christopherbunn`,
    :user:`frances-h`, :user:`jeff-hernandez`, :user:`kmax12`,
    :user:`MarcoGorelli`, :user:`rwedge`, :user:`thehomebrewnerd`

**Breaking Changes**

* Feature calculations will return in the order of instance ids provided instead of the order of time points instances are calculated at.

**v0.10.1 Aug 25, 2019**
    * Fixes
        * Fix serialized LatLong data being loaded as strings (:pr:`712`)
    * Documentation Changes
        * Fixed FAQ cell output (:pr:`710`)

    Thanks to the following people for contributing to this release:
    :user:`gsheni`, :user:`rwedge`


**v0.10.0 Aug 19, 2019**
    .. warning::
        The next non-bugfix release of Featuretools will not support Python 2


    * Enhancements
        * Give more frequent progress bar updates and update chunk size behavior (:pr:`631`, :pr:`696`)
        * Added drop_first as param in encode_features (:pr:`647`)
        * Added support for stacking multi-output primitives (:pr:`679`)
        * Generate transform features of direct features (:pr:`623`)
        * Added serializing and deserializing from S3 and deserializing from URLs (:pr:`685`)
        * Added nlp_primitives as an add-on library (:pr:`704`)
        * Added AutoNormalize to Featuretools plugins (:pr:`699`)
        * Added functionality for relative units (month/year) in Timedelta (:pr:`692`)
        * Added categorical-encoding as an add-on library (:pr:`700`)
    * Fixes
        * Fix performance regression in DFS (:pr:`637`)
        * Fix deserialization of feature relationship path (:pr:`665`)
        * Set index after adding ancestor relationship variables (:pr:`668`)
        * Fix user-supplied variable_types modification in Entity init (:pr:`675`)
        * Don't calculate dependencies of unnecessary features (:pr:`667`)
        * Prevent normalize entity's new entity having same index as base entity (:pr:`681`)
        * Update variable type inference to better check for string values (:pr:`683`)
    * Changes
        * Moved dask, distributed imports (:pr:`634`)
    * Documentation Changes
        * Miscellaneous changes (:pr:`641`, :pr:`658`)
        * Modified doc_string of top_n in encoding (:pr:`648`)
        * Hyperlinked ComposeML (:pr:`653`)
        * Added FAQ (:pr:`620`, :pr:`677`)
        * Fixed FAQ question with multiple question marks (:pr:`673`)
    * Testing Changes
        * Add master, and release tests for premium primitives (:pr:`660`, :pr:`669`)
        * Miscellaneous changes (:pr:`672`, :pr:`674`)

    Thanks to the following people for contributing to this release:
    :user:`alexjwang`, :user:`allisonportis`, :user:`ayushpatidar`,
    :user:`CJStadler`, :user:`ctduffy`, :user:`gsheni`, :user:`jeff-hernandez`,
    :user:`jeremyliweishih`, :user:`kmax12`, :user:`rwedge`, :user:`zhxt95`,

**v0.9.1 July 3, 2019**
    * Enhancements
        * Speedup groupby transform calculations (:pr:`609`)
        * Generate features along all paths when there are multiple paths between entities (:pr:`600`, :pr:`608`)
    * Fixes
        * Select columns of dataframe using a list (:pr:`615`)
        * Change type of features calculated on Index features to Categorical (:pr:`602`)
        * Filter dataframes through forward relationships (:pr:`625`)
        * Specify Dask version in requirements for python 2 (:pr:`627`)
        * Keep dataframe sorted by time during feature calculation (:pr:`626`)
        * Fix bug in encode_features that created duplicate columns of
          features with multiple outputs (:pr:`622`)
    * Changes
        * Remove unused variance_selection.py file (:pr:`613`)
        * Remove Timedelta data param (:pr:`619`)
        * Remove DaysSince primitive (:pr:`628`)
    * Documentation Changes
        * Add installation instructions for add-on libraries (:pr:`617`)
        * Clarification of Multi Output Feature Creation (:pr:`638`)
        * Miscellaneous changes (:pr:`632`, :pr:`639`)
    * Testing Changes
        * Miscellaneous changes (:pr:`595`, :pr:`612`)

    Thanks to the following people for contributing to this release:
    :user:`CJStadler`, :user:`kmax12`, :user:`rwedge`, :user:`gsheni`, :user:`kkleidal`, :user:`ctduffy`

**v0.9.0** June 19, 2019
    * Enhancements
        * Add unit parameter to timesince primitives (:pr:`558`)
        * Add ability to install optional add on libraries (:pr:`551`)
        * Load and save features from open files and strings (:pr:`566`)
        * Support custom variable types (:pr:`571`)
        * Support entitysets which have multiple paths between two entities (:pr:`572`, :pr:`544`)
        * Added show_info function, more output information added to CLI `featuretools info` (:pr:`525`)
    * Fixes
        * Normalize_entity specifies error when 'make_time_index' is an invalid string (:pr:`550`)
        * Schema version added for entityset serialization (:pr:`586`)
        * Renamed features have names correctly serialized (:pr:`585`)
        * Improved error message for index/time_index being the same column in normalize_entity and entity_from_dataframe (:pr:`583`)
        * Removed all mentions of allow_where (:pr:`587`, :pr:`588`)
        * Removed unused variable in normalize entity (:pr:`589`)
        * Change time since return type to numeric (:pr:`606`)
    * Changes
        * Refactor get_pandas_data_slice to take single entity (:pr:`547`)
        * Updates TimeSincePrevious and Diff Primitives (:pr:`561`)
        * Remove unecessary time_last variable (:pr:`546`)
    * Documentation Changes
        * Add Featuretools Enterprise to documentation (:pr:`563`)
        * Miscellaneous changes (:pr:`552`, :pr:`573`, :pr:`577`, :pr:`599`)
    * Testing Changes
        * Miscellaneous changes (:pr:`559`, :pr:`569`, :pr:`570`, :pr:`574`, :pr:`584`, :pr:`590`)

    Thanks to the following people for contributing to this release:
    :user:`alexjwang`, :user:`allisonportis`, :user:`CJStadler`, :user:`ctduffy`, :user:`gsheni`, :user:`kmax12`, :user:`rwedge`

**v0.8.0** May 17, 2019
    * Rename NUnique to NumUnique (:pr:`510`)
    * Serialize features as JSON (:pr:`532`)
    * Drop all variables at once in normalize_entity (:pr:`533`)
    * Remove unnecessary sorting from normalize_entity (:pr:`535`)
    * Features cache their names (:pr:`536`)
    * Only calculate features for instances before cutoff (:pr:`523`)
    * Remove all relative imports (:pr:`530`)
    * Added FullName Variable Type (:pr:`506`)
    * Add error message when target entity does not exist (:pr:`520`)
    * New demo links (:pr:`542`)
    * Remove duplicate features check in DFS (:pr:`538`)
    * featuretools_primitives entry point expects list of primitive classes (:pr:`529`)
    * Update ALL_VARIABLE_TYPES list (:pr:`526`)
    * More Informative N Jobs Prints and Warnings (:pr:`511`)
    * Update sklearn version requirements (:pr:`541`)
    * Update Makefile (:pr:`519`)
    * Remove unused parameter in Entity._handle_time (:pr:`524`)
    * Remove build_ext code from setup.py (:pr:`513`)
    * Documentation updates (:pr:`512`, :pr:`514`, :pr:`515`, :pr:`521`, :pr:`522`, :pr:`527`, :pr:`545`)
    * Testing updates (:pr:`509`, :pr:`516`, :pr:`517`, :pr:`539`)

    Thanks to the following people for contributing to this release: :user:`bphi`, :user:`CharlesBradshaw`, :user:`CJStadler`, :user:`glentennis`, :user:`gsheni`, :user:`kmax12`, :user:`rwedge`

**Breaking Changes**

* ``NUnique`` has been renamed to ``NumUnique``.

    Previous behavior

    .. code-block:: python

        from featuretools.primitives import NUnique

    New behavior

    .. code-block:: python

        from featuretools.primitives import NumUnique

**v0.7.1** Apr 24, 2019
    * Automatically generate feature name for controllable primitives (:pr:`481`)
    * Primitive docstring updates (:pr:`489`, :pr:`492`, :pr:`494`, :pr:`495`)
    * Change primitive functions that returned strings to return functions (:pr:`499`)
    * CLI customizable via entrypoints (:pr:`493`)
    * Improve calculation of aggregation features on grandchildren (:pr:`479`)
    * Refactor entrypoints to use decorator (:pr:`483`)
    * Include doctests in testing suite (:pr:`491`)
    * Documentation updates (:pr:`490`)
    * Update how standard primitives are imported internally (:pr:`482`)

    Thanks to the following people for contributing to this release: :user:`bukosabino`, :user:`CharlesBradshaw`, :user:`glentennis`, :user:`gsheni`, :user:`jeff-hernandez`, :user:`kmax12`, :user:`minkvsky`, :user:`rwedge`, :user:`thehomebrewnerd`

**v0.7.0** Mar 29, 2019
    * Improve Entity Set Serialization (:pr:`361`)
    * Support calling a primitive instance's function directly (:pr:`461`, :pr:`468`)
    * Support other libraries extending featuretools functionality via entrypoints (:pr:`452`)
    * Remove featuretools install command (:pr:`475`)
    * Add GroupByTransformFeature (:pr:`455`, :pr:`472`, :pr:`476`)
    * Update Haversine Primitive (:pr:`435`, :pr:`462`)
    * Add commutative argument to SubtractNumeric and DivideNumeric primitives (:pr:`457`)
    * Add FilePath variable_type (:pr:`470`)
    * Add PhoneNumber, DateOfBirth, URL variable types (:pr:`447`)
    * Generalize infer_variable_type, convert_variable_data and convert_all_variable_data methods (:pr:`423`)
    * Documentation updates (:pr:`438`, :pr:`446`, :pr:`458`, :pr:`469`)
    * Testing updates (:pr:`440`, :pr:`444`, :pr:`445`, :pr:`459`)

    Thanks to the following people for contributing to this release: :user:`bukosabino`, :user:`CharlesBradshaw`, :user:`ColCarroll`, :user:`glentennis`, :user:`grayskripko`, :user:`gsheni`, :user:`jeff-hernandez`, :user:`jrkinley`, :user:`kmax12`, :user:`RogerTangos`, :user:`rwedge`

**Breaking Changes**

* ``ft.dfs`` now has a ``groupby_trans_primitives`` parameter that DFS uses to automatically construct features that group by an ID column and then apply a transform primitive to search group. This change applies to the following primitives: ``CumSum``, ``CumCount``, ``CumMean``, ``CumMin``, and ``CumMax``.

    Previous behavior

    .. code-block:: python

        ft.dfs(entityset=es,
               target_entity='customers',
               trans_primitives=["cum_mean"])

    New behavior

    .. code-block:: python

        ft.dfs(entityset=es,
               target_entity='customers',
               groupby_trans_primitives=["cum_mean"])

* Related to the above change, cumulative transform features are now defined using a new feature class, ``GroupByTransformFeature``.

    Previous behavior

    .. code-block:: python

        ft.Feature([base_feature, groupby_feature], primitive=CumulativePrimitive)


    New behavior

    .. code-block:: python

        ft.Feature(base_feature, groupby=groupby_feature, primitive=CumulativePrimitive)


**v0.6.1** Feb 15, 2019
    * Cumulative primitives (:pr:`410`)
    * Entity.query_by_values now preserves row order of underlying data (:pr:`428`)
    * Implementing Country Code and Sub Region Codes as variable types (:pr:`430`)
    * Added IPAddress and EmailAddress variable types (:pr:`426`)
    * Install data and dependencies (:pr:`403`)
    * Add TimeSinceFirst, fix TimeSinceLast (:pr:`388`)
    * Allow user to pass in desired feature return types (:pr:`372`)
    * Add new configuration object (:pr:`401`)
    * Replace NUnique get_function (:pr:`434`)
    * _calculate_idenity_features now only returns the features asked for, instead of the entire entity (:pr:`429`)
    * Primitive function name uniqueness (:pr:`424`)
    * Update NumCharacters and NumWords primitives (:pr:`419`)
    * Removed Variable.dtype (:pr:`416`, :pr:`433`)
    * Change to zipcode rep, str for pandas (:pr:`418`)
    * Remove pandas version upper bound (:pr:`408`)
    * Make S3 dependencies optional (:pr:`404`)
    * Check that agg_primitives and trans_primitives are right primitive type (:pr:`397`)
    * Mean primitive changes (:pr:`395`)
    * Fix transform stacking on multi-output aggregation (:pr:`394`)
    * Fix list_primitives (:pr:`391`)
    * Handle graphviz dependency (:pr:`389`, :pr:`396`, :pr:`398`)
    * Testing updates (:pr:`402`, :pr:`417`, :pr:`433`)
    * Documentation updates (:pr:`400`, :pr:`409`, :pr:`415`, :pr:`417`, :pr:`420`, :pr:`421`, :pr:`422`, :pr:`431`)


    Thanks to the following people for contributing to this release:  :user:`CharlesBradshaw`, :user:`csala`, :user:`floscha`, :user:`gsheni`, :user:`jxwolstenholme`, :user:`kmax12`, :user:`RogerTangos`, :user:`rwedge`

**v0.6.0** Jan 30, 2018
    * Primitive refactor (:pr:`364`)
    * Mean ignore NaNs (:pr:`379`)
    * Plotting entitysets (:pr:`382`)
    * Add seed features later in DFS process (:pr:`357`)
    * Multiple output column features (:pr:`376`)
    * Add ZipCode Variable Type (:pr:`367`)
    * Add `primitive.get_filepath` and example of primitive loading data from external files (:pr:`380`)
    * Transform primitives take series as input (:pr:`385`)
    * Update dependency requirements (:pr:`378`, :pr:`383`, :pr:`386`)
    * Add modulo to override tests (:pr:`384`)
    * Update documentation (:pr:`368`, :pr:`377`)
    * Update README.md (:pr:`366`, :pr:`373`)
    * Update CI tests (:pr:`359`, :pr:`360`, :pr:`375`)

    Thanks to the following people for contributing to this release: :user:`floscha`, :user:`gsheni`, :user:`kmax12`, :user:`RogerTangos`, :user:`rwedge`

**v0.5.1** Dec 17, 2018
    * Add missing dependencies (:pr:`353`)
    * Move comment to note in documentation (:pr:`352`)

**v0.5.0** Dec 17, 2018
    * Add specific error for duplicate additional/copy_variables in normalize_entity (:pr:`348`)
    * Removed EntitySet._import_from_dataframe (:pr:`346`)
    * Removed time_index_reduce parameter (:pr:`344`)
    * Allow installation of additional primitives (:pr:`326`)
    * Fix DatetimeIndex variable conversion (:pr:`342`)
    * Update Sklearn DFS Transformer (:pr:`343`)
    * Clean up entity creation logic (:pr:`336`)
    * remove casting to list in transform feature calculation (:pr:`330`)
    * Fix sklearn wrapper (:pr:`335`)
    * Add readme to pypi
    * Update conda docs after move to conda-forge (:pr:`334`)
    * Add wrapper for scikit-learn Pipelines (:pr:`323`)
    * Remove parse_date_cols parameter from EntitySet._import_from_dataframe (:pr:`333`)

    Thanks to the following people for contributing to this release: :user:`bukosabino`, :user:`georgewambold`, :user:`gsheni`, :user:`jeff-hernandez`, :user:`kmax12`, and :user:`rwedge`.

**v0.4.1** Nov 29, 2018
    * Resolve bug preventing using first column as index by default (:pr:`308`)
    * Handle return type when creating features from Id variables (:pr:`318`)
    * Make id an optional parameter of EntitySet constructor (:pr:`324`)
    * Handle primitives with same function being applied to same column (:pr:`321`)
    * Update requirements (:pr:`328`)
    * Clean up DFS arguments (:pr:`319`)
    * Clean up Pandas Backend (:pr:`302`)
    * Update properties of cumulative transform primitives (:pr:`320`)
    * Feature stability between versions documentation (:pr:`316`)
    * Add download count to GitHub readme (:pr:`310`)
    * Fixed #297 update tests to check error strings (:pr:`303`)
    * Remove usage of fixtures in agg primitive tests (:pr:`325`)

**v0.4.0** Oct 31, 2018
    * Remove ft.utils.gen_utils.getsize and make pympler a test requirement (:pr:`299`)
    * Update requirements.txt (:pr:`298`)
    * Refactor EntitySet.find_path(...) (:pr:`295`)
    * Clean up unused methods (:pr:`293`)
    * Remove unused parents property of Entity (:pr:`283`)
    * Removed relationships parameter (:pr:`284`)
    * Improve time index validation (:pr:`285`)
    * Encode features with "unknown" class in categorical (:pr:`287`)
    * Allow where clauses on direct features in Deep Feature Synthesis (:pr:`279`)
    * Change to fullargsspec (:pr:`288`)
    * Parallel verbose fixes (:pr:`282`)
    * Update tests for python 3.7 (:pr:`277`)
    * Check duplicate rows cutoff times (:pr:`276`)
    * Load retail demo data using compressed file (:pr:`271`)

**v0.3.1** Sept 28, 2018
    * Handling time rewrite (:pr:`245`)
    * Update deep_feature_synthesis.py (:pr:`249`)
    * Handling return type when creating features from DatetimeTimeIndex (:pr:`266`)
    * Update retail.py (:pr:`259`)
    * Improve Consistency of Transform Primitives (:pr:`236`)
    * Update demo docstrings (:pr:`268`)
    * Handle non-string column names (:pr:`255`)
    * Clean up merging of aggregation primitives (:pr:`250`)
    * Add tests for Entity methods (:pr:`262`)
    * Handle no child data when calculating aggregation features with multiple arguments (:pr:`264`)
    * Add `is_string` utils function (:pr:`260`)
    * Update python versions to match docker container (:pr:`261`)
    * Handle where clause when no child data (:pr:`258`)
    * No longer cache demo csvs, remove config file (:pr:`257`)
    * Avoid stacking "expanding" primitives (:pr:`238`)
    * Use randomly generated names in retail csv (:pr:`233`)
    * Update README.md (:pr:`243`)

**v0.3.0** Aug 27, 2018
    * Improve performance of all feature calculations (:pr:`224`)
    * Update agg primitives to use more efficient functions (:pr:`215`)
    * Optimize metadata calculation (:pr:`229`)
    * More robust handling when no data at a cutoff time (:pr:`234`)
    * Workaround categorical merge (:pr:`231`)
    * Switch which CSV is associated with which variable (:pr:`228`)
    * Remove unused kwargs from query_by_values, filter_and_sort (:pr:`225`)
    * Remove convert_links_to_integers (:pr:`219`)
    * Add conda install instructions (:pr:`223`, :pr:`227`)
    * Add example of using Dask to parallelize to docs  (:pr:`221`)

**v0.2.2** Aug 20, 2018
    * Remove unnecessary check no related instances call and refactor (:pr:`209`)
    * Improve memory usage through support for pandas categorical types (:pr:`196`)
    * Bump minimum pandas version from 0.20.3 to 0.23.0 (:pr:`216`)
    * Better parallel memory warnings (:pr:`208`, :pr:`214`)
    * Update demo datasets (:pr:`187`, :pr:`201`, :pr:`207`)
    * Make primitive lookup case insensitive  (:pr:`213`)
    * Use capital name (:pr:`211`)
    * Set class name for Min (:pr:`206`)
    * Remove ``variable_types`` from normalize entity (:pr:`205`)
    * Handle parquet serialization with last time index (:pr:`204`)
    * Reset index of cutoff times in calculate feature matrix (:pr:`198`)
    * Check argument types for .normalize_entity (:pr:`195`)
    * Type checking ignore entities.  (:pr:`193`)

**v0.2.1** July 2, 2018
    * Cpu count fix (:pr:`176`)
    * Update flight (:pr:`175`)
    * Move feature matrix calculation helper functions to separate file (:pr:`177`)

**v0.2.0** June 22, 2018
    * Multiprocessing (:pr:`170`)
    * Handle unicode encoding in repr throughout Featuretools (:pr:`161`)
    * Clean up EntitySet class (:pr:`145`)
    * Add support for building and uploading conda package (:pr:`167`)
    * Parquet serialization (:pr:`152`)
    * Remove variable stats (:pr:`171`)
    * Make sure index variable comes first (:pr:`168`)
    * No last time index update on normalize (:pr:`169`)
    * Remove list of times as on option for `cutoff_time` in `calculate_feature_matrix` (:pr:`165`)
    * Config does error checking to see if it can write to disk (:pr:`162`)


**v0.1.21** May 30, 2018
    * Support Pandas 0.23.0 (:pr:`153`, :pr:`154`, :pr:`155`, :pr:`159`)
    * No EntitySet required in loading/saving features (:pr:`141`)
    * Use s3 demo csv with better column names (:pr:`139`)
    * more reasonable start parameter (:pr:`149`)
    * add issue template (:pr:`133`)
    * Improve tests (:pr:`136`, :pr:`137`, :pr:`144`, :pr:`147`)
    * Remove unused functions (:pr:`140`, :pr:`143`, :pr:`146`)
    * Update documentation after recent changes / removals (:pr:`157`)
    * Rename demo retail csv file (:pr:`148`)
    * Add names for binary (:pr:`142`)
    * EntitySet repr to use get_name rather than id (:pr:`134`)
    * Ensure config dir is writable (:pr:`135`)

**v0.1.20** Apr 13, 2018
    * Primitives as strings in DFS parameters (:pr:`129`)
    * Integer time index bugfixes (:pr:`128`)
    * Add make_temporal_cutoffs utility function (:pr:`126`)
    * Show all entities, switch shape display to row/col (:pr:`124`)
    * Improved chunking when calculating feature matrices  (:pr:`121`)
    * fixed num characters nan fix (:pr:`118`)
    * modify ignore_variables docstring (:pr:`117`)

**v0.1.19** Mar 21, 2018
    * More descriptive DFS progress bar (:pr:`69`)
    * Convert text variable to string before NumWords (:pr:`106`)
    * EntitySet.concat() reindexes relationships (:pr:`96`)
    * Keep non-feature columns when encoding feature matrix (:pr:`111`)
    * Uses full entity update for dependencies of uses_full_entity features (:pr:`110`)
    * Update column names in retail demo (:pr:`104`)
    * Handle Transform features that need access to all values of entity (:pr:`91`)

**v0.1.18** Feb 27, 2018
    * fixes related instances bug (:pr:`97`)
    * Adding non-feature columns to calculated feature matrix (:pr:`78`)
    * Relax numpy version req (:pr:`82`)
    * Remove `entity_from_csv`, tests, and lint (:pr:`71`)

**v0.1.17** Jan 18, 2018
    * LatLong type (:pr:`57`)
    * Last time index fixes (:pr:`70`)
    * Make median agg primitives ignore nans by default (:pr:`61`)
    * Remove Python 3.4 support (:pr:`64`)
    * Change `normalize_entity` to update `secondary_time_index` (:pr:`59`)
    * Unpin requirements (:pr:`53`)
    * associative -> commutative (:pr:`56`)
    * Add Words and Chars primitives (:pr:`51`)

**v0.1.16** Dec 19, 2017
    * fix EntitySet.combine_variables and standardize encode_features (:pr:`47`)
    * Python 3 compatibility (:pr:`16`)

**v0.1.15** Dec 18, 2017
    * Fix variable type in demo data (:pr:`37`)
    * Custom primitive kwarg fix (:pr:`38`)
    * Changed order and text of arguments in make_trans_primitive docstring (:pr:`42`)

**v0.1.14** November 20, 2017
    * Last time index (:pr:`33`)
    * Update Scipy version to 1.0.0 (:pr:`31`)


**v0.1.13** November 1, 2017
    * Add MANIFEST.in (:pr:`26`)

**v0.1.11** October 31, 2017
    * Package linting (:pr:`7`)
    * Custom primitive creation functions (:pr:`13`)
    * Split requirements to separate files and pin to latest versions (:pr:`15`)
    * Select low information features (:pr:`18`)
    * Fix docs typos (:pr:`19`)
    * Fixed Diff primitive for rare nan case (:pr:`21`)
    * added some mising doc strings (:pr:`23`)
    * Trend fix (:pr:`22`)
    * Remove as_dir=False option from EntitySet.to_pickle() (:pr:`20`)
    * Entity Normalization Preserves Types of Copy & Additional Variables (:pr:`25`)

**v0.1.10** October 12, 2017
    * NumTrue primitive added and docstring of other primitives updated (:pr:`11`)
    * fixed hash issue with same base features (:pr:`8`)
    * Head fix (:pr:`9`)
    * Fix training window (:pr:`10`)
    * Add associative attribute to primitives (:pr:`3`)
    * Add status badges, fix license in setup.py (:pr:`1`)
    * fixed head printout and flight demo index (:pr:`2`)

**v0.1.9** September 8, 2017
    * Documentation improvements
    * New ``featuretools.demo.load_mock_customer`` function


**v0.1.8** September 1, 2017
    * Bug fixes
    * Added ``Percentile`` transform primitive

**v0.1.7** August 17, 2017
    * Performance improvements for approximate in ``calculate_feature_matrix`` and ``dfs``
    * Added ``Week`` transform primitive

**v0.1.6** July 26, 2017
    * Added ``load_features`` and ``save_features`` to persist and reload features
    * Added save_progress argument to ``calculate_feature_matrix``
    * Added approximate parameter to ``calculate_feature_matrix`` and ``dfs``
    * Added ``load_flight`` to ft.demo

**v0.1.5** July 11, 2017
    * Windows support

**v0.1.3** July 10, 2017
    * Renamed feature submodule to primitives
    * Renamed prediction_entity arguments to target_entity
    * Added training_window parameter to ``calculate_feature_matrix``


**v0.1.2** July 3rd, 2017
    * Initial release

.. command
.. git log --pretty=oneline --abbrev-commit<|MERGE_RESOLUTION|>--- conflicted
+++ resolved
@@ -16,11 +16,7 @@
         * Remove unnecessary test skips on Windows (:pr:`1320`)
 
     Thanks to the following people for contributing to this release:
-<<<<<<< HEAD
-    :user:`jeff-hernandez`, :user:`rwedge`, :user:`thehomebrewnerd`, :user:`seriallazer`
-=======
-    :user:`gsheni`, :user:`jeff-hernandez`, :user:`rwedge`, :user:`thehomebrewnerd`
->>>>>>> 02d960fd
+    :user:`gsheni`, :user:`jeff-hernandez`, :user:`rwedge`, :user:`thehomebrewnerd`, :user:`seriallazer`
 
 **v0.23.0 Dec 31, 2020**
     * Fixes
