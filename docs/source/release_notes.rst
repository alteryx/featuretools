.. _release_notes:

Release Notes
-------------
**Future Release**
    * Enhancements
    * Fixes
    * Changes
        * Add auto assign bot on GitHub (:pr:`1380`)
    * Documentation Changes
    * Testing Changes
<<<<<<< HEAD
        * Update Dask/Koalas test fixtures (:pr:`1382`)
=======
        * Update Spark config in test fixtures (:pr:`1387`)
>>>>>>> 8ce821fb

    Thanks to the following people for contributing to this release:
    :user:`gsheni`, :user:`thehomebrewnerd`

**v0.23.3 Mar 31, 2021**
    .. warning::
        The next non-bugfix release of Featuretools will not support Python 3.6

    * Changes
        * Minor updates to work with Koalas version 1.7.0 (:pr:`1351`)
        * Explicitly mention Python 3.8 support in setup.py classifiers (:pr:`1371`)
        * Fix issue with smart-open version 5.0.0 (:pr:`1372`, :pr:`1376`)
    * Testing Changes
        * Make release notes updated check separate from unit tests (:pr:`1347`)
        * Performance tests now specify which commit to check (:pr:`1354`)

    Thanks to the following people for contributing to this release:
    :user:`gsheni`, :user:`rwedge`, :user:`thehomebrewnerd`

**v0.23.2 Feb 26, 2021**
    .. warning::
        The next non-bugfix release of Featuretools will not support Python 3.6

    * Enhancements
        * The ``list_primitives`` function returns valid input types and the return type (:pr:`1341`)
    * Fixes
        * Restrict numpy version when installing koalas (:pr:`1329`)
    * Changes
        * Warn python 3.6 users support will be dropped in future release (:pr:`1344`)
    * Documentation Changes
        * Update docs for defining custom primitives (:pr:`1332`)
        * Update featuretools release instructions (:pr:`1345`)

    Thanks to the following people for contributing to this release:
    :user:`gsheni`, :user:`jeff-hernandez`, :user:`rwedge`

**v0.23.1 Jan 29, 2021**
    * Fixes
        * Calculate direct features uses default value if parent missing (:pr:`1312`)
        * Fix bug and improve tests for ``EntitySet.__eq__`` and ``Entity.__eq__`` (:pr:`1323`)
    * Documentation Changes
        * Update Twitter link to documentation toolbar (:pr:`1322`)
    * Testing Changes
        * Unpin python-graphviz package on Windows (:pr:`1296`)
        * Reorganize and clean up tests (:pr:`1294`, :pr:`1303`, :pr:`1306`)
        * Trigger tests on pull request events (:pr:`1304`, :pr:`1315`)
        * Remove unnecessary test skips on Windows (:pr:`1320`)

    Thanks to the following people for contributing to this release:
    :user:`gsheni`, :user:`jeff-hernandez`, :user:`rwedge`, :user:`seriallazer`, :user:`thehomebrewnerd`

**v0.23.0 Dec 31, 2020**
    * Fixes
        * Fix logic for inferring variable type from unusual dtype (:pr:`1273`)
        * Allow passing entities without relationships to ``calculate_feature_matrix`` (:pr:`1290`)
    * Changes
        * Move ``query_by_values`` method from ``Entity`` to ``EntitySet`` (:pr:`1251`)
        * Move ``_handle_time`` method from ``Entity`` to ``EntitySet`` (:pr:`1276`)
        * Remove usage of ``ravel`` to resolve unexpected warning with pandas 1.2.0 (:pr:`1286`)
    * Documentation Changes
        * Fix installation command for Add-ons (:pr:`1279`)
        * Fix various broken links in documentation (:pr:`1313`)
    * Testing Changes
        * Use repository-scoped token for dependency check (:pr:`1245`:, :pr:`1248`)
        * Fix install error during docs CI test (:pr:`1250`)

    Thanks to the following people for contributing to this release:
    :user:`gsheni`, :user:`jeff-hernandez`, :user:`rwedge`, :user:`thehomebrewnerd`

**Breaking Changes**

* ``Entity.query_by_values`` has been removed and replaced by ``EntitySet.query_by_values`` with an
  added ``entity_id`` parameter to specify which entity in the entityset should be used for the query.

**v0.22.0 Nov 30, 2020**
    * Enhancements
        * Allow variable descriptions to be set directly on variable (:pr:`1207`)
        * Add ability to add feature description captions to feature lineage graphs (:pr:`1212`)
        * Add support for local tar file in read_entityset (:pr:`1228`)
    * Fixes
        * Updates to fix unit test errors from koalas 1.4 (:pr:`1230`, :pr:`1232`)
    * Documentation Changes
        * Removed link to unused feedback board (:pr:`1220`)
        * Update footer with Alteryx Innovation Labs (:pr:`1221`)
        * Update links to repo in documentation to use alteryx org url (:pr:`1224`)
    * Testing Changes
        * Update release notes check to use new repo url (:pr:`1222`)
        * Use new version of pull request Github Action (:pr:`1234`)
        * Upgrade pip during featuretools[complete] test (:pr:`1236`)
        * Migrated CI tests to github actions (:pr:`1226`, :pr:`1237`, :pr:`1239`)

    Thanks to the following people for contributing to this release:
    :user:`frances-h`, :user:`gsheni`, :user:`jeff-hernandez`, :user:`kmax12`, :user:`rwedge`, :user:`thehomebrewnerd`

**v0.21.0 Oct 30, 2020**
    * Enhancements
        * Add ``describe_feature`` to generate an English language feature description for a given feature (:pr:`1201`)
    * Fixes
        * Update ``EntitySet.add_last_time_indexes`` to work with Koalas 1.3.0 (:pr:`1192`, :pr:`1202`)
    * Changes
        * Keep koalas requirements in separate file (:pr:`1195`)
    * Documentation Changes
        * Added footer to the documentation (:pr:`1189`)
        * Add guide for feature selection functions (:pr:`1184`)
        * Fix README.md badge with correct link (:pr:`1200`)
    * Testing Changes
        * Add ``pyspark`` and ``koalas`` to automated dependency checks (:pr:`1191`)
        * Add DockerHub credentials to CI testing environment (:pr:`1204`)
        * Update premium primitives job name on CI (:pr:`1205`)

    Thanks to the following people for contributing to this release:
    :user:`frances-h`, :user:`gsheni`, :user:`jeff-hernandez`, :user:`rwedge`, :user:`tamargrey`, :user:`thehomebrewnerd`

**v0.20.0 Sep 30, 2020**
    .. warning::
        The Text variable type has been deprecated and been replaced with the NaturalLanguage variable type. The Text variable type will be removed in a future release.

    * Fixes
        * Allow FeatureOutputSlice features to be serialized (:pr:`1150`)
        * Fix duplicate label column generation when labels are passed in cutoff times and approximate is being used (:pr:`1160`)
        * Determine calculate_feature_matrix behavior with approximate and a cutoff df that is a subclass of a pandas DataFrame (:pr:`1166`)
    * Changes
        * Text variable type has been replaced with NaturalLanguage (:pr:`1159`)
    * Documentation Changes
        * Update release doc for clarity and to add Future Release template (:pr:`1151`)
        * Use the PyData Sphinx theme (:pr:`1169`)
    * Testing Changes
        * Stop requiring single-threaded dask scheduler in tests (:pr:`1163`, :pr:`1170`)

    Thanks to the following people for contributing to this release:
    :user:`gsheni`, :user:`rwedge`, :user:`tamargrey`, :user:`tuethan1999`

**v0.19.0 Sept 8, 2020**
    * Enhancements
        * Support use of Koalas DataFrames in entitysets (:pr:`1031`)
        * Add feature selection functions for null, correlated, and single value features (:pr:`1126`)
    * Fixes
        * Fix ``encode_features`` converting excluded feature columns to a numeric dtype (:pr:`1123`)
        * Improve performance of unused primitive check in dfs (:pr:`1140`)
    * Changes
        * Remove the ability to stack transform primitives (:pr:`1119`, :pr:`1145`)
        * Sort primitives passed to ``dfs`` to get consistent ordering of features\* (:pr:`1119`)
    * Documentation Changes
        * Added return values to dfs and calculate_feature_matrix (:pr:`1125`)
    * Testing Changes
        * Better test case for normalizing from no time index to time index (:pr:`1113`)

    \* When passing multiple instances of a primitive built with ``make_trans_primitive``
    or ``maxe_agg_primitive``, those instances must have the same relative order when passed
    to ``dfs`` to ensure a consistent ordering of features.

    Thanks to the following people for contributing to this release:
    :user:`frances-h`, :user:`gsheni`, :user:`rwedge`, :user:`tamargrey`, :user:`thehomebrewnerd`, :user:`tuethan1999`


**Breaking Changes**

* ``ft.dfs`` will no longer build features from Transform primitives where one
  of the inputs is a Transform feature, a GroupByTransform feature,
  or a Direct Feature of a Transform / GroupByTransform feature. This will make some
  features that would previously be generated by ``ft.dfs`` only possible if
  explicitly specified in ``seed_features``.

**v0.18.1 Aug 12, 2020**
    * Fixes
        * Fix ``EntitySet.plot()`` when given a dask entityset (:pr:`1086`)
    * Changes
        * Use ``nlp-primitives[complete]`` install for ``nlp_primitives`` extra in ``setup.py`` (:pr:`1103`)
    * Documentation Changes
        * Fix broken downloads badge in README.md (:pr:`1107`)
    * Testing Changes
        * Use CircleCI matrix jobs in config to trigger multiple runs of same job with different parameters (:pr:`1105`)

    Thanks to the following people for contributing to this release:
    :user:`gsheni`, :user:`systemshift`, :user:`thehomebrewnerd`

**v0.18.0 July 31, 2020**
    * Enhancements
        * Warn user if supplied primitives are not used during dfs (:pr:`1073`)
    * Fixes
        * Use more consistent and uniform warnings (:pr:`1040`)
        * Fix issue with missing instance ids and categorical entity index (:pr:`1050`)
        * Remove warnings.simplefilter in feature_set_calculator to un-silence warnings (:pr:`1053`)
        * Fix feature visualization for features with '>' or '<' in name (:pr:`1055`)
        * Fix boolean dtype mismatch between encode_features and dfs and calculate_feature_matrix (:pr:`1082`)
        * Update primitive options to check reversed inputs if primitive is commutative (:pr:`1085`)
        * Fix inconsistent ordering of features between kernel restarts (:pr:`1088`)
    * Changes
        * Make DFS match ``TimeSince`` primitive with all ``Datetime`` types (:pr:`1048`)
        * Change default branch to ``main`` (:pr:`1038`)
        * Raise TypeError if improper input is supplied to ``Entity.delete_variables()`` (:pr:`1064`)
        * Updates for compatibility with pandas 1.1.0 (:pr:`1079`, :pr:`1089`)
        * Set pandas version to pandas>=0.24.1,<2.0.0. Filter pandas deprecation warning in Week primitive. (:pr:`1094`)
    * Documentation Changes
        * Remove benchmarks folder (:pr:`1049`)
        * Add custom variables types section to variables page (:pr:`1066`)
    * Testing Changes
        * Add fixture for ``ft.demo.load_mock_customer`` (:pr:`1036`)
        * Refactor Dask test units (:pr:`1052`)
        * Implement automated process for checking critical dependencies (:pr:`1045`, :pr:`1054`, :pr:`1081`)
        * Don't run changelog check for release PRs or automated dependency PRs (:pr:`1057`)
        * Fix non-deterministic behavior in Dask test causing codecov issues (:pr:`1070`)

    Thanks to the following people for contributing to this release:
    :user:`frances-h`, :user:`gsheni`, :user:`monti-python`, :user:`rwedge`,
    :user:`systemshift`,  :user:`tamargrey`, :user:`thehomebrewnerd`, :user:`wsankey`

**v0.17.0 June 30, 2020**
    * Enhancements
        * Add ``list_variable_types`` and ``graph_variable_types`` for Variable Types (:pr:`1013`)
        * Add ``graph_feature`` to generate a feature lineage graph for a given feature (:pr:`1032`)
    * Fixes
        * Improve warnings when using a Dask dataframe for cutoff times (:pr:`1026`)
        * Error if attempting to add entityset relationship where child variable is also child index (:pr:`1034`)
    * Changes
        * Remove ``Feature.get_names`` (:pr:`1021`)
        * Remove unnecessary ``pd.Series`` and ``pd.DatetimeIndex`` calls from primitives (:pr:`1020`, :pr:`1024`)
        * Improve cutoff time handling when a single value or no value is passed (:pr:`1028`)
        * Moved ``find_variable_types`` to Variable utils (:pr:`1013`)
    * Documentation Changes
        * Add page on Variable Types to describe some Variable Types, and util functions (:pr:`1013`)
        * Remove featuretools enterprise from documentation (:pr:`1022`)
        * Add development install instructions to contributing.md (:pr:`1030`)
    * Testing Changes
        * Add ``required`` flag to CircleCI codecov upload command (:pr:`1035`)

    Thanks to the following people for contributing to this release:
    :user:`frances-h`, :user:`gsheni`, :user:`kmax12`, :user:`rwedge`,
    :user:`thehomebrewnerd`, :user:`tuethan1999`

**Breaking Changes**

* Removed ``Feature.get_names``, ``Feature.get_feature_names`` should be used instead

**v0.16.0 June 5, 2020**
    * Enhancements
        * Support use of Dask DataFrames in entitysets (:pr:`783`)
        * Add ``make_index`` when initializing an EntitySet by passing in an ``entities`` dictionary (:pr:`1010`)
        * Add ability to use primitive classes and instances as keys in primitive_options dictionary (:pr:`993`)
    * Fixes
        * Cleanly close tqdm instance (:pr:`1018`)
        * Resolve issue with ``NaN`` values in ``LatLong`` columns (:pr:`1007`)
    * Testing Changes
        * Update tests for numpy v1.19.0 compatability (:pr:`1016`)

    Thanks to the following people for contributing to this release:
    :user:`Alex-Monahan`, :user:`frances-h`, :user:`gsheni`, :user:`rwedge`, :user:`thehomebrewnerd`

**v0.15.0 May 29, 2020**
    * Enhancements
        * Add ``get_default_aggregation_primitives`` and ``get_default_transform_primitives`` (:pr:`945`)
        * Allow cutoff time dataframe columns to be in any order (:pr:`969`, :pr:`995`)
        * Add Age primitive, and make it a default transform primitive for DFS (:pr:`987`)
        * Add ``include_cutoff_time`` arg - control whether data at cutoff times are included in feature calculations (:pr:`959`)
        * Allow ``variables_types`` to be referenced by their ``type_string``
          for the ``entity_from_dataframe`` function (:pr:`988`)
    * Fixes
        * Fix errors with Equals and NotEquals primitives when comparing categoricals or different dtypes (:pr:`968`)
        * Normalized type_strings of ``Variable`` classes so that the ``find_variable_types`` function produces a
          dictionary with a clear key to name transition (:pr:`982`, :pr:`996`)
        * Remove pandas.datetime in test_calculate_feature_matrix due to deprecation (:pr:`998`)
    * Documentation Changes
        * Add python 3.8 support for docs (:pr:`983`)
        * Adds consistent Entityset Docstrings (:pr:`986`)
    * Testing Changes
        * Add automated tests for python 3.8 environment (:pr:`847`)
        * Update testing dependencies (:pr:`976`)

    Thanks to the following people for contributing to this release:
    :user:`ctduffy`, :user:`frances-h`, :user:`gsheni`, :user:`jeff-hernandez`, :user:`rightx2`, :user:`rwedge`, :user:`sebrahimi1988`, :user:`thehomebrewnerd`,  :user:`tuethan1999`

**Breaking Changes**

* Calls to ``featuretools.dfs`` or ``featuretools.calculate_feature_matrix`` that use a cutoff time
  dataframe, but do not label the time column with either the target entity time index variable name or
  as ``time``, will now result in an ``AttributeError``. Previously, the time column was selected to be the first
  column that was not the instance id column. With this update, the position of the column in the dataframe is
  no longer used to determine the time column. Now, both instance id columns and time columns in a cutoff time
  dataframe can be in any order as long as they are named properly.

* The ``type_string`` attributes of all ``Variable`` subclasses are now a snake case conversion of their class names. This
  changes the ``type_string`` of the ``Unknown``, ``IPAddress``, ``EmailAddress``, ``SubRegionCode``, ``FilePath``, ``LatLong``, and ``ZIPcode`` classes.
  Old saved entitysets that used these variables may load incorrectly.

**v0.14.0 Apr 30, 2020**
    * Enhancements
        * ft.encode_features - use less memory for one-hot encoded columns (:pr:`876`)
    * Fixes
        * Use logger.warning to fix deprecated logger.warn (:pr:`871`)
        * Add dtype to interesting_values to fix deprecated empty Series with no dtype (:pr:`933`)
        * Remove overlap in training windows (:pr:`930`)
        * Fix progress bar in notebook (:pr:`932`)
    * Changes
        * Change premium primitives CI test to Python 3.6 (:pr:`916`)
        * Remove Python 3.5 support (:pr:`917`)
    * Documentation Changes
        * Fix README links to docs (:pr:`872`)
        * Fix Github links with correct organizations (:pr:`908`)
        * Fix hyperlinks in docs and docstrings with updated address (:pr:`910`)
        * Remove unused script for uploading docs to AWS (:pr:`911`)

    Thanks to the following people for contributing to this release:
    :user:`frances-h`, :user:`gsheni`, :user:`jeff-hernandez`, :user:`rwedge`

**Breaking Changes**

* Using training windows in feature calculations can result in different values than previous versions.
  This was done to prevent consecutive training windows from overlapping by excluding data at the oldest point in time.
  For example, if we use a cutoff time at the first minute of the hour with a one hour training window,
  the first minute of the previous hour will no longer be included in the feature calculation.

**v0.13.4 Mar 27, 2020**
    .. warning::
        The next non-bugfix release of Featuretools will not support Python 3.5

    * Fixes
        * Fix ft.show_info() not displaying in Jupyter notebooks (:pr:`863`)
    * Changes
        * Added Plugin Warnings at Entry Point (:pr:`850`, :pr:`869`)
    * Documentation Changes
        * Add links to primitives.featurelabs.com (:pr:`860`)
        * Add source code links to API reference (:pr:`862`)
        * Update links for testing Dask/Spark integrations (:pr:`867`)
        * Update release documentation for featuretools (:pr:`868`)
    * Testing Changes
        * Miscellaneous changes (:pr:`861`)

    Thanks to the following people for contributing to this release:
    :user:`frances-h`, :user:`FreshLeaf8865`, :user:`jeff-hernandez`, :user:`rwedge`, :user:`thehomebrewnerd`

**v0.13.3 Feb 28, 2020**
    * Fixes
        * Fix a connection closed error when using n_jobs (:pr:`853`)
    * Changes
        * Pin msgpack dependency for Python 3.5; remove dataframe from Dask dependency (:pr:`851`)
    * Documentation Changes
        * Update link to help documentation page in Github issue template (:pr:`855`)

    Thanks to the following people for contributing to this release:
    :user:`frances-h`, :user:`rwedge`

**v0.13.2 Jan 31, 2020**
    * Enhancements
        * Support for Pandas 1.0.0 (:pr:`844`)
    * Changes
        * Remove dependency on s3fs library for anonymous downloads from S3 (:pr:`825`)
    * Testing Changes
        * Added GitHub Action to automatically run performance tests (:pr:`840`)

    Thanks to the following people for contributing to this release:
    :user:`frances-h`, :user:`rwedge`

**v0.13.1 Dec 28, 2019**
    * Fixes
        * Raise error when given wrong input for ignore_variables (:pr:`826`)
        * Fix multi-output features not created when there is no child data (:pr:`834`)
        * Removing type casting in Equals and NotEquals primitives (:pr:`504`)
    * Changes
        * Replace pd.timedelta time units that were deprecated (:pr:`822`)
        * Move sklearn wrapper to separate library (:pr:`835`, :pr:`837`)
    * Testing Changes
        * Run unit tests in windows environment (:pr:`790`)
        * Update boto3 version requirement for tests (:pr:`838`)

    Thanks to the following people for contributing to this release:
    :user:`jeffzi`, :user:`kmax12`, :user:`rwedge`, :user:`systemshift`

**v0.13.0 Nov 30, 2019**
    * Enhancements
        * Added GitHub Action to auto upload releases to PyPI (:pr:`816`)
    * Fixes
        * Fix issue where some primitive options would not be applied (:pr:`807`)
        * Fix issue with converting to pickle or parquet after adding interesting features (:pr:`798`, :pr:`823`)
        * Diff primitive now calculates using all available data (:pr:`824`)
        * Prevent DFS from creating Identity Features of globally ignored variables (:pr:`819`)
    * Changes
        * Remove python 2.7 support from serialize.py (:pr:`812`)
        * Make smart_open, boto3, and s3fs optional dependencies (:pr:`827`)
    * Documentation Changes
        * remove python 2.7 support and add 3.7 in install.rst (:pr:`805`)
        * Fix import error in docs (:pr:`803`)
        * Fix release title formatting in changelog (:pr:`806`)
    * Testing Changes
        * Use multiple CPUS to run tests on CI (:pr:`811`)
        * Refactor test entityset creation to avoid saving to disk (:pr:`813`, :pr:`821`)
        * Remove get_values() from test_es.py to remove warnings (:pr:`820`)

    Thanks to the following people for contributing to this release:
    :user:`frances-h`, :user:`jeff-hernandez`, :user:`rwedge`, :user:`systemshift`

**Breaking Changes**

* The libraries used for downloading or uploading from S3 or URLs are now
  optional and will no longer be installed by default.  To use this
  functionality they will need to be installed separately.
* The fix to how the Diff primitive is calculated may slow down the overall
  calculation time of feature lists that use this primitive.

**v0.12.0 Oct 31, 2019**
    * Enhancements
        * Added First primitive (:pr:`770`)
        * Added Entropy aggregation primitive (:pr:`779`)
        * Allow custom naming for multi-output primitives (:pr:`780`)
    * Fixes
        * Prevents user from removing base entity time index using additional_variables (:pr:`768`)
        * Fixes error when a multioutput primitive was supplied to dfs as a groupby trans primitive (:pr:`786`)
    * Changes
        * Drop Python 2 support (:pr:`759`)
        * Add unit parameter to AvgTimeBetween (:pr:`771`)
        * Require Pandas 0.24.1 or higher (:pr:`787`)
    * Documentation Changes
        * Update featuretools slack link (:pr:`765`)
        * Set up repo to use Read the Docs (:pr:`776`)
        * Add First primitive to API reference docs (:pr:`782`)
    * Testing Changes
        * CircleCI fixes (:pr:`774`)
        * Disable PIP progress bars (:pr:`775`)

    Thanks to the following people for contributing to this release:
    :user:`ablacke-ayx`, :user:`BoopBoopBeepBoop`, :user:`jeffzi`,
    :user:`kmax12`, :user:`rwedge`, :user:`thehomebrewnerd`, :user:`twdobson`

**v0.11.0 Sep 30, 2019**
    .. warning::
        The next non-bugfix release of Featuretools will not support Python 2

    * Enhancements
        * Improve how files are copied and written (:pr:`721`)
        * Add number of rows to graph in entityset.plot (:pr:`727`)
        * Added support for pandas DateOffsets in DFS and Timedelta (:pr:`732`)
        * Enable feature-specific top_n value using a dictionary in encode_features (:pr:`735`)
        * Added progress_callback parameter to dfs() and calculate_feature_matrix() (:pr:`739`, :pr:`745`)
        * Enable specifying primitives on a per column or per entity basis (:pr:`748`)
    * Fixes
        * Fixed entity set deserialization (:pr:`720`)
        * Added error message when DateTimeIndex is a variable but not set as the time_index (:pr:`723`)
        * Fixed CumCount and other group-by transform primitives that take ID as input (:pr:`733`, :pr:`754`)
        * Fix progress bar undercounting (:pr:`743`)
        * Updated training_window error assertion to only check against observations (:pr:`728`)
        * Don't delete the whole destination folder while saving entityset (:pr:`717`)
    * Changes
        * Raise warning and not error on schema version mismatch (:pr:`718`)
        * Change feature calculation to return in order of instance ids provided (:pr:`676`)
        * Removed time remaining from displayed progress bar in dfs() and calculate_feature_matrix() (:pr:`739`)
        * Raise warning in normalize_entity() when time_index of base_entity has an invalid type (:pr:`749`)
        * Remove toolz as a direct dependency (:pr:`755`)
        * Allow boolean variable types to be used in the Multiply primitive (:pr:`756`)
    * Documentation Changes
        * Updated URL for Compose (:pr:`716`)
    * Testing Changes
        * Update dependencies (:pr:`738`, :pr:`741`, :pr:`747`)

    Thanks to the following people for contributing to this release:
    :user:`angela97lin`, :user:`chidauri`, :user:`christopherbunn`,
    :user:`frances-h`, :user:`jeff-hernandez`, :user:`kmax12`,
    :user:`MarcoGorelli`, :user:`rwedge`, :user:`thehomebrewnerd`

**Breaking Changes**

* Feature calculations will return in the order of instance ids provided instead of the order of time points instances are calculated at.

**v0.10.1 Aug 25, 2019**
    * Fixes
        * Fix serialized LatLong data being loaded as strings (:pr:`712`)
    * Documentation Changes
        * Fixed FAQ cell output (:pr:`710`)

    Thanks to the following people for contributing to this release:
    :user:`gsheni`, :user:`rwedge`


**v0.10.0 Aug 19, 2019**
    .. warning::
        The next non-bugfix release of Featuretools will not support Python 2


    * Enhancements
        * Give more frequent progress bar updates and update chunk size behavior (:pr:`631`, :pr:`696`)
        * Added drop_first as param in encode_features (:pr:`647`)
        * Added support for stacking multi-output primitives (:pr:`679`)
        * Generate transform features of direct features (:pr:`623`)
        * Added serializing and deserializing from S3 and deserializing from URLs (:pr:`685`)
        * Added nlp_primitives as an add-on library (:pr:`704`)
        * Added AutoNormalize to Featuretools plugins (:pr:`699`)
        * Added functionality for relative units (month/year) in Timedelta (:pr:`692`)
        * Added categorical-encoding as an add-on library (:pr:`700`)
    * Fixes
        * Fix performance regression in DFS (:pr:`637`)
        * Fix deserialization of feature relationship path (:pr:`665`)
        * Set index after adding ancestor relationship variables (:pr:`668`)
        * Fix user-supplied variable_types modification in Entity init (:pr:`675`)
        * Don't calculate dependencies of unnecessary features (:pr:`667`)
        * Prevent normalize entity's new entity having same index as base entity (:pr:`681`)
        * Update variable type inference to better check for string values (:pr:`683`)
    * Changes
        * Moved dask, distributed imports (:pr:`634`)
    * Documentation Changes
        * Miscellaneous changes (:pr:`641`, :pr:`658`)
        * Modified doc_string of top_n in encoding (:pr:`648`)
        * Hyperlinked ComposeML (:pr:`653`)
        * Added FAQ (:pr:`620`, :pr:`677`)
        * Fixed FAQ question with multiple question marks (:pr:`673`)
    * Testing Changes
        * Add master, and release tests for premium primitives (:pr:`660`, :pr:`669`)
        * Miscellaneous changes (:pr:`672`, :pr:`674`)

    Thanks to the following people for contributing to this release:
    :user:`alexjwang`, :user:`allisonportis`, :user:`ayushpatidar`,
    :user:`CJStadler`, :user:`ctduffy`, :user:`gsheni`, :user:`jeff-hernandez`,
    :user:`jeremyliweishih`, :user:`kmax12`, :user:`rwedge`, :user:`zhxt95`,

**v0.9.1 July 3, 2019**
    * Enhancements
        * Speedup groupby transform calculations (:pr:`609`)
        * Generate features along all paths when there are multiple paths between entities (:pr:`600`, :pr:`608`)
    * Fixes
        * Select columns of dataframe using a list (:pr:`615`)
        * Change type of features calculated on Index features to Categorical (:pr:`602`)
        * Filter dataframes through forward relationships (:pr:`625`)
        * Specify Dask version in requirements for python 2 (:pr:`627`)
        * Keep dataframe sorted by time during feature calculation (:pr:`626`)
        * Fix bug in encode_features that created duplicate columns of
          features with multiple outputs (:pr:`622`)
    * Changes
        * Remove unused variance_selection.py file (:pr:`613`)
        * Remove Timedelta data param (:pr:`619`)
        * Remove DaysSince primitive (:pr:`628`)
    * Documentation Changes
        * Add installation instructions for add-on libraries (:pr:`617`)
        * Clarification of Multi Output Feature Creation (:pr:`638`)
        * Miscellaneous changes (:pr:`632`, :pr:`639`)
    * Testing Changes
        * Miscellaneous changes (:pr:`595`, :pr:`612`)

    Thanks to the following people for contributing to this release:
    :user:`CJStadler`, :user:`kmax12`, :user:`rwedge`, :user:`gsheni`, :user:`kkleidal`, :user:`ctduffy`

**v0.9.0** June 19, 2019
    * Enhancements
        * Add unit parameter to timesince primitives (:pr:`558`)
        * Add ability to install optional add on libraries (:pr:`551`)
        * Load and save features from open files and strings (:pr:`566`)
        * Support custom variable types (:pr:`571`)
        * Support entitysets which have multiple paths between two entities (:pr:`572`, :pr:`544`)
        * Added show_info function, more output information added to CLI `featuretools info` (:pr:`525`)
    * Fixes
        * Normalize_entity specifies error when 'make_time_index' is an invalid string (:pr:`550`)
        * Schema version added for entityset serialization (:pr:`586`)
        * Renamed features have names correctly serialized (:pr:`585`)
        * Improved error message for index/time_index being the same column in normalize_entity and entity_from_dataframe (:pr:`583`)
        * Removed all mentions of allow_where (:pr:`587`, :pr:`588`)
        * Removed unused variable in normalize entity (:pr:`589`)
        * Change time since return type to numeric (:pr:`606`)
    * Changes
        * Refactor get_pandas_data_slice to take single entity (:pr:`547`)
        * Updates TimeSincePrevious and Diff Primitives (:pr:`561`)
        * Remove unecessary time_last variable (:pr:`546`)
    * Documentation Changes
        * Add Featuretools Enterprise to documentation (:pr:`563`)
        * Miscellaneous changes (:pr:`552`, :pr:`573`, :pr:`577`, :pr:`599`)
    * Testing Changes
        * Miscellaneous changes (:pr:`559`, :pr:`569`, :pr:`570`, :pr:`574`, :pr:`584`, :pr:`590`)

    Thanks to the following people for contributing to this release:
    :user:`alexjwang`, :user:`allisonportis`, :user:`CJStadler`, :user:`ctduffy`, :user:`gsheni`, :user:`kmax12`, :user:`rwedge`

**v0.8.0** May 17, 2019
    * Rename NUnique to NumUnique (:pr:`510`)
    * Serialize features as JSON (:pr:`532`)
    * Drop all variables at once in normalize_entity (:pr:`533`)
    * Remove unnecessary sorting from normalize_entity (:pr:`535`)
    * Features cache their names (:pr:`536`)
    * Only calculate features for instances before cutoff (:pr:`523`)
    * Remove all relative imports (:pr:`530`)
    * Added FullName Variable Type (:pr:`506`)
    * Add error message when target entity does not exist (:pr:`520`)
    * New demo links (:pr:`542`)
    * Remove duplicate features check in DFS (:pr:`538`)
    * featuretools_primitives entry point expects list of primitive classes (:pr:`529`)
    * Update ALL_VARIABLE_TYPES list (:pr:`526`)
    * More Informative N Jobs Prints and Warnings (:pr:`511`)
    * Update sklearn version requirements (:pr:`541`)
    * Update Makefile (:pr:`519`)
    * Remove unused parameter in Entity._handle_time (:pr:`524`)
    * Remove build_ext code from setup.py (:pr:`513`)
    * Documentation updates (:pr:`512`, :pr:`514`, :pr:`515`, :pr:`521`, :pr:`522`, :pr:`527`, :pr:`545`)
    * Testing updates (:pr:`509`, :pr:`516`, :pr:`517`, :pr:`539`)

    Thanks to the following people for contributing to this release: :user:`bphi`, :user:`CharlesBradshaw`, :user:`CJStadler`, :user:`glentennis`, :user:`gsheni`, :user:`kmax12`, :user:`rwedge`

**Breaking Changes**

* ``NUnique`` has been renamed to ``NumUnique``.

    Previous behavior

    .. code-block:: python

        from featuretools.primitives import NUnique

    New behavior

    .. code-block:: python

        from featuretools.primitives import NumUnique

**v0.7.1** Apr 24, 2019
    * Automatically generate feature name for controllable primitives (:pr:`481`)
    * Primitive docstring updates (:pr:`489`, :pr:`492`, :pr:`494`, :pr:`495`)
    * Change primitive functions that returned strings to return functions (:pr:`499`)
    * CLI customizable via entrypoints (:pr:`493`)
    * Improve calculation of aggregation features on grandchildren (:pr:`479`)
    * Refactor entrypoints to use decorator (:pr:`483`)
    * Include doctests in testing suite (:pr:`491`)
    * Documentation updates (:pr:`490`)
    * Update how standard primitives are imported internally (:pr:`482`)

    Thanks to the following people for contributing to this release: :user:`bukosabino`, :user:`CharlesBradshaw`, :user:`glentennis`, :user:`gsheni`, :user:`jeff-hernandez`, :user:`kmax12`, :user:`minkvsky`, :user:`rwedge`, :user:`thehomebrewnerd`

**v0.7.0** Mar 29, 2019
    * Improve Entity Set Serialization (:pr:`361`)
    * Support calling a primitive instance's function directly (:pr:`461`, :pr:`468`)
    * Support other libraries extending featuretools functionality via entrypoints (:pr:`452`)
    * Remove featuretools install command (:pr:`475`)
    * Add GroupByTransformFeature (:pr:`455`, :pr:`472`, :pr:`476`)
    * Update Haversine Primitive (:pr:`435`, :pr:`462`)
    * Add commutative argument to SubtractNumeric and DivideNumeric primitives (:pr:`457`)
    * Add FilePath variable_type (:pr:`470`)
    * Add PhoneNumber, DateOfBirth, URL variable types (:pr:`447`)
    * Generalize infer_variable_type, convert_variable_data and convert_all_variable_data methods (:pr:`423`)
    * Documentation updates (:pr:`438`, :pr:`446`, :pr:`458`, :pr:`469`)
    * Testing updates (:pr:`440`, :pr:`444`, :pr:`445`, :pr:`459`)

    Thanks to the following people for contributing to this release: :user:`bukosabino`, :user:`CharlesBradshaw`, :user:`ColCarroll`, :user:`glentennis`, :user:`grayskripko`, :user:`gsheni`, :user:`jeff-hernandez`, :user:`jrkinley`, :user:`kmax12`, :user:`RogerTangos`, :user:`rwedge`

**Breaking Changes**

* ``ft.dfs`` now has a ``groupby_trans_primitives`` parameter that DFS uses to automatically construct features that group by an ID column and then apply a transform primitive to search group. This change applies to the following primitives: ``CumSum``, ``CumCount``, ``CumMean``, ``CumMin``, and ``CumMax``.

    Previous behavior

    .. code-block:: python

        ft.dfs(entityset=es,
               target_entity='customers',
               trans_primitives=["cum_mean"])

    New behavior

    .. code-block:: python

        ft.dfs(entityset=es,
               target_entity='customers',
               groupby_trans_primitives=["cum_mean"])

* Related to the above change, cumulative transform features are now defined using a new feature class, ``GroupByTransformFeature``.

    Previous behavior

    .. code-block:: python

        ft.Feature([base_feature, groupby_feature], primitive=CumulativePrimitive)


    New behavior

    .. code-block:: python

        ft.Feature(base_feature, groupby=groupby_feature, primitive=CumulativePrimitive)


**v0.6.1** Feb 15, 2019
    * Cumulative primitives (:pr:`410`)
    * Entity.query_by_values now preserves row order of underlying data (:pr:`428`)
    * Implementing Country Code and Sub Region Codes as variable types (:pr:`430`)
    * Added IPAddress and EmailAddress variable types (:pr:`426`)
    * Install data and dependencies (:pr:`403`)
    * Add TimeSinceFirst, fix TimeSinceLast (:pr:`388`)
    * Allow user to pass in desired feature return types (:pr:`372`)
    * Add new configuration object (:pr:`401`)
    * Replace NUnique get_function (:pr:`434`)
    * _calculate_idenity_features now only returns the features asked for, instead of the entire entity (:pr:`429`)
    * Primitive function name uniqueness (:pr:`424`)
    * Update NumCharacters and NumWords primitives (:pr:`419`)
    * Removed Variable.dtype (:pr:`416`, :pr:`433`)
    * Change to zipcode rep, str for pandas (:pr:`418`)
    * Remove pandas version upper bound (:pr:`408`)
    * Make S3 dependencies optional (:pr:`404`)
    * Check that agg_primitives and trans_primitives are right primitive type (:pr:`397`)
    * Mean primitive changes (:pr:`395`)
    * Fix transform stacking on multi-output aggregation (:pr:`394`)
    * Fix list_primitives (:pr:`391`)
    * Handle graphviz dependency (:pr:`389`, :pr:`396`, :pr:`398`)
    * Testing updates (:pr:`402`, :pr:`417`, :pr:`433`)
    * Documentation updates (:pr:`400`, :pr:`409`, :pr:`415`, :pr:`417`, :pr:`420`, :pr:`421`, :pr:`422`, :pr:`431`)


    Thanks to the following people for contributing to this release:  :user:`CharlesBradshaw`, :user:`csala`, :user:`floscha`, :user:`gsheni`, :user:`jxwolstenholme`, :user:`kmax12`, :user:`RogerTangos`, :user:`rwedge`

**v0.6.0** Jan 30, 2018
    * Primitive refactor (:pr:`364`)
    * Mean ignore NaNs (:pr:`379`)
    * Plotting entitysets (:pr:`382`)
    * Add seed features later in DFS process (:pr:`357`)
    * Multiple output column features (:pr:`376`)
    * Add ZipCode Variable Type (:pr:`367`)
    * Add `primitive.get_filepath` and example of primitive loading data from external files (:pr:`380`)
    * Transform primitives take series as input (:pr:`385`)
    * Update dependency requirements (:pr:`378`, :pr:`383`, :pr:`386`)
    * Add modulo to override tests (:pr:`384`)
    * Update documentation (:pr:`368`, :pr:`377`)
    * Update README.md (:pr:`366`, :pr:`373`)
    * Update CI tests (:pr:`359`, :pr:`360`, :pr:`375`)

    Thanks to the following people for contributing to this release: :user:`floscha`, :user:`gsheni`, :user:`kmax12`, :user:`RogerTangos`, :user:`rwedge`

**v0.5.1** Dec 17, 2018
    * Add missing dependencies (:pr:`353`)
    * Move comment to note in documentation (:pr:`352`)

**v0.5.0** Dec 17, 2018
    * Add specific error for duplicate additional/copy_variables in normalize_entity (:pr:`348`)
    * Removed EntitySet._import_from_dataframe (:pr:`346`)
    * Removed time_index_reduce parameter (:pr:`344`)
    * Allow installation of additional primitives (:pr:`326`)
    * Fix DatetimeIndex variable conversion (:pr:`342`)
    * Update Sklearn DFS Transformer (:pr:`343`)
    * Clean up entity creation logic (:pr:`336`)
    * remove casting to list in transform feature calculation (:pr:`330`)
    * Fix sklearn wrapper (:pr:`335`)
    * Add readme to pypi
    * Update conda docs after move to conda-forge (:pr:`334`)
    * Add wrapper for scikit-learn Pipelines (:pr:`323`)
    * Remove parse_date_cols parameter from EntitySet._import_from_dataframe (:pr:`333`)

    Thanks to the following people for contributing to this release: :user:`bukosabino`, :user:`georgewambold`, :user:`gsheni`, :user:`jeff-hernandez`, :user:`kmax12`, and :user:`rwedge`.

**v0.4.1** Nov 29, 2018
    * Resolve bug preventing using first column as index by default (:pr:`308`)
    * Handle return type when creating features from Id variables (:pr:`318`)
    * Make id an optional parameter of EntitySet constructor (:pr:`324`)
    * Handle primitives with same function being applied to same column (:pr:`321`)
    * Update requirements (:pr:`328`)
    * Clean up DFS arguments (:pr:`319`)
    * Clean up Pandas Backend (:pr:`302`)
    * Update properties of cumulative transform primitives (:pr:`320`)
    * Feature stability between versions documentation (:pr:`316`)
    * Add download count to GitHub readme (:pr:`310`)
    * Fixed #297 update tests to check error strings (:pr:`303`)
    * Remove usage of fixtures in agg primitive tests (:pr:`325`)

**v0.4.0** Oct 31, 2018
    * Remove ft.utils.gen_utils.getsize and make pympler a test requirement (:pr:`299`)
    * Update requirements.txt (:pr:`298`)
    * Refactor EntitySet.find_path(...) (:pr:`295`)
    * Clean up unused methods (:pr:`293`)
    * Remove unused parents property of Entity (:pr:`283`)
    * Removed relationships parameter (:pr:`284`)
    * Improve time index validation (:pr:`285`)
    * Encode features with "unknown" class in categorical (:pr:`287`)
    * Allow where clauses on direct features in Deep Feature Synthesis (:pr:`279`)
    * Change to fullargsspec (:pr:`288`)
    * Parallel verbose fixes (:pr:`282`)
    * Update tests for python 3.7 (:pr:`277`)
    * Check duplicate rows cutoff times (:pr:`276`)
    * Load retail demo data using compressed file (:pr:`271`)

**v0.3.1** Sept 28, 2018
    * Handling time rewrite (:pr:`245`)
    * Update deep_feature_synthesis.py (:pr:`249`)
    * Handling return type when creating features from DatetimeTimeIndex (:pr:`266`)
    * Update retail.py (:pr:`259`)
    * Improve Consistency of Transform Primitives (:pr:`236`)
    * Update demo docstrings (:pr:`268`)
    * Handle non-string column names (:pr:`255`)
    * Clean up merging of aggregation primitives (:pr:`250`)
    * Add tests for Entity methods (:pr:`262`)
    * Handle no child data when calculating aggregation features with multiple arguments (:pr:`264`)
    * Add `is_string` utils function (:pr:`260`)
    * Update python versions to match docker container (:pr:`261`)
    * Handle where clause when no child data (:pr:`258`)
    * No longer cache demo csvs, remove config file (:pr:`257`)
    * Avoid stacking "expanding" primitives (:pr:`238`)
    * Use randomly generated names in retail csv (:pr:`233`)
    * Update README.md (:pr:`243`)

**v0.3.0** Aug 27, 2018
    * Improve performance of all feature calculations (:pr:`224`)
    * Update agg primitives to use more efficient functions (:pr:`215`)
    * Optimize metadata calculation (:pr:`229`)
    * More robust handling when no data at a cutoff time (:pr:`234`)
    * Workaround categorical merge (:pr:`231`)
    * Switch which CSV is associated with which variable (:pr:`228`)
    * Remove unused kwargs from query_by_values, filter_and_sort (:pr:`225`)
    * Remove convert_links_to_integers (:pr:`219`)
    * Add conda install instructions (:pr:`223`, :pr:`227`)
    * Add example of using Dask to parallelize to docs  (:pr:`221`)

**v0.2.2** Aug 20, 2018
    * Remove unnecessary check no related instances call and refactor (:pr:`209`)
    * Improve memory usage through support for pandas categorical types (:pr:`196`)
    * Bump minimum pandas version from 0.20.3 to 0.23.0 (:pr:`216`)
    * Better parallel memory warnings (:pr:`208`, :pr:`214`)
    * Update demo datasets (:pr:`187`, :pr:`201`, :pr:`207`)
    * Make primitive lookup case insensitive  (:pr:`213`)
    * Use capital name (:pr:`211`)
    * Set class name for Min (:pr:`206`)
    * Remove ``variable_types`` from normalize entity (:pr:`205`)
    * Handle parquet serialization with last time index (:pr:`204`)
    * Reset index of cutoff times in calculate feature matrix (:pr:`198`)
    * Check argument types for .normalize_entity (:pr:`195`)
    * Type checking ignore entities.  (:pr:`193`)

**v0.2.1** July 2, 2018
    * Cpu count fix (:pr:`176`)
    * Update flight (:pr:`175`)
    * Move feature matrix calculation helper functions to separate file (:pr:`177`)

**v0.2.0** June 22, 2018
    * Multiprocessing (:pr:`170`)
    * Handle unicode encoding in repr throughout Featuretools (:pr:`161`)
    * Clean up EntitySet class (:pr:`145`)
    * Add support for building and uploading conda package (:pr:`167`)
    * Parquet serialization (:pr:`152`)
    * Remove variable stats (:pr:`171`)
    * Make sure index variable comes first (:pr:`168`)
    * No last time index update on normalize (:pr:`169`)
    * Remove list of times as on option for `cutoff_time` in `calculate_feature_matrix` (:pr:`165`)
    * Config does error checking to see if it can write to disk (:pr:`162`)


**v0.1.21** May 30, 2018
    * Support Pandas 0.23.0 (:pr:`153`, :pr:`154`, :pr:`155`, :pr:`159`)
    * No EntitySet required in loading/saving features (:pr:`141`)
    * Use s3 demo csv with better column names (:pr:`139`)
    * more reasonable start parameter (:pr:`149`)
    * add issue template (:pr:`133`)
    * Improve tests (:pr:`136`, :pr:`137`, :pr:`144`, :pr:`147`)
    * Remove unused functions (:pr:`140`, :pr:`143`, :pr:`146`)
    * Update documentation after recent changes / removals (:pr:`157`)
    * Rename demo retail csv file (:pr:`148`)
    * Add names for binary (:pr:`142`)
    * EntitySet repr to use get_name rather than id (:pr:`134`)
    * Ensure config dir is writable (:pr:`135`)

**v0.1.20** Apr 13, 2018
    * Primitives as strings in DFS parameters (:pr:`129`)
    * Integer time index bugfixes (:pr:`128`)
    * Add make_temporal_cutoffs utility function (:pr:`126`)
    * Show all entities, switch shape display to row/col (:pr:`124`)
    * Improved chunking when calculating feature matrices  (:pr:`121`)
    * fixed num characters nan fix (:pr:`118`)
    * modify ignore_variables docstring (:pr:`117`)

**v0.1.19** Mar 21, 2018
    * More descriptive DFS progress bar (:pr:`69`)
    * Convert text variable to string before NumWords (:pr:`106`)
    * EntitySet.concat() reindexes relationships (:pr:`96`)
    * Keep non-feature columns when encoding feature matrix (:pr:`111`)
    * Uses full entity update for dependencies of uses_full_entity features (:pr:`110`)
    * Update column names in retail demo (:pr:`104`)
    * Handle Transform features that need access to all values of entity (:pr:`91`)

**v0.1.18** Feb 27, 2018
    * fixes related instances bug (:pr:`97`)
    * Adding non-feature columns to calculated feature matrix (:pr:`78`)
    * Relax numpy version req (:pr:`82`)
    * Remove `entity_from_csv`, tests, and lint (:pr:`71`)

**v0.1.17** Jan 18, 2018
    * LatLong type (:pr:`57`)
    * Last time index fixes (:pr:`70`)
    * Make median agg primitives ignore nans by default (:pr:`61`)
    * Remove Python 3.4 support (:pr:`64`)
    * Change `normalize_entity` to update `secondary_time_index` (:pr:`59`)
    * Unpin requirements (:pr:`53`)
    * associative -> commutative (:pr:`56`)
    * Add Words and Chars primitives (:pr:`51`)

**v0.1.16** Dec 19, 2017
    * fix EntitySet.combine_variables and standardize encode_features (:pr:`47`)
    * Python 3 compatibility (:pr:`16`)

**v0.1.15** Dec 18, 2017
    * Fix variable type in demo data (:pr:`37`)
    * Custom primitive kwarg fix (:pr:`38`)
    * Changed order and text of arguments in make_trans_primitive docstring (:pr:`42`)

**v0.1.14** November 20, 2017
    * Last time index (:pr:`33`)
    * Update Scipy version to 1.0.0 (:pr:`31`)


**v0.1.13** November 1, 2017
    * Add MANIFEST.in (:pr:`26`)

**v0.1.11** October 31, 2017
    * Package linting (:pr:`7`)
    * Custom primitive creation functions (:pr:`13`)
    * Split requirements to separate files and pin to latest versions (:pr:`15`)
    * Select low information features (:pr:`18`)
    * Fix docs typos (:pr:`19`)
    * Fixed Diff primitive for rare nan case (:pr:`21`)
    * added some mising doc strings (:pr:`23`)
    * Trend fix (:pr:`22`)
    * Remove as_dir=False option from EntitySet.to_pickle() (:pr:`20`)
    * Entity Normalization Preserves Types of Copy & Additional Variables (:pr:`25`)

**v0.1.10** October 12, 2017
    * NumTrue primitive added and docstring of other primitives updated (:pr:`11`)
    * fixed hash issue with same base features (:pr:`8`)
    * Head fix (:pr:`9`)
    * Fix training window (:pr:`10`)
    * Add associative attribute to primitives (:pr:`3`)
    * Add status badges, fix license in setup.py (:pr:`1`)
    * fixed head printout and flight demo index (:pr:`2`)

**v0.1.9** September 8, 2017
    * Documentation improvements
    * New ``featuretools.demo.load_mock_customer`` function


**v0.1.8** September 1, 2017
    * Bug fixes
    * Added ``Percentile`` transform primitive

**v0.1.7** August 17, 2017
    * Performance improvements for approximate in ``calculate_feature_matrix`` and ``dfs``
    * Added ``Week`` transform primitive

**v0.1.6** July 26, 2017
    * Added ``load_features`` and ``save_features`` to persist and reload features
    * Added save_progress argument to ``calculate_feature_matrix``
    * Added approximate parameter to ``calculate_feature_matrix`` and ``dfs``
    * Added ``load_flight`` to ft.demo

**v0.1.5** July 11, 2017
    * Windows support

**v0.1.3** July 10, 2017
    * Renamed feature submodule to primitives
    * Renamed prediction_entity arguments to target_entity
    * Added training_window parameter to ``calculate_feature_matrix``


**v0.1.2** July 3rd, 2017
    * Initial release

.. command
.. git log --pretty=oneline --abbrev-commit<|MERGE_RESOLUTION|>--- conflicted
+++ resolved
@@ -9,11 +9,8 @@
         * Add auto assign bot on GitHub (:pr:`1380`)
     * Documentation Changes
     * Testing Changes
-<<<<<<< HEAD
         * Update Dask/Koalas test fixtures (:pr:`1382`)
-=======
         * Update Spark config in test fixtures (:pr:`1387`)
->>>>>>> 8ce821fb
 
     Thanks to the following people for contributing to this release:
     :user:`gsheni`, :user:`thehomebrewnerd`
