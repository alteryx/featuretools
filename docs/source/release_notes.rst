--- conflicted
+++ resolved
@@ -9,17 +9,11 @@
         * Add auto assign bot on GitHub (:pr:`1380`)
     * Documentation Changes
     * Testing Changes
-<<<<<<< HEAD
+        * Update Spark config in test fixtures and docs (:pr:`1387`, :pr:`1389`)
         * Don't cancel other CI jobs if one fails (:pr:`1386`)
 
     Thanks to the following people for contributing to this release:
-    :user:`gsheni`, :user:`rwedge`
-=======
-        * Update Spark config in test fixtures and docs (:pr:`1387`, :pr:`1389`)
-
-    Thanks to the following people for contributing to this release:
-    :user:`gsheni`, :user:`thehomebrewnerd`
->>>>>>> ca05bee0
+    :user:`gsheni`, :user:`rwedge`, :user:`thehomebrewnerd`
 
 **v0.23.3 Mar 31, 2021**
     .. warning::
