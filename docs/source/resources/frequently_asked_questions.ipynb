--- conflicted
+++ resolved
@@ -845,54 +845,6 @@
    "cell_type": "markdown",
    "metadata": {},
    "source": [
-<<<<<<< HEAD
-    "### Can I automatically normalize a single table?\n",
-    "\n",
-    "Yes, another open source library [AutoNormalize](https://github.com/FeatureLabs/autonormalize), also produced by Feature Labs, automates table normalization and integrates with Featuretools. To install run:\n",
-    "\n",
-    "```shell\n",
-    "python -m pip install featuretools[autonormalize]\n",
-    "```\n",
-    "\n",
-    "A normalized `EntitySet` will help Featuretools to generate more features. For example:"
-   ]
-  },
-  {
-   "cell_type": "code",
-   "execution_count": null,
-   "metadata": {},
-   "outputs": [],
-   "source": [
-    "from featuretools.autonormalize import autonormalize as an\n",
-    "es = an.normalize_entity(es)\n",
-    "es.plot()"
-   ]
-  },
-  {
-   "cell_type": "markdown",
-   "metadata": {},
-   "source": [
-    "As you can see, AutoNormalize creates a relational `EntitySet`. Below, we run dfs on the `EntitySet`, and you can see all the features created; take note of the aggregated features."
-   ]
-  },
-  {
-   "cell_type": "code",
-   "execution_count": null,
-   "metadata": {},
-   "outputs": [],
-   "source": [
-    "feature_matrix, feature_defs = ft.dfs(entityset=es, \n",
-    "                                      target_dataframe_name=\"transaction_id\", \n",
-    "                                      trans_primitives=[])\n",
-    "feature_matrix.head()"
-   ]
-  },
-  {
-   "cell_type": "markdown",
-   "metadata": {},
-   "source": [
-=======
->>>>>>> b4ecfe0b
     "### How do I prevent label leakage with DFS?\n",
     "\n",
     "One concern you might have with using DFS is about label leakage. You want to make sure that labels in your data aren't used incorrectly to create features and the feature matrix.\n",
@@ -2094,11 +2046,7 @@
    "name": "python",
    "nbconvert_exporter": "python",
    "pygments_lexer": "ipython3",
-<<<<<<< HEAD
    "version": "3.8.6"
-=======
-   "version": "3.7.9"
->>>>>>> b4ecfe0b
   },
   "mimetype": "text/x-python",
   "name": "python",
