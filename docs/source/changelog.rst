.. _changelog:

Changelog
---------
**Future Release**
    * Enhancements
    * Fixes
    * Changes
    * Documentation Changes
<<<<<<< HEAD
        * remove python 2.7 support and add 3.7 in install.rst (:pr:`805`)
    * Testing Changes

    Thanks to the following people for contributing to this release:
    :user:`systemshift`
=======
        * Fix import error in docs (:pr:`803`)
    * Testing Changes

    Thanks to the following people for contributing to this release:
    :user:`rwedge`
>>>>>>> 9a4efda3

**v0.12.0 Oct 31, 2019**
    * Enhancements
        * Added First primitive (:pr:`770`)
        * Added Entropy aggregation primitive (:pr:`779`)
        * Allow custom naming for multi-output primitives (:pr:`780`)
    * Fixes
        * Prevents user from removing base entity time index using additional_variables (:pr:`768`)
        * Fixes error when a multioutput primitive was supplied to dfs as a groupby trans primitive (:pr:`786`)
    * Changes
        * Drop Python 2 support (:pr:`759`)
        * Add unit parameter to AvgTimeBetween (:pr:`771`)
        * Require Pandas 0.24.1 or higher (:pr:`787`)
    * Documentation Changes
        * Update featuretools slack link (:pr:`765`)
        * Set up repo to use Read the Docs (:pr:`776`)
        * Add First primitive to API reference docs (:pr:`782`)
    * Testing Changes
        * CircleCI fixes (:pr:`774`)
        * Disable PIP progress bars (:pr:`775`)

    Thanks to the following people for contributing to this release:
    :user:`ablacke-ayx`, :user:`BoopBoopBeepBoop`, :user:`jeffzi`,
    :user:`kmax12`, :user:`rwedge`, :user:`thehomebrewnerd`, :user:`twdobson`

**v0.11.0 Sep 30, 2019**

    .. warning::
        The next non-bugfix release of Featuretools will not support Python 2

    * Enhancements
        * Improve how files are copied and written (:pr:`721`)
        * Add number of rows to graph in entityset.plot (:pr:`727`)
        * Added support for pandas DateOffsets in DFS and Timedelta (:pr:`732`)
        * Enable feature-specific top_n value using a dictionary in encode_features (:pr:`735`)
        * Added progress_callback parameter to dfs() and calculate_feature_matrix() (:pr:`739`, :pr:`745`)
        * Enable specifying primitives on a per column or per entity basis (:pr:`748`)
    * Fixes
        * Fixed entity set deserialization (:pr:`720`)
        * Added error message when DateTimeIndex is a variable but not set as the time_index (:pr:`723`)
        * Fixed CumCount and other group-by transform primitives that take ID as input (:pr:`733`, :pr:`754`)
        * Fix progress bar undercounting (:pr:`743`)
        * Updated training_window error assertion to only check against observations (:pr:`728`)
        * Don't delete the whole destination folder while saving entityset (:pr:`717`)
    * Changes
        * Raise warning and not error on schema version mismatch (:pr:`718`)
        * Change feature calculation to return in order of instance ids provided (:pr:`676`)
        * Removed time remaining from displayed progress bar in dfs() and calculate_feature_matrix() (:pr:`739`)
        * Raise warning in normalize_entity() when time_index of base_entity has an invalid type (:pr:`749`)
        * Remove toolz as a direct dependency (:pr:`755`)
        * Allow boolean variable types to be used in the Multiply primitive (:pr:`756`)
    * Documentation Changes
        * Updated URL for Compose (:pr:`716`)
    * Testing Changes
        * Update dependencies (:pr:`738`, :pr:`741`, :pr:`747`)

    Thanks to the following people for contributing to this release:
    :user:`angela97lin`, :user:`chidauri`, :user:`christopherbunn`,
    :user:`frances-h`, :user:`jeff-hernandez`, :user:`kmax12`,
    :user:`MarcoGorelli`, :user:`rwedge`, :user:`thehomebrewnerd`

**Breaking Changes**

* Feature calculations will return in the order of instance ids provided instead of the order of time points instances are calculated at.

**v0.10.1 Aug 25, 2019**
    * Fixes
        * Fix serialized LatLong data being loaded as strings (:pr:`712`)
    * Documentation Changes
        * Fixed FAQ cell output (:pr:`710`)

    Thanks to the following people for contributing to this release:
    :user:`gsheni`, :user:`rwedge`


**v0.10.0 Aug 19, 2019**

    .. warning::
        The next non-bugfix release of Featuretools will not support Python 2


    * Enhancements
        * Give more frequent progress bar updates and update chunk size behavior (:pr:`631`, :pr:`696`)
        * Added drop_first as param in encode_features (:pr:`647`)
        * Added support for stacking multi-output primitives (:pr:`679`)
        * Generate transform features of direct features (:pr:`623`)
        * Added serializing and deserializing from S3 and deserializing from URLs (:pr:`685`)
        * Added nlp_primitives as an add-on library (:pr:`704`)
        * Added AutoNormalize to Featuretools plugins (:pr:`699`)
        * Added functionality for relative units (month/year) in Timedelta (:pr:`692`)
        * Added categorical-encoding as an add-on library (:pr:`700`)
    * Fixes
        * Fix performance regression in DFS (:pr:`637`)
        * Fix deserialization of feature relationship path (:pr:`665`)
        * Set index after adding ancestor relationship variables (:pr:`668`)
        * Fix user-supplied variable_types modification in Entity init (:pr:`675`)
        * Don't calculate dependencies of unnecessary features (:pr:`667`)
        * Prevent normalize entity's new entity having same index as base entity (:pr:`681`)
        * Update variable type inference to better check for string values (:pr:`683`)
    * Changes
        * Moved dask, distributed imports (:pr:`634`)
    * Documentation Changes
        * Miscellaneous changes (:pr:`641`, :pr:`658`)
        * Modified doc_string of top_n in encoding (:pr:`648`)
        * Hyperlinked ComposeML (:pr:`653`)
        * Added FAQ (:pr:`620`, :pr:`677`)
        * Fixed FAQ question with multiple question marks (:pr:`673`)
    * Testing Changes
        * Add master, and release tests for premium primitives (:pr:`660`, :pr:`669`)
        * Miscellaneous changes (:pr:`672`, :pr:`674`)

    Thanks to the following people for contributing to this release:
    :user:`alexjwang`, :user:`allisonportis`, :user:`ayushpatidar`,
    :user:`CJStadler`, :user:`ctduffy`, :user:`gsheni`, :user:`jeff-hernandez`,
    :user:`jeremyliweishih`, :user:`kmax12`, :user:`rwedge`, :user:`zhxt95`,

**v0.9.1 July 3, 2019**
    * Enhancements
        * Speedup groupby transform calculations (:pr:`609`)
        * Generate features along all paths when there are multiple paths between entities (:pr:`600`, :pr:`608`)
    * Fixes
        * Select columns of dataframe using a list (:pr:`615`)
        * Change type of features calculated on Index features to Categorical (:pr:`602`)
        * Filter dataframes through forward relationships (:pr:`625`)
        * Specify Dask version in requirements for python 2 (:pr:`627`)
        * Keep dataframe sorted by time during feature calculation (:pr:`626`)
        * Fix bug in encode_features that created duplicate columns of
          features with multiple outputs (:pr:`622`)
    * Changes
        * Remove unused variance_selection.py file (:pr:`613`)
        * Remove Timedelta data param (:pr:`619`)
        * Remove DaysSince primitive (:pr:`628`)
    * Documentation Changes
        * Add installation instructions for add-on libraries (:pr:`617`)
        * Clarification of Multi Output Feature Creation (:pr:`638`)
        * Miscellaneous changes (:pr:`632`, :pr:`639`)
    * Testing Changes
        * Miscellaneous changes (:pr:`595`, :pr:`612`)

    Thanks to the following people for contributing to this release:
    :user:`CJStadler`, :user:`kmax12`, :user:`rwedge`, :user:`gsheni`, :user:`kkleidal`, :user:`ctduffy`

**v0.9.0** June 19, 2019
    * Enhancements
        * Add unit parameter to timesince primitives (:pr:`558`)
        * Add ability to install optional add on libraries (:pr:`551`)
        * Load and save features from open files and strings (:pr:`566`)
        * Support custom variable types (:pr:`571`)
        * Support entitysets which have multiple paths between two entities (:pr:`572`, :pr:`544`)
        * Added show_info function, more output information added to CLI `featuretools info` (:pr:`525`)
    * Fixes
        * Normalize_entity specifies error when 'make_time_index' is an invalid string (:pr:`550`)
        * Schema version added for entityset serialization (:pr:`586`)
        * Renamed features have names correctly serialized (:pr:`585`)
        * Improved error message for index/time_index being the same column in normalize_entity and entity_from_dataframe (:pr:`583`)
        * Removed all mentions of allow_where (:pr:`587`, :pr:`588`)
        * Removed unused variable in normalize entity (:pr:`589`)
        * Change time since return type to numeric (:pr:`606`)
    * Changes
        * Refactor get_pandas_data_slice to take single entity (:pr:`547`)
        * Updates TimeSincePrevious and Diff Primitives (:pr:`561`)
        * Remove unecessary time_last variable (:pr:`546`)
    * Documentation Changes
        * Add Featuretools Enterprise to documentation (:pr:`563`)
        * Miscellaneous changes (:pr:`552`, :pr:`573`, :pr:`577`, :pr:`599`)
    * Testing Changes
        * Miscellaneous changes (:pr:`559`, :pr:`569`, :pr:`570`, :pr:`574`, :pr:`584`, :pr:`590`)

    Thanks to the following people for contributing to this release:
    :user:`alexjwang`, :user:`allisonportis`, :user:`CJStadler`, :user:`ctduffy`, :user:`gsheni`, :user:`kmax12`, :user:`rwedge`

**v0.8.0** May 17, 2019
    * Rename NUnique to NumUnique (:pr:`510`)
    * Serialize features as JSON (:pr:`532`)
    * Drop all variables at once in normalize_entity (:pr:`533`)
    * Remove unnecessary sorting from normalize_entity (:pr:`535`)
    * Features cache their names (:pr:`536`)
    * Only calculate features for instances before cutoff (:pr:`523`)
    * Remove all relative imports (:pr:`530`)
    * Added FullName Variable Type (:pr:`506`)
    * Add error message when target entity does not exist (:pr:`520`)
    * New demo links (:pr:`542`)
    * Remove duplicate features check in DFS (:pr:`538`)
    * featuretools_primitives entry point expects list of primitive classes (:pr:`529`)
    * Update ALL_VARIABLE_TYPES list (:pr:`526`)
    * More Informative N Jobs Prints and Warnings (:pr:`511`)
    * Update sklearn version requirements (:pr:`541`)
    * Update Makefile (:pr:`519`)
    * Remove unused parameter in Entity._handle_time (:pr:`524`)
    * Remove build_ext code from setup.py (:pr:`513`)
    * Documentation updates (:pr:`512`, :pr:`514`, :pr:`515`, :pr:`521`, :pr:`522`, :pr:`527`, :pr:`545`)
    * Testing updates (:pr:`509`, :pr:`516`, :pr:`517`, :pr:`539`)

    Thanks to the following people for contributing to this release: :user:`bphi`, :user:`CharlesBradshaw`, :user:`CJStadler`, :user:`glentennis`, :user:`gsheni`, :user:`kmax12`, :user:`rwedge`

**Breaking Changes**

* ``NUnique`` has been renamed to ``NumUnique``.

    Previous behavior

    .. code-block:: python

        from featuretools.primitives import NUnique

    New behavior

    .. code-block:: python

        from featuretools.primitives import NumUnique

**v0.7.1** Apr 24, 2019
    * Automatically generate feature name for controllable primitives (:pr:`481`)
    * Primitive docstring updates (:pr:`489`, :pr:`492`, :pr:`494`, :pr:`495`)
    * Change primitive functions that returned strings to return functions (:pr:`499`)
    * CLI customizable via entrypoints (:pr:`493`)
    * Improve calculation of aggregation features on grandchildren (:pr:`479`)
    * Refactor entrypoints to use decorator (:pr:`483`)
    * Include doctests in testing suite (:pr:`491`)
    * Documentation updates (:pr:`490`)
    * Update how standard primitives are imported internally (:pr:`482`)

    Thanks to the following people for contributing to this release: :user:`bukosabino`, :user:`CharlesBradshaw`, :user:`glentennis`, :user:`gsheni`, :user:`jeff-hernandez`, :user:`kmax12`, :user:`minkvsky`, :user:`rwedge`, :user:`thehomebrewnerd`

**v0.7.0** Mar 29, 2019
    * Improve Entity Set Serialization (:pr:`361`)
    * Support calling a primitive instance's function directly (:pr:`461`, :pr:`468`)
    * Support other libraries extending featuretools functionality via entrypoints (:pr:`452`)
    * Remove featuretools install command (:pr:`475`)
    * Add GroupByTransformFeature (:pr:`455`, :pr:`472`, :pr:`476`)
    * Update Haversine Primitive (:pr:`435`, :pr:`462`)
    * Add commutative argument to SubtractNumeric and DivideNumeric primitives (:pr:`457`)
    * Add FilePath variable_type (:pr:`470`)
    * Add PhoneNumber, DateOfBirth, URL variable types (:pr:`447`)
    * Generalize infer_variable_type, convert_variable_data and convert_all_variable_data methods (:pr:`423`)
    * Documentation updates (:pr:`438`, :pr:`446`, :pr:`458`, :pr:`469`)
    * Testing updates (:pr:`440`, :pr:`444`, :pr:`445`, :pr:`459`)

    Thanks to the following people for contributing to this release: :user:`bukosabino`, :user:`CharlesBradshaw`, :user:`ColCarroll`, :user:`glentennis`, :user:`grayskripko`, :user:`gsheni`, :user:`jeff-hernandez`, :user:`jrkinley`, :user:`kmax12`, :user:`RogerTangos`, :user:`rwedge`

**Breaking Changes**

* ``ft.dfs`` now has a ``groupby_trans_primitives`` parameter that DFS uses to automatically construct features that group by an ID column and then apply a transform primitive to search group. This change applies to the following primitives: ``CumSum``, ``CumCount``, ``CumMean``, ``CumMin``, and ``CumMax``.

    Previous behavior

    .. code-block:: python

        ft.dfs(entityset=es,
               target_entity='customers',
               trans_primitives=["cum_mean"])

    New behavior

    .. code-block:: python

        ft.dfs(entityset=es,
               target_entity='customers',
               groupby_trans_primitives=["cum_mean"])

* Related to the above change, cumulative transform features are now defined using a new feature class, ``GroupByTransformFeature``.

    Previous behavior

    .. code-block:: python

        ft.Feature([base_feature, groupby_feature], primitive=CumulativePrimitive)


    New behavior

    .. code-block:: python

        ft.Feature(base_feature, groupby=groupby_feature, primitive=CumulativePrimitive)


**v0.6.1** Feb 15, 2019
    * Cumulative primitives (:pr:`410`)
    * Entity.query_by_values now preserves row order of underlying data (:pr:`428`)
    * Implementing Country Code and Sub Region Codes as variable types (:pr:`430`)
    * Added IPAddress and EmailAddress variable types (:pr:`426`)
    * Install data and dependencies (:pr:`403`)
    * Add TimeSinceFirst, fix TimeSinceLast (:pr:`388`)
    * Allow user to pass in desired feature return types (:pr:`372`)
    * Add new configuration object (:pr:`401`)
    * Replace NUnique get_function (:pr:`434`)
    * _calculate_idenity_features now only returns the features asked for, instead of the entire entity (:pr:`429`)
    * Primitive function name uniqueness (:pr:`424`)
    * Update NumCharacters and NumWords primitives (:pr:`419`)
    * Removed Variable.dtype (:pr:`416`, :pr:`433`)
    * Change to zipcode rep, str for pandas (:pr:`418`)
    * Remove pandas version upper bound (:pr:`408`)
    * Make S3 dependencies optional (:pr:`404`)
    * Check that agg_primitives and trans_primitives are right primitive type (:pr:`397`)
    * Mean primitive changes (:pr:`395`)
    * Fix transform stacking on multi-output aggregation (:pr:`394`)
    * Fix list_primitives (:pr:`391`)
    * Handle graphviz dependency (:pr:`389`, :pr:`396`, :pr:`398`)
    * Testing updates (:pr:`402`, :pr:`417`, :pr:`433`)
    * Documentation updates (:pr:`400`, :pr:`409`, :pr:`415`, :pr:`417`, :pr:`420`, :pr:`421`, :pr:`422`, :pr:`431`)


    Thanks to the following people for contributing to this release:  :user:`CharlesBradshaw`, :user:`csala`, :user:`floscha`, :user:`gsheni`, :user:`jxwolstenholme`, :user:`kmax12`, :user:`RogerTangos`, :user:`rwedge`

**v0.6.0** Jan 30, 2018
    * Primitive refactor (:pr:`364`)
    * Mean ignore NaNs (:pr:`379`)
    * Plotting entitysets (:pr:`382`)
    * Add seed features later in DFS process (:pr:`357`)
    * Multiple output column features (:pr:`376`)
    * Add ZipCode Variable Type (:pr:`367`)
    * Add `primitive.get_filepath` and example of primitive loading data from external files (:pr:`380`)
    * Transform primitives take series as input (:pr:`385`)
    * Update dependency requirements (:pr:`378`, :pr:`383`, :pr:`386`)
    * Add modulo to override tests (:pr:`384`)
    * Update documentation (:pr:`368`, :pr:`377`)
    * Update README.md (:pr:`366`, :pr:`373`)
    * Update CI tests (:pr:`359`, :pr:`360`, :pr:`375`)

    Thanks to the following people for contributing to this release: :user:`floscha`, :user:`gsheni`, :user:`kmax12`, :user:`RogerTangos`, :user:`rwedge`

**v0.5.1** Dec 17, 2018
    * Add missing dependencies (:pr:`353`)
    * Move comment to note in documentation (:pr:`352`)

**v0.5.0** Dec 17, 2018
    * Add specific error for duplicate additional/copy_variables in normalize_entity (:pr:`348`)
    * Removed EntitySet._import_from_dataframe (:pr:`346`)
    * Removed time_index_reduce parameter (:pr:`344`)
    * Allow installation of additional primitives (:pr:`326`)
    * Fix DatetimeIndex variable conversion (:pr:`342`)
    * Update Sklearn DFS Transformer (:pr:`343`)
    * Clean up entity creation logic (:pr:`336`)
    * remove casting to list in transform feature calculation (:pr:`330`)
    * Fix sklearn wrapper (:pr:`335`)
    * Add readme to pypi
    * Update conda docs after move to conda-forge (:pr:`334`)
    * Add wrapper for scikit-learn Pipelines (:pr:`323`)
    * Remove parse_date_cols parameter from EntitySet._import_from_dataframe (:pr:`333`)

    Thanks to the following people for contributing to this release: :user:`bukosabino`, :user:`georgewambold`, :user:`gsheni`, :user:`jeff-hernandez`, :user:`kmax12`, and :user:`rwedge`.

**v0.4.1** Nov 29, 2018
    * Resolve bug preventing using first column as index by default (:pr:`308`)
    * Handle return type when creating features from Id variables (:pr:`318`)
    * Make id an optional parameter of EntitySet constructor (:pr:`324`)
    * Handle primitives with same function being applied to same column (:pr:`321`)
    * Update requirements (:pr:`328`)
    * Clean up DFS arguments (:pr:`319`)
    * Clean up Pandas Backend (:pr:`302`)
    * Update properties of cumulative transform primitives (:pr:`320`)
    * Feature stability between versions documentation (:pr:`316`)
    * Add download count to GitHub readme (:pr:`310`)
    * Fixed #297 update tests to check error strings (:pr:`303`)
    * Remove usage of fixtures in agg primitive tests (:pr:`325`)

**v0.4.0** Oct 31, 2018
    * Remove ft.utils.gen_utils.getsize and make pympler a test requirement (:pr:`299`)
    * Update requirements.txt (:pr:`298`)
    * Refactor EntitySet.find_path(...) (:pr:`295`)
    * Clean up unused methods (:pr:`293`)
    * Remove unused parents property of Entity (:pr:`283`)
    * Removed relationships parameter (:pr:`284`)
    * Improve time index validation (:pr:`285`)
    * Encode features with "unknown" class in categorical (:pr:`287`)
    * Allow where clauses on direct features in Deep Feature Synthesis (:pr:`279`)
    * Change to fullargsspec (:pr:`288`)
    * Parallel verbose fixes (:pr:`282`)
    * Update tests for python 3.7 (:pr:`277`)
    * Check duplicate rows cutoff times (:pr:`276`)
    * Load retail demo data using compressed file (:pr:`271`)

**v0.3.1** Sept 28, 2018
    * Handling time rewrite (:pr:`245`)
    * Update deep_feature_synthesis.py (:pr:`249`)
    * Handling return type when creating features from DatetimeTimeIndex (:pr:`266`)
    * Update retail.py (:pr:`259`)
    * Improve Consistency of Transform Primitives (:pr:`236`)
    * Update demo docstrings (:pr:`268`)
    * Handle non-string column names (:pr:`255`)
    * Clean up merging of aggregation primitives (:pr:`250`)
    * Add tests for Entity methods (:pr:`262`)
    * Handle no child data when calculating aggregation features with multiple arguments (:pr:`264`)
    * Add `is_string` utils function (:pr:`260`)
    * Update python versions to match docker container (:pr:`261`)
    * Handle where clause when no child data (:pr:`258`)
    * No longer cache demo csvs, remove config file (:pr:`257`)
    * Avoid stacking "expanding" primitives (:pr:`238`)
    * Use randomly generated names in retail csv (:pr:`233`)
    * Update README.md (:pr:`243`)

**v0.3.0** Aug 27, 2018
    * Improve performance of all feature calculations (:pr:`224`)
    * Update agg primitives to use more efficient functions (:pr:`215`)
    * Optimize metadata calculation (:pr:`229`)
    * More robust handling when no data at a cutoff time (:pr:`234`)
    * Workaround categorical merge (:pr:`231`)
    * Switch which CSV is associated with which variable (:pr:`228`)
    * Remove unused kwargs from query_by_values, filter_and_sort (:pr:`225`)
    * Remove convert_links_to_integers (:pr:`219`)
    * Add conda install instructions (:pr:`223`, :pr:`227`)
    * Add example of using Dask to parallelize to docs  (:pr:`221`)

**v0.2.2** Aug 20, 2018
    * Remove unnecessary check no related instances call and refactor (:pr:`209`)
    * Improve memory usage through support for pandas categorical types (:pr:`196`)
    * Bump minimum pandas version from 0.20.3 to 0.23.0 (:pr:`216`)
    * Better parallel memory warnings (:pr:`208`, :pr:`214`)
    * Update demo datasets (:pr:`187`, :pr:`201`, :pr:`207`)
    * Make primitive lookup case insensitive  (:pr:`213`)
    * Use capital name (:pr:`211`)
    * Set class name for Min (:pr:`206`)
    * Remove ``variable_types`` from normalize entity (:pr:`205`)
    * Handle parquet serialization with last time index (:pr:`204`)
    * Reset index of cutoff times in calculate feature matrix (:pr:`198`)
    * Check argument types for .normalize_entity (:pr:`195`)
    * Type checking ignore entities.  (:pr:`193`)

**v0.2.1** July 2, 2018
    * Cpu count fix (:pr:`176`)
    * Update flight (:pr:`175`)
    * Move feature matrix calculation helper functions to separate file (:pr:`177`)

**v0.2.0** June 22, 2018
    * Multiprocessing (:pr:`170`)
    * Handle unicode encoding in repr throughout Featuretools (:pr:`161`)
    * Clean up EntitySet class (:pr:`145`)
    * Add support for building and uploading conda package (:pr:`167`)
    * Parquet serialization (:pr:`152`)
    * Remove variable stats (:pr:`171`)
    * Make sure index variable comes first (:pr:`168`)
    * No last time index update on normalize (:pr:`169`)
    * Remove list of times as on option for `cutoff_time` in `calculate_feature_matrix` (:pr:`165`)
    * Config does error checking to see if it can write to disk (:pr:`162`)


**v0.1.21** May 30, 2018
    * Support Pandas 0.23.0 (:pr:`153`, :pr:`154`, :pr:`155`, :pr:`159`)
    * No EntitySet required in loading/saving features (:pr:`141`)
    * Use s3 demo csv with better column names (:pr:`139`)
    * more reasonable start parameter (:pr:`149`)
    * add issue template (:pr:`133`)
    * Improve tests (:pr:`136`, :pr:`137`, :pr:`144`, :pr:`147`)
    * Remove unused functions (:pr:`140`, :pr:`143`, :pr:`146`)
    * Update documentation after recent changes / removals (:pr:`157`)
    * Rename demo retail csv file (:pr:`148`)
    * Add names for binary (:pr:`142`)
    * EntitySet repr to use get_name rather than id (:pr:`134`)
    * Ensure config dir is writable (:pr:`135`)

**v0.1.20** Apr 13, 2018
    * Primitives as strings in DFS parameters (:pr:`129`)
    * Integer time index bugfixes (:pr:`128`)
    * Add make_temporal_cutoffs utility function (:pr:`126`)
    * Show all entities, switch shape display to row/col (:pr:`124`)
    * Improved chunking when calculating feature matrices  (:pr:`121`)
    * fixed num characters nan fix (:pr:`118`)
    * modify ignore_variables docstring (:pr:`117`)

**v0.1.19** Mar 21, 2018
    * More descriptive DFS progress bar (:pr:`69`)
    * Convert text variable to string before NumWords (:pr:`106`)
    * EntitySet.concat() reindexes relationships (:pr:`96`)
    * Keep non-feature columns when encoding feature matrix (:pr:`111`)
    * Uses full entity update for dependencies of uses_full_entity features (:pr:`110`)
    * Update column names in retail demo (:pr:`104`)
    * Handle Transform features that need access to all values of entity (:pr:`91`)

**v0.1.18** Feb 27, 2018
    * fixes related instances bug (:pr:`97`)
    * Adding non-feature columns to calculated feature matrix (:pr:`78`)
    * Relax numpy version req (:pr:`82`)
    * Remove `entity_from_csv`, tests, and lint (:pr:`71`)

**v0.1.17** Jan 18, 2018
    * LatLong type (:pr:`57`)
    * Last time index fixes (:pr:`70`)
    * Make median agg primitives ignore nans by default (:pr:`61`)
    * Remove Python 3.4 support (:pr:`64`)
    * Change `normalize_entity` to update `secondary_time_index` (:pr:`59`)
    * Unpin requirements (:pr:`53`)
    * associative -> commutative (:pr:`56`)
    * Add Words and Chars primitives (:pr:`51`)

**v0.1.16** Dec 19, 2017
    * fix EntitySet.combine_variables and standardize encode_features (:pr:`47`)
    * Python 3 compatibility (:pr:`16`)

**v0.1.15** Dec 18, 2017
    * Fix variable type in demo data (:pr:`37`)
    * Custom primitive kwarg fix (:pr:`38`)
    * Changed order and text of arguments in make_trans_primitive docstring (:pr:`42`)

**v0.1.14** November 20, 2017
    * Last time index (:pr:`33`)
    * Update Scipy version to 1.0.0 (:pr:`31`)


**v0.1.13** November 1, 2017
    * Add MANIFEST.in (:pr:`26`)

**v0.1.11** October 31, 2017
    * Package linting (:pr:`7`)
    * Custom primitive creation functions (:pr:`13`)
    * Split requirements to separate files and pin to latest versions (:pr:`15`)
    * Select low information features (:pr:`18`)
    * Fix docs typos (:pr:`19`)
    * Fixed Diff primitive for rare nan case (:pr:`21`)
    * added some mising doc strings (:pr:`23`)
    * Trend fix (:pr:`22`)
    * Remove as_dir=False option from EntitySet.to_pickle() (:pr:`20`)
    * Entity Normalization Preserves Types of Copy & Additional Variables (:pr:`25`)

**v0.1.10** October 12, 2017
    * NumTrue primitive added and docstring of other primitives updated (:pr:`11`)
    * fixed hash issue with same base features (:pr:`8`)
    * Head fix (:pr:`9`)
    * Fix training window (:pr:`10`)
    * Add associative attribute to primitives (:pr:`3`)
    * Add status badges, fix license in setup.py (:pr:`1`)
    * fixed head printout and flight demo index (:pr:`2`)

**v0.1.9** September 8, 2017
    * Documentation improvements
    * New ``featuretools.demo.load_mock_customer`` function


**v0.1.8** September 1, 2017
    * Bug fixes
    * Added ``Percentile`` transform primitive

**v0.1.7** August 17, 2017
    * Performance improvements for approximate in ``calculate_feature_matrix`` and ``dfs``
    * Added ``Week`` transform primitive

**v0.1.6** July 26, 2017

    * Added ``load_features`` and ``save_features`` to persist and reload features
    * Added save_progress argument to ``calculate_feature_matrix``
    * Added approximate parameter to ``calculate_feature_matrix`` and ``dfs``
    * Added ``load_flight`` to ft.demo

**v0.1.5** July 11, 2017

    * Windows support

**v0.1.3** July 10, 2017

    * Renamed feature submodule to primitives
    * Renamed prediction_entity arguments to target_entity
    * Added training_window parameter to ``calculate_feature_matrix``


**v0.1.2** July 3rd, 2017

    * Initial release

.. command
.. git log --pretty=oneline --abbrev-commit<|MERGE_RESOLUTION|>--- conflicted
+++ resolved
@@ -7,19 +7,12 @@
     * Fixes
     * Changes
     * Documentation Changes
-<<<<<<< HEAD
         * remove python 2.7 support and add 3.7 in install.rst (:pr:`805`)
-    * Testing Changes
-
-    Thanks to the following people for contributing to this release:
-    :user:`systemshift`
-=======
         * Fix import error in docs (:pr:`803`)
     * Testing Changes
 
     Thanks to the following people for contributing to this release:
-    :user:`rwedge`
->>>>>>> 9a4efda3
+    :user:`rwedge`, :user:`systemshift`
 
 **v0.12.0 Oct 31, 2019**
     * Enhancements
