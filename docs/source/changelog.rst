.. _changelog:

Changelog
---------
**Future Release**
    * Enhancements
        * Added GitHub Action to auto upload releases to PyPI (:pr:`816`)
    * Fixes
<<<<<<< HEAD
        * Fix issue with converting to pickle or parquet after adding interesting features (:pr:`798`, :pr:`823`)
=======
        * Fix issue where some primitive options would not be applied (:pr:`807`)
        * Fix issue with converting to pickle or parquet after adding interesting features (:pr:`798`)
>>>>>>> ead2e913
    * Changes
        * Remove python 2.7 support from serialize.py (:pr:`812`)
    * Documentation Changes
        * remove python 2.7 support and add 3.7 in install.rst (:pr:`805`)
        * Fix import error in docs (:pr:`803`)
        * Fix release title formatting in changelog (:pr:`806`)
    * Testing Changes
        * Use multiple CPUS to run tests on CI (:pr:`811`)
        * Refactor test entityset creation to avoid saving to disk (:pr:`813`, :pr:`821`)
        * Remove get_values() from test_es.py to remove warnings (:pr:`820`)

    Thanks to the following people for contributing to this release:
    :user:`rwedge`, :user:`systemshift`, :user:`frances-h`, :user:`jeff-hernandez`

**v0.12.0 Oct 31, 2019**
    * Enhancements
        * Added First primitive (:pr:`770`)
        * Added Entropy aggregation primitive (:pr:`779`)
        * Allow custom naming for multi-output primitives (:pr:`780`)
    * Fixes
        * Prevents user from removing base entity time index using additional_variables (:pr:`768`)
        * Fixes error when a multioutput primitive was supplied to dfs as a groupby trans primitive (:pr:`786`)
    * Changes
        * Drop Python 2 support (:pr:`759`)
        * Add unit parameter to AvgTimeBetween (:pr:`771`)
        * Require Pandas 0.24.1 or higher (:pr:`787`)
    * Documentation Changes
        * Update featuretools slack link (:pr:`765`)
        * Set up repo to use Read the Docs (:pr:`776`)
        * Add First primitive to API reference docs (:pr:`782`)
    * Testing Changes
        * CircleCI fixes (:pr:`774`)
        * Disable PIP progress bars (:pr:`775`)

    Thanks to the following people for contributing to this release:
    :user:`ablacke-ayx`, :user:`BoopBoopBeepBoop`, :user:`jeffzi`,
    :user:`kmax12`, :user:`rwedge`, :user:`thehomebrewnerd`, :user:`twdobson`

**v0.11.0 Sep 30, 2019**
    .. warning::
        The next non-bugfix release of Featuretools will not support Python 2

    * Enhancements
        * Improve how files are copied and written (:pr:`721`)
        * Add number of rows to graph in entityset.plot (:pr:`727`)
        * Added support for pandas DateOffsets in DFS and Timedelta (:pr:`732`)
        * Enable feature-specific top_n value using a dictionary in encode_features (:pr:`735`)
        * Added progress_callback parameter to dfs() and calculate_feature_matrix() (:pr:`739`, :pr:`745`)
        * Enable specifying primitives on a per column or per entity basis (:pr:`748`)
    * Fixes
        * Fixed entity set deserialization (:pr:`720`)
        * Added error message when DateTimeIndex is a variable but not set as the time_index (:pr:`723`)
        * Fixed CumCount and other group-by transform primitives that take ID as input (:pr:`733`, :pr:`754`)
        * Fix progress bar undercounting (:pr:`743`)
        * Updated training_window error assertion to only check against observations (:pr:`728`)
        * Don't delete the whole destination folder while saving entityset (:pr:`717`)
    * Changes
        * Raise warning and not error on schema version mismatch (:pr:`718`)
        * Change feature calculation to return in order of instance ids provided (:pr:`676`)
        * Removed time remaining from displayed progress bar in dfs() and calculate_feature_matrix() (:pr:`739`)
        * Raise warning in normalize_entity() when time_index of base_entity has an invalid type (:pr:`749`)
        * Remove toolz as a direct dependency (:pr:`755`)
        * Allow boolean variable types to be used in the Multiply primitive (:pr:`756`)
    * Documentation Changes
        * Updated URL for Compose (:pr:`716`)
    * Testing Changes
        * Update dependencies (:pr:`738`, :pr:`741`, :pr:`747`)

    Thanks to the following people for contributing to this release:
    :user:`angela97lin`, :user:`chidauri`, :user:`christopherbunn`,
    :user:`frances-h`, :user:`jeff-hernandez`, :user:`kmax12`,
    :user:`MarcoGorelli`, :user:`rwedge`, :user:`thehomebrewnerd`

**Breaking Changes**

* Feature calculations will return in the order of instance ids provided instead of the order of time points instances are calculated at.

**v0.10.1 Aug 25, 2019**
    * Fixes
        * Fix serialized LatLong data being loaded as strings (:pr:`712`)
    * Documentation Changes
        * Fixed FAQ cell output (:pr:`710`)

    Thanks to the following people for contributing to this release:
    :user:`gsheni`, :user:`rwedge`


**v0.10.0 Aug 19, 2019**
    .. warning::
        The next non-bugfix release of Featuretools will not support Python 2


    * Enhancements
        * Give more frequent progress bar updates and update chunk size behavior (:pr:`631`, :pr:`696`)
        * Added drop_first as param in encode_features (:pr:`647`)
        * Added support for stacking multi-output primitives (:pr:`679`)
        * Generate transform features of direct features (:pr:`623`)
        * Added serializing and deserializing from S3 and deserializing from URLs (:pr:`685`)
        * Added nlp_primitives as an add-on library (:pr:`704`)
        * Added AutoNormalize to Featuretools plugins (:pr:`699`)
        * Added functionality for relative units (month/year) in Timedelta (:pr:`692`)
        * Added categorical-encoding as an add-on library (:pr:`700`)
    * Fixes
        * Fix performance regression in DFS (:pr:`637`)
        * Fix deserialization of feature relationship path (:pr:`665`)
        * Set index after adding ancestor relationship variables (:pr:`668`)
        * Fix user-supplied variable_types modification in Entity init (:pr:`675`)
        * Don't calculate dependencies of unnecessary features (:pr:`667`)
        * Prevent normalize entity's new entity having same index as base entity (:pr:`681`)
        * Update variable type inference to better check for string values (:pr:`683`)
    * Changes
        * Moved dask, distributed imports (:pr:`634`)
    * Documentation Changes
        * Miscellaneous changes (:pr:`641`, :pr:`658`)
        * Modified doc_string of top_n in encoding (:pr:`648`)
        * Hyperlinked ComposeML (:pr:`653`)
        * Added FAQ (:pr:`620`, :pr:`677`)
        * Fixed FAQ question with multiple question marks (:pr:`673`)
    * Testing Changes
        * Add master, and release tests for premium primitives (:pr:`660`, :pr:`669`)
        * Miscellaneous changes (:pr:`672`, :pr:`674`)

    Thanks to the following people for contributing to this release:
    :user:`alexjwang`, :user:`allisonportis`, :user:`ayushpatidar`,
    :user:`CJStadler`, :user:`ctduffy`, :user:`gsheni`, :user:`jeff-hernandez`,
    :user:`jeremyliweishih`, :user:`kmax12`, :user:`rwedge`, :user:`zhxt95`,

**v0.9.1 July 3, 2019**
    * Enhancements
        * Speedup groupby transform calculations (:pr:`609`)
        * Generate features along all paths when there are multiple paths between entities (:pr:`600`, :pr:`608`)
    * Fixes
        * Select columns of dataframe using a list (:pr:`615`)
        * Change type of features calculated on Index features to Categorical (:pr:`602`)
        * Filter dataframes through forward relationships (:pr:`625`)
        * Specify Dask version in requirements for python 2 (:pr:`627`)
        * Keep dataframe sorted by time during feature calculation (:pr:`626`)
        * Fix bug in encode_features that created duplicate columns of
          features with multiple outputs (:pr:`622`)
    * Changes
        * Remove unused variance_selection.py file (:pr:`613`)
        * Remove Timedelta data param (:pr:`619`)
        * Remove DaysSince primitive (:pr:`628`)
    * Documentation Changes
        * Add installation instructions for add-on libraries (:pr:`617`)
        * Clarification of Multi Output Feature Creation (:pr:`638`)
        * Miscellaneous changes (:pr:`632`, :pr:`639`)
    * Testing Changes
        * Miscellaneous changes (:pr:`595`, :pr:`612`)

    Thanks to the following people for contributing to this release:
    :user:`CJStadler`, :user:`kmax12`, :user:`rwedge`, :user:`gsheni`, :user:`kkleidal`, :user:`ctduffy`

**v0.9.0** June 19, 2019
    * Enhancements
        * Add unit parameter to timesince primitives (:pr:`558`)
        * Add ability to install optional add on libraries (:pr:`551`)
        * Load and save features from open files and strings (:pr:`566`)
        * Support custom variable types (:pr:`571`)
        * Support entitysets which have multiple paths between two entities (:pr:`572`, :pr:`544`)
        * Added show_info function, more output information added to CLI `featuretools info` (:pr:`525`)
    * Fixes
        * Normalize_entity specifies error when 'make_time_index' is an invalid string (:pr:`550`)
        * Schema version added for entityset serialization (:pr:`586`)
        * Renamed features have names correctly serialized (:pr:`585`)
        * Improved error message for index/time_index being the same column in normalize_entity and entity_from_dataframe (:pr:`583`)
        * Removed all mentions of allow_where (:pr:`587`, :pr:`588`)
        * Removed unused variable in normalize entity (:pr:`589`)
        * Change time since return type to numeric (:pr:`606`)
    * Changes
        * Refactor get_pandas_data_slice to take single entity (:pr:`547`)
        * Updates TimeSincePrevious and Diff Primitives (:pr:`561`)
        * Remove unecessary time_last variable (:pr:`546`)
    * Documentation Changes
        * Add Featuretools Enterprise to documentation (:pr:`563`)
        * Miscellaneous changes (:pr:`552`, :pr:`573`, :pr:`577`, :pr:`599`)
    * Testing Changes
        * Miscellaneous changes (:pr:`559`, :pr:`569`, :pr:`570`, :pr:`574`, :pr:`584`, :pr:`590`)

    Thanks to the following people for contributing to this release:
    :user:`alexjwang`, :user:`allisonportis`, :user:`CJStadler`, :user:`ctduffy`, :user:`gsheni`, :user:`kmax12`, :user:`rwedge`

**v0.8.0** May 17, 2019
    * Rename NUnique to NumUnique (:pr:`510`)
    * Serialize features as JSON (:pr:`532`)
    * Drop all variables at once in normalize_entity (:pr:`533`)
    * Remove unnecessary sorting from normalize_entity (:pr:`535`)
    * Features cache their names (:pr:`536`)
    * Only calculate features for instances before cutoff (:pr:`523`)
    * Remove all relative imports (:pr:`530`)
    * Added FullName Variable Type (:pr:`506`)
    * Add error message when target entity does not exist (:pr:`520`)
    * New demo links (:pr:`542`)
    * Remove duplicate features check in DFS (:pr:`538`)
    * featuretools_primitives entry point expects list of primitive classes (:pr:`529`)
    * Update ALL_VARIABLE_TYPES list (:pr:`526`)
    * More Informative N Jobs Prints and Warnings (:pr:`511`)
    * Update sklearn version requirements (:pr:`541`)
    * Update Makefile (:pr:`519`)
    * Remove unused parameter in Entity._handle_time (:pr:`524`)
    * Remove build_ext code from setup.py (:pr:`513`)
    * Documentation updates (:pr:`512`, :pr:`514`, :pr:`515`, :pr:`521`, :pr:`522`, :pr:`527`, :pr:`545`)
    * Testing updates (:pr:`509`, :pr:`516`, :pr:`517`, :pr:`539`)

    Thanks to the following people for contributing to this release: :user:`bphi`, :user:`CharlesBradshaw`, :user:`CJStadler`, :user:`glentennis`, :user:`gsheni`, :user:`kmax12`, :user:`rwedge`

**Breaking Changes**

* ``NUnique`` has been renamed to ``NumUnique``.

    Previous behavior

    .. code-block:: python

        from featuretools.primitives import NUnique

    New behavior

    .. code-block:: python

        from featuretools.primitives import NumUnique

**v0.7.1** Apr 24, 2019
    * Automatically generate feature name for controllable primitives (:pr:`481`)
    * Primitive docstring updates (:pr:`489`, :pr:`492`, :pr:`494`, :pr:`495`)
    * Change primitive functions that returned strings to return functions (:pr:`499`)
    * CLI customizable via entrypoints (:pr:`493`)
    * Improve calculation of aggregation features on grandchildren (:pr:`479`)
    * Refactor entrypoints to use decorator (:pr:`483`)
    * Include doctests in testing suite (:pr:`491`)
    * Documentation updates (:pr:`490`)
    * Update how standard primitives are imported internally (:pr:`482`)

    Thanks to the following people for contributing to this release: :user:`bukosabino`, :user:`CharlesBradshaw`, :user:`glentennis`, :user:`gsheni`, :user:`jeff-hernandez`, :user:`kmax12`, :user:`minkvsky`, :user:`rwedge`, :user:`thehomebrewnerd`

**v0.7.0** Mar 29, 2019
    * Improve Entity Set Serialization (:pr:`361`)
    * Support calling a primitive instance's function directly (:pr:`461`, :pr:`468`)
    * Support other libraries extending featuretools functionality via entrypoints (:pr:`452`)
    * Remove featuretools install command (:pr:`475`)
    * Add GroupByTransformFeature (:pr:`455`, :pr:`472`, :pr:`476`)
    * Update Haversine Primitive (:pr:`435`, :pr:`462`)
    * Add commutative argument to SubtractNumeric and DivideNumeric primitives (:pr:`457`)
    * Add FilePath variable_type (:pr:`470`)
    * Add PhoneNumber, DateOfBirth, URL variable types (:pr:`447`)
    * Generalize infer_variable_type, convert_variable_data and convert_all_variable_data methods (:pr:`423`)
    * Documentation updates (:pr:`438`, :pr:`446`, :pr:`458`, :pr:`469`)
    * Testing updates (:pr:`440`, :pr:`444`, :pr:`445`, :pr:`459`)

    Thanks to the following people for contributing to this release: :user:`bukosabino`, :user:`CharlesBradshaw`, :user:`ColCarroll`, :user:`glentennis`, :user:`grayskripko`, :user:`gsheni`, :user:`jeff-hernandez`, :user:`jrkinley`, :user:`kmax12`, :user:`RogerTangos`, :user:`rwedge`

**Breaking Changes**

* ``ft.dfs`` now has a ``groupby_trans_primitives`` parameter that DFS uses to automatically construct features that group by an ID column and then apply a transform primitive to search group. This change applies to the following primitives: ``CumSum``, ``CumCount``, ``CumMean``, ``CumMin``, and ``CumMax``.

    Previous behavior

    .. code-block:: python

        ft.dfs(entityset=es,
               target_entity='customers',
               trans_primitives=["cum_mean"])

    New behavior

    .. code-block:: python

        ft.dfs(entityset=es,
               target_entity='customers',
               groupby_trans_primitives=["cum_mean"])

* Related to the above change, cumulative transform features are now defined using a new feature class, ``GroupByTransformFeature``.

    Previous behavior

    .. code-block:: python

        ft.Feature([base_feature, groupby_feature], primitive=CumulativePrimitive)


    New behavior

    .. code-block:: python

        ft.Feature(base_feature, groupby=groupby_feature, primitive=CumulativePrimitive)


**v0.6.1** Feb 15, 2019
    * Cumulative primitives (:pr:`410`)
    * Entity.query_by_values now preserves row order of underlying data (:pr:`428`)
    * Implementing Country Code and Sub Region Codes as variable types (:pr:`430`)
    * Added IPAddress and EmailAddress variable types (:pr:`426`)
    * Install data and dependencies (:pr:`403`)
    * Add TimeSinceFirst, fix TimeSinceLast (:pr:`388`)
    * Allow user to pass in desired feature return types (:pr:`372`)
    * Add new configuration object (:pr:`401`)
    * Replace NUnique get_function (:pr:`434`)
    * _calculate_idenity_features now only returns the features asked for, instead of the entire entity (:pr:`429`)
    * Primitive function name uniqueness (:pr:`424`)
    * Update NumCharacters and NumWords primitives (:pr:`419`)
    * Removed Variable.dtype (:pr:`416`, :pr:`433`)
    * Change to zipcode rep, str for pandas (:pr:`418`)
    * Remove pandas version upper bound (:pr:`408`)
    * Make S3 dependencies optional (:pr:`404`)
    * Check that agg_primitives and trans_primitives are right primitive type (:pr:`397`)
    * Mean primitive changes (:pr:`395`)
    * Fix transform stacking on multi-output aggregation (:pr:`394`)
    * Fix list_primitives (:pr:`391`)
    * Handle graphviz dependency (:pr:`389`, :pr:`396`, :pr:`398`)
    * Testing updates (:pr:`402`, :pr:`417`, :pr:`433`)
    * Documentation updates (:pr:`400`, :pr:`409`, :pr:`415`, :pr:`417`, :pr:`420`, :pr:`421`, :pr:`422`, :pr:`431`)


    Thanks to the following people for contributing to this release:  :user:`CharlesBradshaw`, :user:`csala`, :user:`floscha`, :user:`gsheni`, :user:`jxwolstenholme`, :user:`kmax12`, :user:`RogerTangos`, :user:`rwedge`

**v0.6.0** Jan 30, 2018
    * Primitive refactor (:pr:`364`)
    * Mean ignore NaNs (:pr:`379`)
    * Plotting entitysets (:pr:`382`)
    * Add seed features later in DFS process (:pr:`357`)
    * Multiple output column features (:pr:`376`)
    * Add ZipCode Variable Type (:pr:`367`)
    * Add `primitive.get_filepath` and example of primitive loading data from external files (:pr:`380`)
    * Transform primitives take series as input (:pr:`385`)
    * Update dependency requirements (:pr:`378`, :pr:`383`, :pr:`386`)
    * Add modulo to override tests (:pr:`384`)
    * Update documentation (:pr:`368`, :pr:`377`)
    * Update README.md (:pr:`366`, :pr:`373`)
    * Update CI tests (:pr:`359`, :pr:`360`, :pr:`375`)

    Thanks to the following people for contributing to this release: :user:`floscha`, :user:`gsheni`, :user:`kmax12`, :user:`RogerTangos`, :user:`rwedge`

**v0.5.1** Dec 17, 2018
    * Add missing dependencies (:pr:`353`)
    * Move comment to note in documentation (:pr:`352`)

**v0.5.0** Dec 17, 2018
    * Add specific error for duplicate additional/copy_variables in normalize_entity (:pr:`348`)
    * Removed EntitySet._import_from_dataframe (:pr:`346`)
    * Removed time_index_reduce parameter (:pr:`344`)
    * Allow installation of additional primitives (:pr:`326`)
    * Fix DatetimeIndex variable conversion (:pr:`342`)
    * Update Sklearn DFS Transformer (:pr:`343`)
    * Clean up entity creation logic (:pr:`336`)
    * remove casting to list in transform feature calculation (:pr:`330`)
    * Fix sklearn wrapper (:pr:`335`)
    * Add readme to pypi
    * Update conda docs after move to conda-forge (:pr:`334`)
    * Add wrapper for scikit-learn Pipelines (:pr:`323`)
    * Remove parse_date_cols parameter from EntitySet._import_from_dataframe (:pr:`333`)

    Thanks to the following people for contributing to this release: :user:`bukosabino`, :user:`georgewambold`, :user:`gsheni`, :user:`jeff-hernandez`, :user:`kmax12`, and :user:`rwedge`.

**v0.4.1** Nov 29, 2018
    * Resolve bug preventing using first column as index by default (:pr:`308`)
    * Handle return type when creating features from Id variables (:pr:`318`)
    * Make id an optional parameter of EntitySet constructor (:pr:`324`)
    * Handle primitives with same function being applied to same column (:pr:`321`)
    * Update requirements (:pr:`328`)
    * Clean up DFS arguments (:pr:`319`)
    * Clean up Pandas Backend (:pr:`302`)
    * Update properties of cumulative transform primitives (:pr:`320`)
    * Feature stability between versions documentation (:pr:`316`)
    * Add download count to GitHub readme (:pr:`310`)
    * Fixed #297 update tests to check error strings (:pr:`303`)
    * Remove usage of fixtures in agg primitive tests (:pr:`325`)

**v0.4.0** Oct 31, 2018
    * Remove ft.utils.gen_utils.getsize and make pympler a test requirement (:pr:`299`)
    * Update requirements.txt (:pr:`298`)
    * Refactor EntitySet.find_path(...) (:pr:`295`)
    * Clean up unused methods (:pr:`293`)
    * Remove unused parents property of Entity (:pr:`283`)
    * Removed relationships parameter (:pr:`284`)
    * Improve time index validation (:pr:`285`)
    * Encode features with "unknown" class in categorical (:pr:`287`)
    * Allow where clauses on direct features in Deep Feature Synthesis (:pr:`279`)
    * Change to fullargsspec (:pr:`288`)
    * Parallel verbose fixes (:pr:`282`)
    * Update tests for python 3.7 (:pr:`277`)
    * Check duplicate rows cutoff times (:pr:`276`)
    * Load retail demo data using compressed file (:pr:`271`)

**v0.3.1** Sept 28, 2018
    * Handling time rewrite (:pr:`245`)
    * Update deep_feature_synthesis.py (:pr:`249`)
    * Handling return type when creating features from DatetimeTimeIndex (:pr:`266`)
    * Update retail.py (:pr:`259`)
    * Improve Consistency of Transform Primitives (:pr:`236`)
    * Update demo docstrings (:pr:`268`)
    * Handle non-string column names (:pr:`255`)
    * Clean up merging of aggregation primitives (:pr:`250`)
    * Add tests for Entity methods (:pr:`262`)
    * Handle no child data when calculating aggregation features with multiple arguments (:pr:`264`)
    * Add `is_string` utils function (:pr:`260`)
    * Update python versions to match docker container (:pr:`261`)
    * Handle where clause when no child data (:pr:`258`)
    * No longer cache demo csvs, remove config file (:pr:`257`)
    * Avoid stacking "expanding" primitives (:pr:`238`)
    * Use randomly generated names in retail csv (:pr:`233`)
    * Update README.md (:pr:`243`)

**v0.3.0** Aug 27, 2018
    * Improve performance of all feature calculations (:pr:`224`)
    * Update agg primitives to use more efficient functions (:pr:`215`)
    * Optimize metadata calculation (:pr:`229`)
    * More robust handling when no data at a cutoff time (:pr:`234`)
    * Workaround categorical merge (:pr:`231`)
    * Switch which CSV is associated with which variable (:pr:`228`)
    * Remove unused kwargs from query_by_values, filter_and_sort (:pr:`225`)
    * Remove convert_links_to_integers (:pr:`219`)
    * Add conda install instructions (:pr:`223`, :pr:`227`)
    * Add example of using Dask to parallelize to docs  (:pr:`221`)

**v0.2.2** Aug 20, 2018
    * Remove unnecessary check no related instances call and refactor (:pr:`209`)
    * Improve memory usage through support for pandas categorical types (:pr:`196`)
    * Bump minimum pandas version from 0.20.3 to 0.23.0 (:pr:`216`)
    * Better parallel memory warnings (:pr:`208`, :pr:`214`)
    * Update demo datasets (:pr:`187`, :pr:`201`, :pr:`207`)
    * Make primitive lookup case insensitive  (:pr:`213`)
    * Use capital name (:pr:`211`)
    * Set class name for Min (:pr:`206`)
    * Remove ``variable_types`` from normalize entity (:pr:`205`)
    * Handle parquet serialization with last time index (:pr:`204`)
    * Reset index of cutoff times in calculate feature matrix (:pr:`198`)
    * Check argument types for .normalize_entity (:pr:`195`)
    * Type checking ignore entities.  (:pr:`193`)

**v0.2.1** July 2, 2018
    * Cpu count fix (:pr:`176`)
    * Update flight (:pr:`175`)
    * Move feature matrix calculation helper functions to separate file (:pr:`177`)

**v0.2.0** June 22, 2018
    * Multiprocessing (:pr:`170`)
    * Handle unicode encoding in repr throughout Featuretools (:pr:`161`)
    * Clean up EntitySet class (:pr:`145`)
    * Add support for building and uploading conda package (:pr:`167`)
    * Parquet serialization (:pr:`152`)
    * Remove variable stats (:pr:`171`)
    * Make sure index variable comes first (:pr:`168`)
    * No last time index update on normalize (:pr:`169`)
    * Remove list of times as on option for `cutoff_time` in `calculate_feature_matrix` (:pr:`165`)
    * Config does error checking to see if it can write to disk (:pr:`162`)


**v0.1.21** May 30, 2018
    * Support Pandas 0.23.0 (:pr:`153`, :pr:`154`, :pr:`155`, :pr:`159`)
    * No EntitySet required in loading/saving features (:pr:`141`)
    * Use s3 demo csv with better column names (:pr:`139`)
    * more reasonable start parameter (:pr:`149`)
    * add issue template (:pr:`133`)
    * Improve tests (:pr:`136`, :pr:`137`, :pr:`144`, :pr:`147`)
    * Remove unused functions (:pr:`140`, :pr:`143`, :pr:`146`)
    * Update documentation after recent changes / removals (:pr:`157`)
    * Rename demo retail csv file (:pr:`148`)
    * Add names for binary (:pr:`142`)
    * EntitySet repr to use get_name rather than id (:pr:`134`)
    * Ensure config dir is writable (:pr:`135`)

**v0.1.20** Apr 13, 2018
    * Primitives as strings in DFS parameters (:pr:`129`)
    * Integer time index bugfixes (:pr:`128`)
    * Add make_temporal_cutoffs utility function (:pr:`126`)
    * Show all entities, switch shape display to row/col (:pr:`124`)
    * Improved chunking when calculating feature matrices  (:pr:`121`)
    * fixed num characters nan fix (:pr:`118`)
    * modify ignore_variables docstring (:pr:`117`)

**v0.1.19** Mar 21, 2018
    * More descriptive DFS progress bar (:pr:`69`)
    * Convert text variable to string before NumWords (:pr:`106`)
    * EntitySet.concat() reindexes relationships (:pr:`96`)
    * Keep non-feature columns when encoding feature matrix (:pr:`111`)
    * Uses full entity update for dependencies of uses_full_entity features (:pr:`110`)
    * Update column names in retail demo (:pr:`104`)
    * Handle Transform features that need access to all values of entity (:pr:`91`)

**v0.1.18** Feb 27, 2018
    * fixes related instances bug (:pr:`97`)
    * Adding non-feature columns to calculated feature matrix (:pr:`78`)
    * Relax numpy version req (:pr:`82`)
    * Remove `entity_from_csv`, tests, and lint (:pr:`71`)

**v0.1.17** Jan 18, 2018
    * LatLong type (:pr:`57`)
    * Last time index fixes (:pr:`70`)
    * Make median agg primitives ignore nans by default (:pr:`61`)
    * Remove Python 3.4 support (:pr:`64`)
    * Change `normalize_entity` to update `secondary_time_index` (:pr:`59`)
    * Unpin requirements (:pr:`53`)
    * associative -> commutative (:pr:`56`)
    * Add Words and Chars primitives (:pr:`51`)

**v0.1.16** Dec 19, 2017
    * fix EntitySet.combine_variables and standardize encode_features (:pr:`47`)
    * Python 3 compatibility (:pr:`16`)

**v0.1.15** Dec 18, 2017
    * Fix variable type in demo data (:pr:`37`)
    * Custom primitive kwarg fix (:pr:`38`)
    * Changed order and text of arguments in make_trans_primitive docstring (:pr:`42`)

**v0.1.14** November 20, 2017
    * Last time index (:pr:`33`)
    * Update Scipy version to 1.0.0 (:pr:`31`)


**v0.1.13** November 1, 2017
    * Add MANIFEST.in (:pr:`26`)

**v0.1.11** October 31, 2017
    * Package linting (:pr:`7`)
    * Custom primitive creation functions (:pr:`13`)
    * Split requirements to separate files and pin to latest versions (:pr:`15`)
    * Select low information features (:pr:`18`)
    * Fix docs typos (:pr:`19`)
    * Fixed Diff primitive for rare nan case (:pr:`21`)
    * added some mising doc strings (:pr:`23`)
    * Trend fix (:pr:`22`)
    * Remove as_dir=False option from EntitySet.to_pickle() (:pr:`20`)
    * Entity Normalization Preserves Types of Copy & Additional Variables (:pr:`25`)

**v0.1.10** October 12, 2017
    * NumTrue primitive added and docstring of other primitives updated (:pr:`11`)
    * fixed hash issue with same base features (:pr:`8`)
    * Head fix (:pr:`9`)
    * Fix training window (:pr:`10`)
    * Add associative attribute to primitives (:pr:`3`)
    * Add status badges, fix license in setup.py (:pr:`1`)
    * fixed head printout and flight demo index (:pr:`2`)

**v0.1.9** September 8, 2017
    * Documentation improvements
    * New ``featuretools.demo.load_mock_customer`` function


**v0.1.8** September 1, 2017
    * Bug fixes
    * Added ``Percentile`` transform primitive

**v0.1.7** August 17, 2017
    * Performance improvements for approximate in ``calculate_feature_matrix`` and ``dfs``
    * Added ``Week`` transform primitive

**v0.1.6** July 26, 2017
    * Added ``load_features`` and ``save_features`` to persist and reload features
    * Added save_progress argument to ``calculate_feature_matrix``
    * Added approximate parameter to ``calculate_feature_matrix`` and ``dfs``
    * Added ``load_flight`` to ft.demo

**v0.1.5** July 11, 2017
    * Windows support

**v0.1.3** July 10, 2017
    * Renamed feature submodule to primitives
    * Renamed prediction_entity arguments to target_entity
    * Added training_window parameter to ``calculate_feature_matrix``


**v0.1.2** July 3rd, 2017
    * Initial release

.. command
.. git log --pretty=oneline --abbrev-commit<|MERGE_RESOLUTION|>--- conflicted
+++ resolved
@@ -6,12 +6,8 @@
     * Enhancements
         * Added GitHub Action to auto upload releases to PyPI (:pr:`816`)
     * Fixes
-<<<<<<< HEAD
+        * Fix issue where some primitive options would not be applied (:pr:`807`)
         * Fix issue with converting to pickle or parquet after adding interesting features (:pr:`798`, :pr:`823`)
-=======
-        * Fix issue where some primitive options would not be applied (:pr:`807`)
-        * Fix issue with converting to pickle or parquet after adding interesting features (:pr:`798`)
->>>>>>> ead2e913
     * Changes
         * Remove python 2.7 support from serialize.py (:pr:`812`)
     * Documentation Changes
