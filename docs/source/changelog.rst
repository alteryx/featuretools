--- conflicted
+++ resolved
@@ -19,15 +19,11 @@
     * Testing Changes
 
     Thanks to the following people for contributing to this release:
-<<<<<<< HEAD
-    :user:`kmax12`, :user:`thehomebrewnerd`, :user:`gsheni`, :user:`frances-h`
-=======
-    :user:`tuethan1999`, :user:`kmax12`,  :user:`thehomebrewnerd`,  :user:`gsheni`
+    :user:`tuethan1999`, :user:`kmax12`,  :user:`thehomebrewnerd`,  :user:`gsheni`, :user:`frances-h`
         
 **Breaking Changes**
 
 * Removed ``Feature.get_names``, ``Feature.get_feature_names`` should be used instead
->>>>>>> c69c3272
 
 **v0.16.0 June 5, 2020**
     * Enhancements
