--- conflicted
+++ resolved
@@ -13,11 +13,7 @@
         * Update tests for numpy v1.19.0 compatability (:pr:`1016`)
 
     Thanks to the following people for contributing to this release:
-<<<<<<< HEAD
-    :user:`gsheni`, :user:`thehomebrewnerd`, :user:`Alex-Monahan`
-=======
-    :user:`gsheni`, :user:`frances-h`
->>>>>>> 5f8adb68
+    :user:`gsheni`, :user:`frances-h`, :user:`thehomebrewnerd`, :user:`Alex-Monahan`
 
 **v0.15.0 May 29, 2020**
     * Enhancements
