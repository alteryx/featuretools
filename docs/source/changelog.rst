--- conflicted
+++ resolved
@@ -16,12 +16,8 @@
         * Miscellaneous changes ()
 
     Thanks to the following people for contributing to this release:
-<<<<<<< HEAD
-    :user:`rwedge`, :user:`gsheni`, :user:`CJStadler`, :user:`zhxt95`
-=======
+    :user:`rwedge`, :user:`gsheni`, :user:`CJStadler`, :user:`zhxt95`,
     :user:`ayushpatidar`
-
->>>>>>> 8f4c5ca6
 
 **v0.9.1 July 3, 2019**
     * Enhancements
