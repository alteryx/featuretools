.. _changelog:

Changelog
---------
**Future Release**
    * Enhancements
        * Add unit parameter to timesince primitives (:pr:`558`)
        * Add ability to install optional add on libraries (:pr:`551`)
        * Load and save features from open files and strings (:pr:`566`)
        * Support custom variable types (:pr:`571`)
    * Fixes
        * Normalize_entity specifies error when 'make_time_index' is an invalid string (:pr:`550`)
<<<<<<< HEAD
        * Improved error message for index/time_index being the same column in normalize_entity and entity_from_dataframe (:pr:`583`)
=======
        * Removed all mentions of allow_where (:pr:`587`)
        * Removed unused variable in normalize entity (:pr:`589`)
>>>>>>> 16bd64a5
    * Changes
        * Refactor get_pandas_data_slice to take single entity (:pr:`547`)
        * Updates TimeSincePrevious and Diff Primitives (:pr:`561`)
        * Remove unecessary time_last variable (:pr:`546`)
    * Documentation Changes
        * Add Featuretools Enterprise to documentation (:pr:`563`)
        * Miscellaneous changes (:pr:`552`, :pr:`573`, :pr:`577`)
    * Testing Changes
        * Miscellaneous changes (:pr:`559`, :pr:`569`, :pr:`570`, :pr:`574`, :pr:`584`, :pr:`590`)

    Thanks to the following people for contributing to this release:
<<<<<<< HEAD
    :user: `alexjwang`, :user:`allisonportis`, :user:`CJStadler`, :user:`ctduffy`, :user:`gsheni`, :user:`kmax12`, :user:`rwedge`
=======
    :user:`alexjwang`, :user:`allisonportis`, :user:`CJStadler`, :user:`ctduffy`, :user:`gsheni`, :user:`kmax12`, :user:`rwedge`
>>>>>>> 16bd64a5

**v0.8.0** May 17, 2019
    * Rename NUnique to NumUnique (:pr:`510`)
    * Serialize features as JSON (:pr:`532`)
    * Drop all variables at once in normalize_entity (:pr:`533`)
    * Remove unnecessary sorting from normalize_entity (:pr:`535`)
    * Features cache their names (:pr:`536`)
    * Only calculate features for instances before cutoff (:pr:`523`)
    * Remove all relative imports (:pr:`530`)
    * Added FullName Variable Type (:pr:`506`)
    * Add error message when target entity does not exist (:pr:`520`)
    * New demo links (:pr:`542`)
    * Remove duplicate features check in DFS (:pr:`538`)
    * featuretools_primitives entry point expects list of primitive classes (:pr:`529`)
    * Update ALL_VARIABLE_TYPES list (:pr:`526`)
    * More Informative N Jobs Prints and Warnings (:pr:`511`)
    * Update sklearn version requirements (:pr:`541`)
    * Update Makefile (:pr:`519`)
    * Remove unused parameter in Entity._handle_time (:pr:`524`)
    * Remove build_ext code from setup.py (:pr:`513`)
    * Documentation updates (:pr:`512`, :pr:`514`, :pr:`515`, :pr:`521`, :pr:`522`, :pr:`527`, :pr:`545`)
    * Testing updates (:pr:`509`, :pr:`516`, :pr:`517`, :pr:`539`)

    Thanks to the following people for contributing to this release: :user:`bphi`, :user:`CharlesBradshaw`, :user:`CJStadler`, :user:`glentennis`, :user:`gsheni`, :user:`kmax12`, :user:`rwedge`

**Breaking Changes**

* ``NUnique`` has been renamed to ``NumUnique``.

    Previous behavior

    .. code-block:: python

        from featuretools.primitives import NUnique

    New behavior

    .. code-block:: python

        from featuretools.primitives import NumUnique

**v0.7.1** Apr 24, 2019
    * Automatically generate feature name for controllable primitives (:pr:`481`)
    * Primitive docstring updates (:pr:`489`, :pr:`492`, :pr:`494`, :pr:`495`)
    * Change primitive functions that returned strings to return functions (:pr:`499`)
    * CLI customizable via entrypoints (:pr:`493`)
    * Improve calculation of aggregation features on grandchildren (:pr:`479`)
    * Refactor entrypoints to use decorator (:pr:`483`)
    * Include doctests in testing suite (:pr:`491`)
    * Documentation updates (:pr:`490`)
    * Update how standard primitives are imported internally (:pr:`482`)

    Thanks to the following people for contributing to this release: :user:`bukosabino`, :user:`CharlesBradshaw`, :user:`glentennis`, :user:`gsheni`, :user:`jeff-hernandez`, :user:`kmax12`, :user:`minkvsky`, :user:`rwedge`, :user:`thehomebrewnerd`

**v0.7.0** Mar 29, 2019
    * Improve Entity Set Serialization (:pr:`361`)
    * Support calling a primitive instance's function directly (:pr:`461`, :pr:`468`)
    * Support other libraries extending featuretools functionality via entrypoints (:pr:`452`)
    * Remove featuretools install command (:pr:`475`)
    * Add GroupByTransformFeature (:pr:`455`, :pr:`472`, :pr:`476`)
    * Update Haversine Primitive (:pr:`435`, :pr:`462`)
    * Add commutative argument to SubtractNumeric and DivideNumeric primitives (:pr:`457`)
    * Add FilePath variable_type (:pr:`470`)
    * Add PhoneNumber, DateOfBirth, URL variable types (:pr:`447`)
    * Generalize infer_variable_type, convert_variable_data and convert_all_variable_data methods (:pr:`423`)
    * Documentation updates (:pr:`438`, :pr:`446`, :pr:`458`, :pr:`469`)
    * Testing updates (:pr:`440`, :pr:`444`, :pr:`445`, :pr:`459`)

    Thanks to the following people for contributing to this release: :user:`bukosabino`, :user:`CharlesBradshaw`, :user:`ColCarroll`, :user:`glentennis`, :user:`grayskripko`, :user:`gsheni`, :user:`jeff-hernandez`, :user:`jrkinley`, :user:`kmax12`, :user:`RogerTangos`, :user:`rwedge`

**Breaking Changes**

* ``ft.dfs`` now has a ``groupby_trans_primitives`` parameter that DFS uses to automatically construct features that group by an ID column and then apply a transform primitive to search group. This change applies to the following primitives: ``CumSum``, ``CumCount``, ``CumMean``, ``CumMin``, and ``CumMax``.

    Previous behavior

    .. code-block:: python

        ft.dfs(entityset=es,
               target_entity='customers',
               trans_primitives=["cum_mean"])

    New behavior

    .. code-block:: python

        ft.dfs(entityset=es,
               target_entity='customers',
               groupby_trans_primitives=["cum_mean"])

* Related to the above change, cumulative transform features are now defined using a new feature class, ``GroupByTransformFeature``.

    Previous behavior

    .. code-block:: python

        ft.Feature([base_feature, groupby_feature], primitive=CumulativePrimitive)


    New behavior

    .. code-block:: python

        ft.Feature(base_feature, groupby=groupby_feature, primitive=CumulativePrimitive)


**v0.6.1** Feb 15, 2019
    * Cumulative primitives (:pr:`410`)
    * Entity.query_by_values now preserves row order of underlying data (:pr:`428`)
    * Implementing Country Code and Sub Region Codes as variable types (:pr:`430`)
    * Added IPAddress and EmailAddress variable types (:pr:`426`)
    * Install data and dependencies (:pr:`403`)
    * Add TimeSinceFirst, fix TimeSinceLast (:pr:`388`)
    * Allow user to pass in desired feature return types (:pr:`372`)
    * Add new configuration object (:pr:`401`)
    * Replace NUnique get_function (:pr:`434`)
    * _calculate_idenity_features now only returns the features asked for, instead of the entire entity (:pr:`429`)
    * Primitive function name uniqueness (:pr:`424`)
    * Update NumCharacters and NumWords primitives (:pr:`419`)
    * Removed Variable.dtype (:pr:`416`, :pr:`433`)
    * Change to zipcode rep, str for pandas (:pr:`418`)
    * Remove pandas version upper bound (:pr:`408`)
    * Make S3 dependencies optional (:pr:`404`)
    * Check that agg_primitives and trans_primitives are right primitive type (:pr:`397`)
    * Mean primitive changes (:pr:`395`)
    * Fix transform stacking on multi-output aggregation (:pr:`394`)
    * Fix list_primitives (:pr:`391`)
    * Handle graphviz dependency (:pr:`389`, :pr:`396`, :pr:`398`)
    * Testing updates (:pr:`402`, :pr:`417`, :pr:`433`)
    * Documentation updates (:pr:`400`, :pr:`409`, :pr:`415`, :pr:`417`, :pr:`420`, :pr:`421`, :pr:`422`, :pr:`431`)


    Thanks to the following people for contributing to this release:  :user:`CharlesBradshaw`, :user:`csala`, :user:`floscha`, :user:`gsheni`, :user:`jxwolstenholme`, :user:`kmax12`, :user:`RogerTangos`, :user:`rwedge`

**v0.6.0** Jan 30, 2018
    * Primitive refactor (:pr:`364`)
    * Mean ignore NaNs (:pr:`379`)
    * Plotting entitysets (:pr:`382`)
    * Add seed features later in DFS process (:pr:`357`)
    * Multiple output column features (:pr:`376`)
    * Add ZipCode Variable Type (:pr:`367`)
    * Add `primitive.get_filepath` and example of primitive loading data from external files (:pr:`380`)
    * Transform primitives take series as input (:pr:`385`)
    * Update dependency requirements (:pr:`378`, :pr:`383`, :pr:`386`)
    * Add modulo to override tests (:pr:`384`)
    * Update documentation (:pr:`368`, :pr:`377`)
    * Update README.md (:pr:`366`, :pr:`373`)
    * Update CI tests (:pr:`359`, :pr:`360`, :pr:`375`)

    Thanks to the following people for contributing to this release: :user:`floscha`, :user:`gsheni`, :user:`kmax12`, :user:`RogerTangos`, :user:`rwedge`

**v0.5.1** Dec 17, 2018
    * Add missing dependencies (:pr:`353`)
    * Move comment to note in documentation (:pr:`352`)

**v0.5.0** Dec 17, 2018
    * Add specific error for duplicate additional/copy_variables in normalize_entity (:pr:`348`)
    * Removed EntitySet._import_from_dataframe (:pr:`346`)
    * Removed time_index_reduce parameter (:pr:`344`)
    * Allow installation of additional primitives (:pr:`326`)
    * Fix DatetimeIndex variable conversion (:pr:`342`)
    * Update Sklearn DFS Transformer (:pr:`343`)
    * Clean up entity creation logic (:pr:`336`)
    * remove casting to list in transform feature calculation (:pr:`330`)
    * Fix sklearn wrapper (:pr:`335`)
    * Add readme to pypi
    * Update conda docs after move to conda-forge (:pr:`334`)
    * Add wrapper for scikit-learn Pipelines (:pr:`323`)
    * Remove parse_date_cols parameter from EntitySet._import_from_dataframe (:pr:`333`)

    Thanks to the following people for contributing to this release: :user:`bukosabino`, :user:`georgewambold`, :user:`gsheni`, :user:`jeff-hernandez`, :user:`kmax12`, and :user:`rwedge`.

**v0.4.1** Nov 29, 2018
    * Resolve bug preventing using first column as index by default (:pr:`308`)
    * Handle return type when creating features from Id variables (:pr:`318`)
    * Make id an optional parameter of EntitySet constructor (:pr:`324`)
    * Handle primitives with same function being applied to same column (:pr:`321`)
    * Update requirements (:pr:`328`)
    * Clean up DFS arguments (:pr:`319`)
    * Clean up Pandas Backend (:pr:`302`)
    * Update properties of cumulative transform primitives (:pr:`320`)
    * Feature stability between versions documentation (:pr:`316`)
    * Add download count to GitHub readme (:pr:`310`)
    * Fixed #297 update tests to check error strings (:pr:`303`)
    * Remove usage of fixtures in agg primitive tests (:pr:`325`)

**v0.4.0** Oct 31, 2018
    * Remove ft.utils.gen_utils.getsize and make pympler a test requirement (:pr:`299`)
    * Update requirements.txt (:pr:`298`)
    * Refactor EntitySet.find_path(...) (:pr:`295`)
    * Clean up unused methods (:pr:`293`)
    * Remove unused parents property of Entity (:pr:`283`)
    * Removed relationships parameter (:pr:`284`)
    * Improve time index validation (:pr:`285`)
    * Encode features with "unknown" class in categorical (:pr:`287`)
    * Allow where clauses on direct features in Deep Feature Synthesis (:pr:`279`)
    * Change to fullargsspec (:pr:`288`)
    * Parallel verbose fixes (:pr:`282`)
    * Update tests for python 3.7 (:pr:`277`)
    * Check duplicate rows cutoff times (:pr:`276`)
    * Load retail demo data using compressed file (:pr:`271`)

**v0.3.1** Sept 28, 2018
    * Handling time rewrite (:pr:`245`)
    * Update deep_feature_synthesis.py (:pr:`249`)
    * Handling return type when creating features from DatetimeTimeIndex (:pr:`266`)
    * Update retail.py (:pr:`259`)
    * Improve Consistency of Transform Primitives (:pr:`236`)
    * Update demo docstrings (:pr:`268`)
    * Handle non-string column names (:pr:`255`)
    * Clean up merging of aggregation primitives (:pr:`250`)
    * Add tests for Entity methods (:pr:`262`)
    * Handle no child data when calculating aggregation features with multiple arguments (:pr:`264`)
    * Add `is_string` utils function (:pr:`260`)
    * Update python versions to match docker container (:pr:`261`)
    * Handle where clause when no child data (:pr:`258`)
    * No longer cache demo csvs, remove config file (:pr:`257`)
    * Avoid stacking "expanding" primitives (:pr:`238`)
    * Use randomly generated names in retail csv (:pr:`233`)
    * Update README.md (:pr:`243`)

**v0.3.0** Aug 27, 2018
    * Improve performance of all feature calculations (:pr:`224`)
    * Update agg primitives to use more efficient functions (:pr:`215`)
    * Optimize metadata calculation (:pr:`229`)
    * More robust handling when no data at a cutoff time (:pr:`234`)
    * Workaround categorical merge (:pr:`231`)
    * Switch which CSV is associated with which variable (:pr:`228`)
    * Remove unused kwargs from query_by_values, filter_and_sort (:pr:`225`)
    * Remove convert_links_to_integers (:pr:`219`)
    * Add conda install instructions (:pr:`223`, :pr:`227`)
    * Add example of using Dask to parallelize to docs  (:pr:`221`)

**v0.2.2** Aug 20, 2018
    * Remove unnecessary check no related instances call and refactor (:pr:`209`)
    * Improve memory usage through support for pandas categorical types (:pr:`196`)
    * Bump minimum pandas version from 0.20.3 to 0.23.0 (:pr:`216`)
    * Better parallel memory warnings (:pr:`208`, :pr:`214`)
    * Update demo datasets (:pr:`187`, :pr:`201`, :pr:`207`)
    * Make primitive lookup case insensitive  (:pr:`213`)
    * Use capital name (:pr:`211`)
    * Set class name for Min (:pr:`206`)
    * Remove ``variable_types`` from normalize entity (:pr:`205`)
    * Handle parquet serialization with last time index (:pr:`204`)
    * Reset index of cutoff times in calculate feature matrix (:pr:`198`)
    * Check argument types for .normalize_entity (:pr:`195`)
    * Type checking ignore entities.  (:pr:`193`)

**v0.2.1** July 2, 2018
    * Cpu count fix (:pr:`176`)
    * Update flight (:pr:`175`)
    * Move feature matrix calculation helper functions to separate file (:pr:`177`)

**v0.2.0** June 22, 2018
    * Multiprocessing (:pr:`170`)
    * Handle unicode encoding in repr throughout Featuretools (:pr:`161`)
    * Clean up EntitySet class (:pr:`145`)
    * Add support for building and uploading conda package (:pr:`167`)
    * Parquet serialization (:pr:`152`)
    * Remove variable stats (:pr:`171`)
    * Make sure index variable comes first (:pr:`168`)
    * No last time index update on normalize (:pr:`169`)
    * Remove list of times as on option for `cutoff_time` in `calculate_feature_matrix` (:pr:`165`)
    * Config does error checking to see if it can write to disk (:pr:`162`)


**v0.1.21** May 30, 2018
    * Support Pandas 0.23.0 (:pr:`153`, :pr:`154`, :pr:`155`, :pr:`159`)
    * No EntitySet required in loading/saving features (:pr:`141`)
    * Use s3 demo csv with better column names (:pr:`139`)
    * more reasonable start parameter (:pr:`149`)
    * add issue template (:pr:`133`)
    * Improve tests (:pr:`136`, :pr:`137`, :pr:`144`, :pr:`147`)
    * Remove unused functions (:pr:`140`, :pr:`143`, :pr:`146`)
    * Update documentation after recent changes / removals (:pr:`157`)
    * Rename demo retail csv file (:pr:`148`)
    * Add names for binary (:pr:`142`)
    * EntitySet repr to use get_name rather than id (:pr:`134`)
    * Ensure config dir is writable (:pr:`135`)

**v0.1.20** Apr 13, 2018
    * Primitives as strings in DFS parameters (:pr:`129`)
    * Integer time index bugfixes (:pr:`128`)
    * Add make_temporal_cutoffs utility function (:pr:`126`)
    * Show all entities, switch shape display to row/col (:pr:`124`)
    * Improved chunking when calculating feature matrices  (:pr:`121`)
    * fixed num characters nan fix (:pr:`118`)
    * modify ignore_variables docstring (:pr:`117`)

**v0.1.19** Mar 21, 2018
    * More descriptive DFS progress bar (:pr:`69`)
    * Convert text variable to string before NumWords (:pr:`106`)
    * EntitySet.concat() reindexes relationships (:pr:`96`)
    * Keep non-feature columns when encoding feature matrix (:pr:`111`)
    * Uses full entity update for dependencies of uses_full_entity features (:pr:`110`)
    * Update column names in retail demo (:pr:`104`)
    * Handle Transform features that need access to all values of entity (:pr:`91`)

**v0.1.18** Feb 27, 2018
    * fixes related instances bug (:pr:`97`)
    * Adding non-feature columns to calculated feature matrix (:pr:`78`)
    * Relax numpy version req (:pr:`82`)
    * Remove `entity_from_csv`, tests, and lint (:pr:`71`)

**v0.1.17** Jan 18, 2018
    * LatLong type (:pr:`57`)
    * Last time index fixes (:pr:`70`)
    * Make median agg primitives ignore nans by default (:pr:`61`)
    * Remove Python 3.4 support (:pr:`64`)
    * Change `normalize_entity` to update `secondary_time_index` (:pr:`59`)
    * Unpin requirements (:pr:`53`)
    * associative -> commutative (:pr:`56`)
    * Add Words and Chars primitives (:pr:`51`)

**v0.1.16** Dec 19, 2017
    * fix EntitySet.combine_variables and standardize encode_features (:pr:`47`)
    * Python 3 compatibility (:pr:`16`)

**v0.1.15** Dec 18, 2017
    * Fix variable type in demo data (:pr:`37`)
    * Custom primitive kwarg fix (:pr:`38`)
    * Changed order and text of arguments in make_trans_primitive docstring (:pr:`42`)

**v0.1.14** November 20, 2017
    * Last time index (:pr:`33`)
    * Update Scipy version to 1.0.0 (:pr:`31`)


**v0.1.13** November 1, 2017
    * Add MANIFEST.in (:pr:`26`)

**v0.1.11** October 31, 2017
    * Package linting (:pr:`7`)
    * Custom primitive creation functions (:pr:`13`)
    * Split requirements to separate files and pin to latest versions (:pr:`15`)
    * Select low information features (:pr:`18`)
    * Fix docs typos (:pr:`19`)
    * Fixed Diff primitive for rare nan case (:pr:`21`)
    * added some mising doc strings (:pr:`23`)
    * Trend fix (:pr:`22`)
    * Remove as_dir=False option from EntitySet.to_pickle() (:pr:`20`)
    * Entity Normalization Preserves Types of Copy & Additional Variables (:pr:`25`)

**v0.1.10** October 12, 2017
    * NumTrue primitive added and docstring of other primitives updated (:pr:`11`)
    * fixed hash issue with same base features (:pr:`8`)
    * Head fix (:pr:`9`)
    * Fix training window (:pr:`10`)
    * Add associative attribute to primitives (:pr:`3`)
    * Add status badges, fix license in setup.py (:pr:`1`)
    * fixed head printout and flight demo index (:pr:`2`)

**v0.1.9** September 8, 2017
    * Documentation improvements
    * New ``featuretools.demo.load_mock_customer`` function


**v0.1.8** September 1, 2017
    * Bug fixes
    * Added ``Percentile`` transform primitive

**v0.1.7** August 17, 2017
    * Performance improvements for approximate in ``calculate_feature_matrix`` and ``dfs``
    * Added ``Week`` transform primitive

**v0.1.6** July 26, 2017

    * Added ``load_features`` and ``save_features`` to persist and reload features
    * Added save_progress argument to ``calculate_feature_matrix``
    * Added approximate parameter to ``calculate_feature_matrix`` and ``dfs``
    * Added ``load_flight`` to ft.demo

**v0.1.5** July 11, 2017

    * Windows support

**v0.1.3** July 10, 2017

    * Renamed feature submodule to primitives
    * Renamed prediction_entity arguments to target_entity
    * Added training_window parameter to ``calculate_feature_matrix``


**v0.1.2** July 3rd, 2017

    * Initial release

.. command
.. git log --pretty=oneline --abbrev-commit<|MERGE_RESOLUTION|>--- conflicted
+++ resolved
@@ -10,12 +10,9 @@
         * Support custom variable types (:pr:`571`)
     * Fixes
         * Normalize_entity specifies error when 'make_time_index' is an invalid string (:pr:`550`)
-<<<<<<< HEAD
         * Improved error message for index/time_index being the same column in normalize_entity and entity_from_dataframe (:pr:`583`)
-=======
         * Removed all mentions of allow_where (:pr:`587`)
         * Removed unused variable in normalize entity (:pr:`589`)
->>>>>>> 16bd64a5
     * Changes
         * Refactor get_pandas_data_slice to take single entity (:pr:`547`)
         * Updates TimeSincePrevious and Diff Primitives (:pr:`561`)
@@ -27,11 +24,7 @@
         * Miscellaneous changes (:pr:`559`, :pr:`569`, :pr:`570`, :pr:`574`, :pr:`584`, :pr:`590`)
 
     Thanks to the following people for contributing to this release:
-<<<<<<< HEAD
-    :user: `alexjwang`, :user:`allisonportis`, :user:`CJStadler`, :user:`ctduffy`, :user:`gsheni`, :user:`kmax12`, :user:`rwedge`
-=======
     :user:`alexjwang`, :user:`allisonportis`, :user:`CJStadler`, :user:`ctduffy`, :user:`gsheni`, :user:`kmax12`, :user:`rwedge`
->>>>>>> 16bd64a5
 
 **v0.8.0** May 17, 2019
     * Rename NUnique to NumUnique (:pr:`510`)
