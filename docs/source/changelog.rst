--- conflicted
+++ resolved
@@ -14,11 +14,7 @@
         * Update tests for numpy v1.19.0 compatability (:pr:`1016`)
 
     Thanks to the following people for contributing to this release:
-<<<<<<< HEAD
-    :user:`gsheni`, :user:`thehomebrewnerd`, :user:`Alex-Monahan`
-=======
-    :user:`gsheni`, :user:`frances-h`, :user:`rwedge`, :user:`thehomebrewnerd`
->>>>>>> 996c1895
+    :user:`gsheni`, :user:`thehomebrewnerd`, :user:`Alex-Monahan`, :user:`frances-h`, :user:`rwedge`
 
 **v0.15.0 May 29, 2020**
     * Enhancements
