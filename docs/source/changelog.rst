.. _changelog:

Changelog
---------
**Future Release**
    * Enhancements
        * Add ``list_variable_types`` and ``graph_variable_types`` for Variable Types (:pr:`1013`)
    * Fixes
    * Changes
        * Remove unnecessary ``pd.Series`` calls from primitives (:pr:`1020`)
    * Documentation Changes
<<<<<<< HEAD
        * Add page on Variable Types to describe some Variable Types, and util functions (:pr:`1013`)
    * Testing Changes

    Thanks to the following people for contributing to this release:
    :user:`gsheni`
=======
        * Remove featuretools enterprise from documentation (:pr:`1022`)
    * Testing Changes

    Thanks to the following people for contributing to this release:
    :user:`kmax12`,  :user:`thehomebrewnerd`
>>>>>>> 1cfa21c4

**v0.16.0 June 5, 2020**
    * Enhancements
        * Support use of Dask DataFrames in entitysets (:pr:`783`)
        * Add ``make_index`` when initializing an EntitySet by passing in an ``entities`` dictionary (:pr:`1010`)
        * Add ability to use primitive classes and instances as keys in primitive_options dictionary (:pr:`993`)
    * Fixes
        * Cleanly close tqdm instance (:pr:`1018`)
        * Resolve issue with ``NaN`` values in ``LatLong`` columns (:pr:`1007`)
    * Testing Changes
        * Update tests for numpy v1.19.0 compatability (:pr:`1016`)

    Thanks to the following people for contributing to this release:
    :user:`Alex-Monahan`, :user:`frances-h`, :user:`gsheni`, :user:`rwedge`, :user:`thehomebrewnerd`

**v0.15.0 May 29, 2020**
    * Enhancements
        * Add ``get_default_aggregation_primitives`` and ``get_default_transform_primitives`` (:pr:`945`)
        * Allow cutoff time dataframe columns to be in any order (:pr:`969`, :pr:`995`)
        * Add Age primitive, and make it a default transform primitive for DFS (:pr:`987`)
        * Add ``include_cutoff_time`` arg - control whether data at cutoff times are included in feature calculations (:pr:`959`)
        * Allow ``variables_types`` to be referenced by their ``type_string``
          for the ``entity_from_dataframe`` function (:pr:`988`)
    * Fixes
        * Fix errors with Equals and NotEquals primitives when comparing categoricals or different dtypes (:pr:`968`)
        * Normalized type_strings of ``Variable`` classes so that the ``find_variable_types`` function produces a
          dictionary with a clear key to name transition (:pr:`982`, :pr:`996`)
        * Remove pandas.datetime in test_calculate_feature_matrix due to deprecation (:pr:`998`)
    * Documentation Changes
        * Add python 3.8 support for docs (:pr:`983`)
        * Adds consistent Entityset Docstrings (:pr:`986`)
    * Testing Changes
        * Add automated tests for python 3.8 environment (:pr:`847`)
        * Update testing dependencies (:pr:`976`)

    Thanks to the following people for contributing to this release:
    :user:`ctduffy`, :user:`frances-h`, :user:`gsheni`, :user:`jeff-hernandez`, :user:`rightx2`, :user:`rwedge`, :user:`sebrahimi1988`, :user:`thehomebrewnerd`,  :user:`tuethan1999`

**Breaking Changes**

* Calls to ``featuretools.dfs`` or ``featuretools.calculate_feature_matrix`` that use a cutoff time
  dataframe, but do not label the time column with either the target entity time index variable name or
  as ``time``, will now result in an ``AttributeError``. Previously, the time column was selected to be the first
  column that was not the instance id column. With this update, the position of the column in the dataframe is
  no longer used to determine the time column. Now, both instance id columns and time columns in a cutoff time
  dataframe can be in any order as long as they are named properly.

* The ``type_string`` attributes of all ``Variable`` subclasses are now a snake case conversion of their class names. This
  changes the ``type_string`` of the ``Unknown``, ``IPAddress``, ``EmailAddress``, ``SubRegionCode``, ``FilePath``, ``LatLong``, and ``ZIPcode`` classes.
  Old saved entitysets that used these variables may load incorrectly.

**v0.14.0 Apr 30, 2020**
    * Enhancements
        * ft.encode_features - use less memory for one-hot encoded columns (:pr:`876`)
    * Fixes
        * Use logger.warning to fix deprecated logger.warn (:pr:`871`)
        * Add dtype to interesting_values to fix deprecated empty Series with no dtype (:pr:`933`)
        * Remove overlap in training windows (:pr:`930`)
        * Fix progress bar in notebook (:pr:`932`)
    * Changes
        * Change premium primitives CI test to Python 3.6 (:pr:`916`)
        * Remove Python 3.5 support (:pr:`917`)
    * Documentation Changes
        * Fix README links to docs (:pr:`872`)
        * Fix Github links with correct organizations (:pr:`908`)
        * Fix hyperlinks in docs and docstrings with updated address (:pr:`910`)
        * Remove unused script for uploading docs to AWS (:pr:`911`)

    Thanks to the following people for contributing to this release:
    :user:`frances-h`, :user:`gsheni`, :user:`jeff-hernandez`, :user:`rwedge`

**Breaking Changes**

* Using training windows in feature calculations can result in different values than previous versions.
  This was done to prevent consecutive training windows from overlapping by excluding data at the oldest point in time.
  For example, if we use a cutoff time at the first minute of the hour with a one hour training window,
  the first minute of the previous hour will no longer be included in the feature calculation.

**v0.13.4 Mar 27, 2020**
    .. warning::
        The next non-bugfix release of Featuretools will not support Python 3.5

    * Fixes
        * Fix ft.show_info() not displaying in Jupyter notebooks (:pr:`863`)
    * Changes
        * Added Plugin Warnings at Entry Point (:pr:`850`, :pr:`869`)
    * Documentation Changes
        * Add links to primitives.featurelabs.com (:pr:`860`)
        * Add source code links to API reference (:pr:`862`)
        * Update links for testing Dask/Spark integrations (:pr:`867`)
        * Update release documentation for featuretools (:pr:`868`)
    * Testing Changes
        * Miscellaneous changes (:pr:`861`)

    Thanks to the following people for contributing to this release:
    :user:`frances-h`, :user:`FreshLeaf8865`, :user:`jeff-hernandez`, :user:`rwedge`, :user:`thehomebrewnerd`

**v0.13.3 Feb 28, 2020**
    * Fixes
        * Fix a connection closed error when using n_jobs (:pr:`853`)
    * Changes
        * Pin msgpack dependency for Python 3.5; remove dataframe from Dask dependency (:pr:`851`)
    * Documentation Changes
        * Update link to help documentation page in Github issue template (:pr:`855`)

    Thanks to the following people for contributing to this release:
    :user:`frances-h`, :user:`rwedge`

**v0.13.2 Jan 31, 2020**
    * Enhancements
        * Support for Pandas 1.0.0 (:pr:`844`)
    * Changes
        * Remove dependency on s3fs library for anonymous downloads from S3 (:pr:`825`)
    * Testing Changes
        * Added GitHub Action to automatically run performance tests (:pr:`840`)

    Thanks to the following people for contributing to this release:
    :user:`frances-h`, :user:`rwedge`

**v0.13.1 Dec 28, 2019**
    * Fixes
        * Raise error when given wrong input for ignore_variables (:pr:`826`)
        * Fix multi-output features not created when there is no child data (:pr:`834`)
        * Removing type casting in Equals and NotEquals primitives (:pr:`504`)
    * Changes
        * Replace pd.timedelta time units that were deprecated (:pr:`822`)
        * Move sklearn wrapper to separate library (:pr:`835`, :pr:`837`)
    * Testing Changes
        * Run unit tests in windows environment (:pr:`790`)
        * Update boto3 version requirement for tests (:pr:`838`)

    Thanks to the following people for contributing to this release:
    :user:`jeffzi`, :user:`kmax12`, :user:`rwedge`, :user:`systemshift`

**v0.13.0 Nov 30, 2019**
    * Enhancements
        * Added GitHub Action to auto upload releases to PyPI (:pr:`816`)
    * Fixes
        * Fix issue where some primitive options would not be applied (:pr:`807`)
        * Fix issue with converting to pickle or parquet after adding interesting features (:pr:`798`, :pr:`823`)
        * Diff primitive now calculates using all available data (:pr:`824`)
        * Prevent DFS from creating Identity Features of globally ignored variables (:pr:`819`)
    * Changes
        * Remove python 2.7 support from serialize.py (:pr:`812`)
        * Make smart_open, boto3, and s3fs optional dependencies (:pr:`827`)
    * Documentation Changes
        * remove python 2.7 support and add 3.7 in install.rst (:pr:`805`)
        * Fix import error in docs (:pr:`803`)
        * Fix release title formatting in changelog (:pr:`806`)
    * Testing Changes
        * Use multiple CPUS to run tests on CI (:pr:`811`)
        * Refactor test entityset creation to avoid saving to disk (:pr:`813`, :pr:`821`)
        * Remove get_values() from test_es.py to remove warnings (:pr:`820`)

    Thanks to the following people for contributing to this release:
    :user:`frances-h`, :user:`jeff-hernandez`, :user:`rwedge`, :user:`systemshift`

**Breaking Changes**

* The libraries used for downloading or uploading from S3 or URLs are now
  optional and will no longer be installed by default.  To use this
  functionality they will need to be installed separately.
* The fix to how the Diff primitive is calculated may slow down the overall
  calculation time of feature lists that use this primitive.

**v0.12.0 Oct 31, 2019**
    * Enhancements
        * Added First primitive (:pr:`770`)
        * Added Entropy aggregation primitive (:pr:`779`)
        * Allow custom naming for multi-output primitives (:pr:`780`)
    * Fixes
        * Prevents user from removing base entity time index using additional_variables (:pr:`768`)
        * Fixes error when a multioutput primitive was supplied to dfs as a groupby trans primitive (:pr:`786`)
    * Changes
        * Drop Python 2 support (:pr:`759`)
        * Add unit parameter to AvgTimeBetween (:pr:`771`)
        * Require Pandas 0.24.1 or higher (:pr:`787`)
    * Documentation Changes
        * Update featuretools slack link (:pr:`765`)
        * Set up repo to use Read the Docs (:pr:`776`)
        * Add First primitive to API reference docs (:pr:`782`)
    * Testing Changes
        * CircleCI fixes (:pr:`774`)
        * Disable PIP progress bars (:pr:`775`)

    Thanks to the following people for contributing to this release:
    :user:`ablacke-ayx`, :user:`BoopBoopBeepBoop`, :user:`jeffzi`,
    :user:`kmax12`, :user:`rwedge`, :user:`thehomebrewnerd`, :user:`twdobson`

**v0.11.0 Sep 30, 2019**
    .. warning::
        The next non-bugfix release of Featuretools will not support Python 2

    * Enhancements
        * Improve how files are copied and written (:pr:`721`)
        * Add number of rows to graph in entityset.plot (:pr:`727`)
        * Added support for pandas DateOffsets in DFS and Timedelta (:pr:`732`)
        * Enable feature-specific top_n value using a dictionary in encode_features (:pr:`735`)
        * Added progress_callback parameter to dfs() and calculate_feature_matrix() (:pr:`739`, :pr:`745`)
        * Enable specifying primitives on a per column or per entity basis (:pr:`748`)
    * Fixes
        * Fixed entity set deserialization (:pr:`720`)
        * Added error message when DateTimeIndex is a variable but not set as the time_index (:pr:`723`)
        * Fixed CumCount and other group-by transform primitives that take ID as input (:pr:`733`, :pr:`754`)
        * Fix progress bar undercounting (:pr:`743`)
        * Updated training_window error assertion to only check against observations (:pr:`728`)
        * Don't delete the whole destination folder while saving entityset (:pr:`717`)
    * Changes
        * Raise warning and not error on schema version mismatch (:pr:`718`)
        * Change feature calculation to return in order of instance ids provided (:pr:`676`)
        * Removed time remaining from displayed progress bar in dfs() and calculate_feature_matrix() (:pr:`739`)
        * Raise warning in normalize_entity() when time_index of base_entity has an invalid type (:pr:`749`)
        * Remove toolz as a direct dependency (:pr:`755`)
        * Allow boolean variable types to be used in the Multiply primitive (:pr:`756`)
    * Documentation Changes
        * Updated URL for Compose (:pr:`716`)
    * Testing Changes
        * Update dependencies (:pr:`738`, :pr:`741`, :pr:`747`)

    Thanks to the following people for contributing to this release:
    :user:`angela97lin`, :user:`chidauri`, :user:`christopherbunn`,
    :user:`frances-h`, :user:`jeff-hernandez`, :user:`kmax12`,
    :user:`MarcoGorelli`, :user:`rwedge`, :user:`thehomebrewnerd`

**Breaking Changes**

* Feature calculations will return in the order of instance ids provided instead of the order of time points instances are calculated at.

**v0.10.1 Aug 25, 2019**
    * Fixes
        * Fix serialized LatLong data being loaded as strings (:pr:`712`)
    * Documentation Changes
        * Fixed FAQ cell output (:pr:`710`)

    Thanks to the following people for contributing to this release:
    :user:`gsheni`, :user:`rwedge`


**v0.10.0 Aug 19, 2019**
    .. warning::
        The next non-bugfix release of Featuretools will not support Python 2


    * Enhancements
        * Give more frequent progress bar updates and update chunk size behavior (:pr:`631`, :pr:`696`)
        * Added drop_first as param in encode_features (:pr:`647`)
        * Added support for stacking multi-output primitives (:pr:`679`)
        * Generate transform features of direct features (:pr:`623`)
        * Added serializing and deserializing from S3 and deserializing from URLs (:pr:`685`)
        * Added nlp_primitives as an add-on library (:pr:`704`)
        * Added AutoNormalize to Featuretools plugins (:pr:`699`)
        * Added functionality for relative units (month/year) in Timedelta (:pr:`692`)
        * Added categorical-encoding as an add-on library (:pr:`700`)
    * Fixes
        * Fix performance regression in DFS (:pr:`637`)
        * Fix deserialization of feature relationship path (:pr:`665`)
        * Set index after adding ancestor relationship variables (:pr:`668`)
        * Fix user-supplied variable_types modification in Entity init (:pr:`675`)
        * Don't calculate dependencies of unnecessary features (:pr:`667`)
        * Prevent normalize entity's new entity having same index as base entity (:pr:`681`)
        * Update variable type inference to better check for string values (:pr:`683`)
    * Changes
        * Moved dask, distributed imports (:pr:`634`)
    * Documentation Changes
        * Miscellaneous changes (:pr:`641`, :pr:`658`)
        * Modified doc_string of top_n in encoding (:pr:`648`)
        * Hyperlinked ComposeML (:pr:`653`)
        * Added FAQ (:pr:`620`, :pr:`677`)
        * Fixed FAQ question with multiple question marks (:pr:`673`)
    * Testing Changes
        * Add master, and release tests for premium primitives (:pr:`660`, :pr:`669`)
        * Miscellaneous changes (:pr:`672`, :pr:`674`)

    Thanks to the following people for contributing to this release:
    :user:`alexjwang`, :user:`allisonportis`, :user:`ayushpatidar`,
    :user:`CJStadler`, :user:`ctduffy`, :user:`gsheni`, :user:`jeff-hernandez`,
    :user:`jeremyliweishih`, :user:`kmax12`, :user:`rwedge`, :user:`zhxt95`,

**v0.9.1 July 3, 2019**
    * Enhancements
        * Speedup groupby transform calculations (:pr:`609`)
        * Generate features along all paths when there are multiple paths between entities (:pr:`600`, :pr:`608`)
    * Fixes
        * Select columns of dataframe using a list (:pr:`615`)
        * Change type of features calculated on Index features to Categorical (:pr:`602`)
        * Filter dataframes through forward relationships (:pr:`625`)
        * Specify Dask version in requirements for python 2 (:pr:`627`)
        * Keep dataframe sorted by time during feature calculation (:pr:`626`)
        * Fix bug in encode_features that created duplicate columns of
          features with multiple outputs (:pr:`622`)
    * Changes
        * Remove unused variance_selection.py file (:pr:`613`)
        * Remove Timedelta data param (:pr:`619`)
        * Remove DaysSince primitive (:pr:`628`)
    * Documentation Changes
        * Add installation instructions for add-on libraries (:pr:`617`)
        * Clarification of Multi Output Feature Creation (:pr:`638`)
        * Miscellaneous changes (:pr:`632`, :pr:`639`)
    * Testing Changes
        * Miscellaneous changes (:pr:`595`, :pr:`612`)

    Thanks to the following people for contributing to this release:
    :user:`CJStadler`, :user:`kmax12`, :user:`rwedge`, :user:`gsheni`, :user:`kkleidal`, :user:`ctduffy`

**v0.9.0** June 19, 2019
    * Enhancements
        * Add unit parameter to timesince primitives (:pr:`558`)
        * Add ability to install optional add on libraries (:pr:`551`)
        * Load and save features from open files and strings (:pr:`566`)
        * Support custom variable types (:pr:`571`)
        * Support entitysets which have multiple paths between two entities (:pr:`572`, :pr:`544`)
        * Added show_info function, more output information added to CLI `featuretools info` (:pr:`525`)
    * Fixes
        * Normalize_entity specifies error when 'make_time_index' is an invalid string (:pr:`550`)
        * Schema version added for entityset serialization (:pr:`586`)
        * Renamed features have names correctly serialized (:pr:`585`)
        * Improved error message for index/time_index being the same column in normalize_entity and entity_from_dataframe (:pr:`583`)
        * Removed all mentions of allow_where (:pr:`587`, :pr:`588`)
        * Removed unused variable in normalize entity (:pr:`589`)
        * Change time since return type to numeric (:pr:`606`)
    * Changes
        * Refactor get_pandas_data_slice to take single entity (:pr:`547`)
        * Updates TimeSincePrevious and Diff Primitives (:pr:`561`)
        * Remove unecessary time_last variable (:pr:`546`)
    * Documentation Changes
        * Add Featuretools Enterprise to documentation (:pr:`563`)
        * Miscellaneous changes (:pr:`552`, :pr:`573`, :pr:`577`, :pr:`599`)
    * Testing Changes
        * Miscellaneous changes (:pr:`559`, :pr:`569`, :pr:`570`, :pr:`574`, :pr:`584`, :pr:`590`)

    Thanks to the following people for contributing to this release:
    :user:`alexjwang`, :user:`allisonportis`, :user:`CJStadler`, :user:`ctduffy`, :user:`gsheni`, :user:`kmax12`, :user:`rwedge`

**v0.8.0** May 17, 2019
    * Rename NUnique to NumUnique (:pr:`510`)
    * Serialize features as JSON (:pr:`532`)
    * Drop all variables at once in normalize_entity (:pr:`533`)
    * Remove unnecessary sorting from normalize_entity (:pr:`535`)
    * Features cache their names (:pr:`536`)
    * Only calculate features for instances before cutoff (:pr:`523`)
    * Remove all relative imports (:pr:`530`)
    * Added FullName Variable Type (:pr:`506`)
    * Add error message when target entity does not exist (:pr:`520`)
    * New demo links (:pr:`542`)
    * Remove duplicate features check in DFS (:pr:`538`)
    * featuretools_primitives entry point expects list of primitive classes (:pr:`529`)
    * Update ALL_VARIABLE_TYPES list (:pr:`526`)
    * More Informative N Jobs Prints and Warnings (:pr:`511`)
    * Update sklearn version requirements (:pr:`541`)
    * Update Makefile (:pr:`519`)
    * Remove unused parameter in Entity._handle_time (:pr:`524`)
    * Remove build_ext code from setup.py (:pr:`513`)
    * Documentation updates (:pr:`512`, :pr:`514`, :pr:`515`, :pr:`521`, :pr:`522`, :pr:`527`, :pr:`545`)
    * Testing updates (:pr:`509`, :pr:`516`, :pr:`517`, :pr:`539`)

    Thanks to the following people for contributing to this release: :user:`bphi`, :user:`CharlesBradshaw`, :user:`CJStadler`, :user:`glentennis`, :user:`gsheni`, :user:`kmax12`, :user:`rwedge`

**Breaking Changes**

* ``NUnique`` has been renamed to ``NumUnique``.

    Previous behavior

    .. code-block:: python

        from featuretools.primitives import NUnique

    New behavior

    .. code-block:: python

        from featuretools.primitives import NumUnique

**v0.7.1** Apr 24, 2019
    * Automatically generate feature name for controllable primitives (:pr:`481`)
    * Primitive docstring updates (:pr:`489`, :pr:`492`, :pr:`494`, :pr:`495`)
    * Change primitive functions that returned strings to return functions (:pr:`499`)
    * CLI customizable via entrypoints (:pr:`493`)
    * Improve calculation of aggregation features on grandchildren (:pr:`479`)
    * Refactor entrypoints to use decorator (:pr:`483`)
    * Include doctests in testing suite (:pr:`491`)
    * Documentation updates (:pr:`490`)
    * Update how standard primitives are imported internally (:pr:`482`)

    Thanks to the following people for contributing to this release: :user:`bukosabino`, :user:`CharlesBradshaw`, :user:`glentennis`, :user:`gsheni`, :user:`jeff-hernandez`, :user:`kmax12`, :user:`minkvsky`, :user:`rwedge`, :user:`thehomebrewnerd`

**v0.7.0** Mar 29, 2019
    * Improve Entity Set Serialization (:pr:`361`)
    * Support calling a primitive instance's function directly (:pr:`461`, :pr:`468`)
    * Support other libraries extending featuretools functionality via entrypoints (:pr:`452`)
    * Remove featuretools install command (:pr:`475`)
    * Add GroupByTransformFeature (:pr:`455`, :pr:`472`, :pr:`476`)
    * Update Haversine Primitive (:pr:`435`, :pr:`462`)
    * Add commutative argument to SubtractNumeric and DivideNumeric primitives (:pr:`457`)
    * Add FilePath variable_type (:pr:`470`)
    * Add PhoneNumber, DateOfBirth, URL variable types (:pr:`447`)
    * Generalize infer_variable_type, convert_variable_data and convert_all_variable_data methods (:pr:`423`)
    * Documentation updates (:pr:`438`, :pr:`446`, :pr:`458`, :pr:`469`)
    * Testing updates (:pr:`440`, :pr:`444`, :pr:`445`, :pr:`459`)

    Thanks to the following people for contributing to this release: :user:`bukosabino`, :user:`CharlesBradshaw`, :user:`ColCarroll`, :user:`glentennis`, :user:`grayskripko`, :user:`gsheni`, :user:`jeff-hernandez`, :user:`jrkinley`, :user:`kmax12`, :user:`RogerTangos`, :user:`rwedge`

**Breaking Changes**

* ``ft.dfs`` now has a ``groupby_trans_primitives`` parameter that DFS uses to automatically construct features that group by an ID column and then apply a transform primitive to search group. This change applies to the following primitives: ``CumSum``, ``CumCount``, ``CumMean``, ``CumMin``, and ``CumMax``.

    Previous behavior

    .. code-block:: python

        ft.dfs(entityset=es,
               target_entity='customers',
               trans_primitives=["cum_mean"])

    New behavior

    .. code-block:: python

        ft.dfs(entityset=es,
               target_entity='customers',
               groupby_trans_primitives=["cum_mean"])

* Related to the above change, cumulative transform features are now defined using a new feature class, ``GroupByTransformFeature``.

    Previous behavior

    .. code-block:: python

        ft.Feature([base_feature, groupby_feature], primitive=CumulativePrimitive)


    New behavior

    .. code-block:: python

        ft.Feature(base_feature, groupby=groupby_feature, primitive=CumulativePrimitive)


**v0.6.1** Feb 15, 2019
    * Cumulative primitives (:pr:`410`)
    * Entity.query_by_values now preserves row order of underlying data (:pr:`428`)
    * Implementing Country Code and Sub Region Codes as variable types (:pr:`430`)
    * Added IPAddress and EmailAddress variable types (:pr:`426`)
    * Install data and dependencies (:pr:`403`)
    * Add TimeSinceFirst, fix TimeSinceLast (:pr:`388`)
    * Allow user to pass in desired feature return types (:pr:`372`)
    * Add new configuration object (:pr:`401`)
    * Replace NUnique get_function (:pr:`434`)
    * _calculate_idenity_features now only returns the features asked for, instead of the entire entity (:pr:`429`)
    * Primitive function name uniqueness (:pr:`424`)
    * Update NumCharacters and NumWords primitives (:pr:`419`)
    * Removed Variable.dtype (:pr:`416`, :pr:`433`)
    * Change to zipcode rep, str for pandas (:pr:`418`)
    * Remove pandas version upper bound (:pr:`408`)
    * Make S3 dependencies optional (:pr:`404`)
    * Check that agg_primitives and trans_primitives are right primitive type (:pr:`397`)
    * Mean primitive changes (:pr:`395`)
    * Fix transform stacking on multi-output aggregation (:pr:`394`)
    * Fix list_primitives (:pr:`391`)
    * Handle graphviz dependency (:pr:`389`, :pr:`396`, :pr:`398`)
    * Testing updates (:pr:`402`, :pr:`417`, :pr:`433`)
    * Documentation updates (:pr:`400`, :pr:`409`, :pr:`415`, :pr:`417`, :pr:`420`, :pr:`421`, :pr:`422`, :pr:`431`)


    Thanks to the following people for contributing to this release:  :user:`CharlesBradshaw`, :user:`csala`, :user:`floscha`, :user:`gsheni`, :user:`jxwolstenholme`, :user:`kmax12`, :user:`RogerTangos`, :user:`rwedge`

**v0.6.0** Jan 30, 2018
    * Primitive refactor (:pr:`364`)
    * Mean ignore NaNs (:pr:`379`)
    * Plotting entitysets (:pr:`382`)
    * Add seed features later in DFS process (:pr:`357`)
    * Multiple output column features (:pr:`376`)
    * Add ZipCode Variable Type (:pr:`367`)
    * Add `primitive.get_filepath` and example of primitive loading data from external files (:pr:`380`)
    * Transform primitives take series as input (:pr:`385`)
    * Update dependency requirements (:pr:`378`, :pr:`383`, :pr:`386`)
    * Add modulo to override tests (:pr:`384`)
    * Update documentation (:pr:`368`, :pr:`377`)
    * Update README.md (:pr:`366`, :pr:`373`)
    * Update CI tests (:pr:`359`, :pr:`360`, :pr:`375`)

    Thanks to the following people for contributing to this release: :user:`floscha`, :user:`gsheni`, :user:`kmax12`, :user:`RogerTangos`, :user:`rwedge`

**v0.5.1** Dec 17, 2018
    * Add missing dependencies (:pr:`353`)
    * Move comment to note in documentation (:pr:`352`)

**v0.5.0** Dec 17, 2018
    * Add specific error for duplicate additional/copy_variables in normalize_entity (:pr:`348`)
    * Removed EntitySet._import_from_dataframe (:pr:`346`)
    * Removed time_index_reduce parameter (:pr:`344`)
    * Allow installation of additional primitives (:pr:`326`)
    * Fix DatetimeIndex variable conversion (:pr:`342`)
    * Update Sklearn DFS Transformer (:pr:`343`)
    * Clean up entity creation logic (:pr:`336`)
    * remove casting to list in transform feature calculation (:pr:`330`)
    * Fix sklearn wrapper (:pr:`335`)
    * Add readme to pypi
    * Update conda docs after move to conda-forge (:pr:`334`)
    * Add wrapper for scikit-learn Pipelines (:pr:`323`)
    * Remove parse_date_cols parameter from EntitySet._import_from_dataframe (:pr:`333`)

    Thanks to the following people for contributing to this release: :user:`bukosabino`, :user:`georgewambold`, :user:`gsheni`, :user:`jeff-hernandez`, :user:`kmax12`, and :user:`rwedge`.

**v0.4.1** Nov 29, 2018
    * Resolve bug preventing using first column as index by default (:pr:`308`)
    * Handle return type when creating features from Id variables (:pr:`318`)
    * Make id an optional parameter of EntitySet constructor (:pr:`324`)
    * Handle primitives with same function being applied to same column (:pr:`321`)
    * Update requirements (:pr:`328`)
    * Clean up DFS arguments (:pr:`319`)
    * Clean up Pandas Backend (:pr:`302`)
    * Update properties of cumulative transform primitives (:pr:`320`)
    * Feature stability between versions documentation (:pr:`316`)
    * Add download count to GitHub readme (:pr:`310`)
    * Fixed #297 update tests to check error strings (:pr:`303`)
    * Remove usage of fixtures in agg primitive tests (:pr:`325`)

**v0.4.0** Oct 31, 2018
    * Remove ft.utils.gen_utils.getsize and make pympler a test requirement (:pr:`299`)
    * Update requirements.txt (:pr:`298`)
    * Refactor EntitySet.find_path(...) (:pr:`295`)
    * Clean up unused methods (:pr:`293`)
    * Remove unused parents property of Entity (:pr:`283`)
    * Removed relationships parameter (:pr:`284`)
    * Improve time index validation (:pr:`285`)
    * Encode features with "unknown" class in categorical (:pr:`287`)
    * Allow where clauses on direct features in Deep Feature Synthesis (:pr:`279`)
    * Change to fullargsspec (:pr:`288`)
    * Parallel verbose fixes (:pr:`282`)
    * Update tests for python 3.7 (:pr:`277`)
    * Check duplicate rows cutoff times (:pr:`276`)
    * Load retail demo data using compressed file (:pr:`271`)

**v0.3.1** Sept 28, 2018
    * Handling time rewrite (:pr:`245`)
    * Update deep_feature_synthesis.py (:pr:`249`)
    * Handling return type when creating features from DatetimeTimeIndex (:pr:`266`)
    * Update retail.py (:pr:`259`)
    * Improve Consistency of Transform Primitives (:pr:`236`)
    * Update demo docstrings (:pr:`268`)
    * Handle non-string column names (:pr:`255`)
    * Clean up merging of aggregation primitives (:pr:`250`)
    * Add tests for Entity methods (:pr:`262`)
    * Handle no child data when calculating aggregation features with multiple arguments (:pr:`264`)
    * Add `is_string` utils function (:pr:`260`)
    * Update python versions to match docker container (:pr:`261`)
    * Handle where clause when no child data (:pr:`258`)
    * No longer cache demo csvs, remove config file (:pr:`257`)
    * Avoid stacking "expanding" primitives (:pr:`238`)
    * Use randomly generated names in retail csv (:pr:`233`)
    * Update README.md (:pr:`243`)

**v0.3.0** Aug 27, 2018
    * Improve performance of all feature calculations (:pr:`224`)
    * Update agg primitives to use more efficient functions (:pr:`215`)
    * Optimize metadata calculation (:pr:`229`)
    * More robust handling when no data at a cutoff time (:pr:`234`)
    * Workaround categorical merge (:pr:`231`)
    * Switch which CSV is associated with which variable (:pr:`228`)
    * Remove unused kwargs from query_by_values, filter_and_sort (:pr:`225`)
    * Remove convert_links_to_integers (:pr:`219`)
    * Add conda install instructions (:pr:`223`, :pr:`227`)
    * Add example of using Dask to parallelize to docs  (:pr:`221`)

**v0.2.2** Aug 20, 2018
    * Remove unnecessary check no related instances call and refactor (:pr:`209`)
    * Improve memory usage through support for pandas categorical types (:pr:`196`)
    * Bump minimum pandas version from 0.20.3 to 0.23.0 (:pr:`216`)
    * Better parallel memory warnings (:pr:`208`, :pr:`214`)
    * Update demo datasets (:pr:`187`, :pr:`201`, :pr:`207`)
    * Make primitive lookup case insensitive  (:pr:`213`)
    * Use capital name (:pr:`211`)
    * Set class name for Min (:pr:`206`)
    * Remove ``variable_types`` from normalize entity (:pr:`205`)
    * Handle parquet serialization with last time index (:pr:`204`)
    * Reset index of cutoff times in calculate feature matrix (:pr:`198`)
    * Check argument types for .normalize_entity (:pr:`195`)
    * Type checking ignore entities.  (:pr:`193`)

**v0.2.1** July 2, 2018
    * Cpu count fix (:pr:`176`)
    * Update flight (:pr:`175`)
    * Move feature matrix calculation helper functions to separate file (:pr:`177`)

**v0.2.0** June 22, 2018
    * Multiprocessing (:pr:`170`)
    * Handle unicode encoding in repr throughout Featuretools (:pr:`161`)
    * Clean up EntitySet class (:pr:`145`)
    * Add support for building and uploading conda package (:pr:`167`)
    * Parquet serialization (:pr:`152`)
    * Remove variable stats (:pr:`171`)
    * Make sure index variable comes first (:pr:`168`)
    * No last time index update on normalize (:pr:`169`)
    * Remove list of times as on option for `cutoff_time` in `calculate_feature_matrix` (:pr:`165`)
    * Config does error checking to see if it can write to disk (:pr:`162`)


**v0.1.21** May 30, 2018
    * Support Pandas 0.23.0 (:pr:`153`, :pr:`154`, :pr:`155`, :pr:`159`)
    * No EntitySet required in loading/saving features (:pr:`141`)
    * Use s3 demo csv with better column names (:pr:`139`)
    * more reasonable start parameter (:pr:`149`)
    * add issue template (:pr:`133`)
    * Improve tests (:pr:`136`, :pr:`137`, :pr:`144`, :pr:`147`)
    * Remove unused functions (:pr:`140`, :pr:`143`, :pr:`146`)
    * Update documentation after recent changes / removals (:pr:`157`)
    * Rename demo retail csv file (:pr:`148`)
    * Add names for binary (:pr:`142`)
    * EntitySet repr to use get_name rather than id (:pr:`134`)
    * Ensure config dir is writable (:pr:`135`)

**v0.1.20** Apr 13, 2018
    * Primitives as strings in DFS parameters (:pr:`129`)
    * Integer time index bugfixes (:pr:`128`)
    * Add make_temporal_cutoffs utility function (:pr:`126`)
    * Show all entities, switch shape display to row/col (:pr:`124`)
    * Improved chunking when calculating feature matrices  (:pr:`121`)
    * fixed num characters nan fix (:pr:`118`)
    * modify ignore_variables docstring (:pr:`117`)

**v0.1.19** Mar 21, 2018
    * More descriptive DFS progress bar (:pr:`69`)
    * Convert text variable to string before NumWords (:pr:`106`)
    * EntitySet.concat() reindexes relationships (:pr:`96`)
    * Keep non-feature columns when encoding feature matrix (:pr:`111`)
    * Uses full entity update for dependencies of uses_full_entity features (:pr:`110`)
    * Update column names in retail demo (:pr:`104`)
    * Handle Transform features that need access to all values of entity (:pr:`91`)

**v0.1.18** Feb 27, 2018
    * fixes related instances bug (:pr:`97`)
    * Adding non-feature columns to calculated feature matrix (:pr:`78`)
    * Relax numpy version req (:pr:`82`)
    * Remove `entity_from_csv`, tests, and lint (:pr:`71`)

**v0.1.17** Jan 18, 2018
    * LatLong type (:pr:`57`)
    * Last time index fixes (:pr:`70`)
    * Make median agg primitives ignore nans by default (:pr:`61`)
    * Remove Python 3.4 support (:pr:`64`)
    * Change `normalize_entity` to update `secondary_time_index` (:pr:`59`)
    * Unpin requirements (:pr:`53`)
    * associative -> commutative (:pr:`56`)
    * Add Words and Chars primitives (:pr:`51`)

**v0.1.16** Dec 19, 2017
    * fix EntitySet.combine_variables and standardize encode_features (:pr:`47`)
    * Python 3 compatibility (:pr:`16`)

**v0.1.15** Dec 18, 2017
    * Fix variable type in demo data (:pr:`37`)
    * Custom primitive kwarg fix (:pr:`38`)
    * Changed order and text of arguments in make_trans_primitive docstring (:pr:`42`)

**v0.1.14** November 20, 2017
    * Last time index (:pr:`33`)
    * Update Scipy version to 1.0.0 (:pr:`31`)


**v0.1.13** November 1, 2017
    * Add MANIFEST.in (:pr:`26`)

**v0.1.11** October 31, 2017
    * Package linting (:pr:`7`)
    * Custom primitive creation functions (:pr:`13`)
    * Split requirements to separate files and pin to latest versions (:pr:`15`)
    * Select low information features (:pr:`18`)
    * Fix docs typos (:pr:`19`)
    * Fixed Diff primitive for rare nan case (:pr:`21`)
    * added some mising doc strings (:pr:`23`)
    * Trend fix (:pr:`22`)
    * Remove as_dir=False option from EntitySet.to_pickle() (:pr:`20`)
    * Entity Normalization Preserves Types of Copy & Additional Variables (:pr:`25`)

**v0.1.10** October 12, 2017
    * NumTrue primitive added and docstring of other primitives updated (:pr:`11`)
    * fixed hash issue with same base features (:pr:`8`)
    * Head fix (:pr:`9`)
    * Fix training window (:pr:`10`)
    * Add associative attribute to primitives (:pr:`3`)
    * Add status badges, fix license in setup.py (:pr:`1`)
    * fixed head printout and flight demo index (:pr:`2`)

**v0.1.9** September 8, 2017
    * Documentation improvements
    * New ``featuretools.demo.load_mock_customer`` function


**v0.1.8** September 1, 2017
    * Bug fixes
    * Added ``Percentile`` transform primitive

**v0.1.7** August 17, 2017
    * Performance improvements for approximate in ``calculate_feature_matrix`` and ``dfs``
    * Added ``Week`` transform primitive

**v0.1.6** July 26, 2017
    * Added ``load_features`` and ``save_features`` to persist and reload features
    * Added save_progress argument to ``calculate_feature_matrix``
    * Added approximate parameter to ``calculate_feature_matrix`` and ``dfs``
    * Added ``load_flight`` to ft.demo

**v0.1.5** July 11, 2017
    * Windows support

**v0.1.3** July 10, 2017
    * Renamed feature submodule to primitives
    * Renamed prediction_entity arguments to target_entity
    * Added training_window parameter to ``calculate_feature_matrix``


**v0.1.2** July 3rd, 2017
    * Initial release

.. command
.. git log --pretty=oneline --abbrev-commit<|MERGE_RESOLUTION|>--- conflicted
+++ resolved
@@ -9,19 +9,13 @@
     * Changes
         * Remove unnecessary ``pd.Series`` calls from primitives (:pr:`1020`)
     * Documentation Changes
-<<<<<<< HEAD
         * Add page on Variable Types to describe some Variable Types, and util functions (:pr:`1013`)
     * Testing Changes
-
-    Thanks to the following people for contributing to this release:
-    :user:`gsheni`
-=======
         * Remove featuretools enterprise from documentation (:pr:`1022`)
     * Testing Changes
 
     Thanks to the following people for contributing to this release:
-    :user:`kmax12`,  :user:`thehomebrewnerd`
->>>>>>> 1cfa21c4
+    :user:`kmax12`, :user:`thehomebrewnerd`, :user:`gsheni`
 
 **v0.16.0 June 5, 2020**
     * Enhancements
