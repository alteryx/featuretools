.. _changelog:

Changelog
---------
**Future Release**
    * Enhancements
        * Added drop_first as param in encode_features (:pr:`647`)
<<<<<<< HEAD
        * Added support for stacking multi-output primitives (:pr:`679`)
=======
        * Generate transform features of direct features (:pr:`623`)
>>>>>>> c583ff13
    * Fixes
        * Fix performance regression in DFS (:pr:`637`)
        * Fix deserialization of feature relationship path (:pr:`665`)
        * Set index after adding ancestor relationship variables (:pr:`668`)
        * Fix user-supplied variable_types modification in Entity init (:pr:`675`)
        * Don't calculate dependencies of unnecessary features (:pr:`667`)
        * Prevent normalize entity's new entity having same index as base entity (:pr:`681`)
        * Update variable type inference to better check for string values (:pr:`683`)
    * Changes
        * Moved dask, distributed imports (:pr:`634`)
    * Documentation Changes
        * Miscellaneous changes (:pr:`641`, :pr:`658`)
        * Modified doc_string of top_n in encoding (:pr:`648`)
        * Hyperlinked ComposeML (:pr:`653`)
        * Added FAQ (:pr:`620`, :pr:`677`)
        * Fixed FAQ question with multiple question marks (:pr:`673`)
    * Testing Changes
        * Add master, and release tests for premium primitives (:pr:`660`, :pr:`669`)
        * Miscellaneous changes (:pr:`672`, :pr:`674`)

    Thanks to the following people for contributing to this release:
<<<<<<< HEAD
    :user:`ayushpatidar`, :user:`CJStadler`, :user:`gsheni`, :user:`ctduffy`,
    :user:`jeff-hernandez`, :user:`kmax12`, :user:`rwedge`

=======
    :user:`ayushpatidar`, :user:`CJStadler`, :user:`gsheni`,
    :user:`jeff-hernandez`, :user:`kmax12`, :user:`rwedge`, :user:`zhxt95`
>>>>>>> c583ff13

**v0.9.1 July 3, 2019**
    * Enhancements
        * Speedup groupby transform calculations (:pr:`609`)
        * Generate features along all paths when there are multiple paths between entities (:pr:`600`, :pr:`608`)
    * Fixes
        * Select columns of dataframe using a list (:pr:`615`)
        * Change type of features calculated on Index features to Categorical (:pr:`602`)
        * Filter dataframes through forward relationships (:pr:`625`)
        * Specify Dask version in requirements for python 2 (:pr:`627`)
        * Keep dataframe sorted by time during feature calculation (:pr:`626`)
        * Fix bug in encode_features that created duplicate columns of
          features with multiple outputs (:pr:`622`)
    * Changes
        * Remove unused variance_selection.py file (:pr:`613`)
        * Remove Timedelta data param (:pr:`619`)
        * Remove DaysSince primitive (:pr:`628`)
    * Documentation Changes
        * Add installation instructions for add-on libraries (:pr:`617`)
        * Clarification of Multi Output Feature Creation (:pr:`638`)
        * Miscellaneous changes (:pr:`632`, :pr:`639`)
    * Testing Changes
        * Miscellaneous changes (:pr:`595`, :pr:`612`)

    Thanks to the following people for contributing to this release:
    :user:`CJStadler`, :user:`kmax12`, :user:`rwedge`, :user:`gsheni`, :user:`kkleidal`, :user:`ctduffy`

**v0.9.0** June 19, 2019
    * Enhancements
        * Add unit parameter to timesince primitives (:pr:`558`)
        * Add ability to install optional add on libraries (:pr:`551`)
        * Load and save features from open files and strings (:pr:`566`)
        * Support custom variable types (:pr:`571`)
        * Support entitysets which have multiple paths between two entities (:pr:`572`, :pr:`544`)
        * Added show_info function, more output information added to CLI `featuretools info` (:pr:`525`)
    * Fixes
        * Normalize_entity specifies error when 'make_time_index' is an invalid string (:pr:`550`)
        * Schema version added for entityset serialization (:pr:`586`)
        * Renamed features have names correctly serialized (:pr:`585`)
        * Improved error message for index/time_index being the same column in normalize_entity and entity_from_dataframe (:pr:`583`)
        * Removed all mentions of allow_where (:pr:`587`, :pr:`588`)
        * Removed unused variable in normalize entity (:pr:`589`)
        * Change time since return type to numeric (:pr:`606`)
    * Changes
        * Refactor get_pandas_data_slice to take single entity (:pr:`547`)
        * Updates TimeSincePrevious and Diff Primitives (:pr:`561`)
        * Remove unecessary time_last variable (:pr:`546`)
    * Documentation Changes
        * Add Featuretools Enterprise to documentation (:pr:`563`)
        * Miscellaneous changes (:pr:`552`, :pr:`573`, :pr:`577`, :pr:`599`)
    * Testing Changes
        * Miscellaneous changes (:pr:`559`, :pr:`569`, :pr:`570`, :pr:`574`, :pr:`584`, :pr:`590`)

    Thanks to the following people for contributing to this release:
    :user:`alexjwang`, :user:`allisonportis`, :user:`CJStadler`, :user:`ctduffy`, :user:`gsheni`, :user:`kmax12`, :user:`rwedge`

**v0.8.0** May 17, 2019
    * Rename NUnique to NumUnique (:pr:`510`)
    * Serialize features as JSON (:pr:`532`)
    * Drop all variables at once in normalize_entity (:pr:`533`)
    * Remove unnecessary sorting from normalize_entity (:pr:`535`)
    * Features cache their names (:pr:`536`)
    * Only calculate features for instances before cutoff (:pr:`523`)
    * Remove all relative imports (:pr:`530`)
    * Added FullName Variable Type (:pr:`506`)
    * Add error message when target entity does not exist (:pr:`520`)
    * New demo links (:pr:`542`)
    * Remove duplicate features check in DFS (:pr:`538`)
    * featuretools_primitives entry point expects list of primitive classes (:pr:`529`)
    * Update ALL_VARIABLE_TYPES list (:pr:`526`)
    * More Informative N Jobs Prints and Warnings (:pr:`511`)
    * Update sklearn version requirements (:pr:`541`)
    * Update Makefile (:pr:`519`)
    * Remove unused parameter in Entity._handle_time (:pr:`524`)
    * Remove build_ext code from setup.py (:pr:`513`)
    * Documentation updates (:pr:`512`, :pr:`514`, :pr:`515`, :pr:`521`, :pr:`522`, :pr:`527`, :pr:`545`)
    * Testing updates (:pr:`509`, :pr:`516`, :pr:`517`, :pr:`539`)

    Thanks to the following people for contributing to this release: :user:`bphi`, :user:`CharlesBradshaw`, :user:`CJStadler`, :user:`glentennis`, :user:`gsheni`, :user:`kmax12`, :user:`rwedge`

**Breaking Changes**

* ``NUnique`` has been renamed to ``NumUnique``.

    Previous behavior

    .. code-block:: python

        from featuretools.primitives import NUnique

    New behavior

    .. code-block:: python

        from featuretools.primitives import NumUnique

**v0.7.1** Apr 24, 2019
    * Automatically generate feature name for controllable primitives (:pr:`481`)
    * Primitive docstring updates (:pr:`489`, :pr:`492`, :pr:`494`, :pr:`495`)
    * Change primitive functions that returned strings to return functions (:pr:`499`)
    * CLI customizable via entrypoints (:pr:`493`)
    * Improve calculation of aggregation features on grandchildren (:pr:`479`)
    * Refactor entrypoints to use decorator (:pr:`483`)
    * Include doctests in testing suite (:pr:`491`)
    * Documentation updates (:pr:`490`)
    * Update how standard primitives are imported internally (:pr:`482`)

    Thanks to the following people for contributing to this release: :user:`bukosabino`, :user:`CharlesBradshaw`, :user:`glentennis`, :user:`gsheni`, :user:`jeff-hernandez`, :user:`kmax12`, :user:`minkvsky`, :user:`rwedge`, :user:`thehomebrewnerd`

**v0.7.0** Mar 29, 2019
    * Improve Entity Set Serialization (:pr:`361`)
    * Support calling a primitive instance's function directly (:pr:`461`, :pr:`468`)
    * Support other libraries extending featuretools functionality via entrypoints (:pr:`452`)
    * Remove featuretools install command (:pr:`475`)
    * Add GroupByTransformFeature (:pr:`455`, :pr:`472`, :pr:`476`)
    * Update Haversine Primitive (:pr:`435`, :pr:`462`)
    * Add commutative argument to SubtractNumeric and DivideNumeric primitives (:pr:`457`)
    * Add FilePath variable_type (:pr:`470`)
    * Add PhoneNumber, DateOfBirth, URL variable types (:pr:`447`)
    * Generalize infer_variable_type, convert_variable_data and convert_all_variable_data methods (:pr:`423`)
    * Documentation updates (:pr:`438`, :pr:`446`, :pr:`458`, :pr:`469`)
    * Testing updates (:pr:`440`, :pr:`444`, :pr:`445`, :pr:`459`)

    Thanks to the following people for contributing to this release: :user:`bukosabino`, :user:`CharlesBradshaw`, :user:`ColCarroll`, :user:`glentennis`, :user:`grayskripko`, :user:`gsheni`, :user:`jeff-hernandez`, :user:`jrkinley`, :user:`kmax12`, :user:`RogerTangos`, :user:`rwedge`

**Breaking Changes**

* ``ft.dfs`` now has a ``groupby_trans_primitives`` parameter that DFS uses to automatically construct features that group by an ID column and then apply a transform primitive to search group. This change applies to the following primitives: ``CumSum``, ``CumCount``, ``CumMean``, ``CumMin``, and ``CumMax``.

    Previous behavior

    .. code-block:: python

        ft.dfs(entityset=es,
               target_entity='customers',
               trans_primitives=["cum_mean"])

    New behavior

    .. code-block:: python

        ft.dfs(entityset=es,
               target_entity='customers',
               groupby_trans_primitives=["cum_mean"])

* Related to the above change, cumulative transform features are now defined using a new feature class, ``GroupByTransformFeature``.

    Previous behavior

    .. code-block:: python

        ft.Feature([base_feature, groupby_feature], primitive=CumulativePrimitive)


    New behavior

    .. code-block:: python

        ft.Feature(base_feature, groupby=groupby_feature, primitive=CumulativePrimitive)


**v0.6.1** Feb 15, 2019
    * Cumulative primitives (:pr:`410`)
    * Entity.query_by_values now preserves row order of underlying data (:pr:`428`)
    * Implementing Country Code and Sub Region Codes as variable types (:pr:`430`)
    * Added IPAddress and EmailAddress variable types (:pr:`426`)
    * Install data and dependencies (:pr:`403`)
    * Add TimeSinceFirst, fix TimeSinceLast (:pr:`388`)
    * Allow user to pass in desired feature return types (:pr:`372`)
    * Add new configuration object (:pr:`401`)
    * Replace NUnique get_function (:pr:`434`)
    * _calculate_idenity_features now only returns the features asked for, instead of the entire entity (:pr:`429`)
    * Primitive function name uniqueness (:pr:`424`)
    * Update NumCharacters and NumWords primitives (:pr:`419`)
    * Removed Variable.dtype (:pr:`416`, :pr:`433`)
    * Change to zipcode rep, str for pandas (:pr:`418`)
    * Remove pandas version upper bound (:pr:`408`)
    * Make S3 dependencies optional (:pr:`404`)
    * Check that agg_primitives and trans_primitives are right primitive type (:pr:`397`)
    * Mean primitive changes (:pr:`395`)
    * Fix transform stacking on multi-output aggregation (:pr:`394`)
    * Fix list_primitives (:pr:`391`)
    * Handle graphviz dependency (:pr:`389`, :pr:`396`, :pr:`398`)
    * Testing updates (:pr:`402`, :pr:`417`, :pr:`433`)
    * Documentation updates (:pr:`400`, :pr:`409`, :pr:`415`, :pr:`417`, :pr:`420`, :pr:`421`, :pr:`422`, :pr:`431`)


    Thanks to the following people for contributing to this release:  :user:`CharlesBradshaw`, :user:`csala`, :user:`floscha`, :user:`gsheni`, :user:`jxwolstenholme`, :user:`kmax12`, :user:`RogerTangos`, :user:`rwedge`

**v0.6.0** Jan 30, 2018
    * Primitive refactor (:pr:`364`)
    * Mean ignore NaNs (:pr:`379`)
    * Plotting entitysets (:pr:`382`)
    * Add seed features later in DFS process (:pr:`357`)
    * Multiple output column features (:pr:`376`)
    * Add ZipCode Variable Type (:pr:`367`)
    * Add `primitive.get_filepath` and example of primitive loading data from external files (:pr:`380`)
    * Transform primitives take series as input (:pr:`385`)
    * Update dependency requirements (:pr:`378`, :pr:`383`, :pr:`386`)
    * Add modulo to override tests (:pr:`384`)
    * Update documentation (:pr:`368`, :pr:`377`)
    * Update README.md (:pr:`366`, :pr:`373`)
    * Update CI tests (:pr:`359`, :pr:`360`, :pr:`375`)

    Thanks to the following people for contributing to this release: :user:`floscha`, :user:`gsheni`, :user:`kmax12`, :user:`RogerTangos`, :user:`rwedge`

**v0.5.1** Dec 17, 2018
    * Add missing dependencies (:pr:`353`)
    * Move comment to note in documentation (:pr:`352`)

**v0.5.0** Dec 17, 2018
    * Add specific error for duplicate additional/copy_variables in normalize_entity (:pr:`348`)
    * Removed EntitySet._import_from_dataframe (:pr:`346`)
    * Removed time_index_reduce parameter (:pr:`344`)
    * Allow installation of additional primitives (:pr:`326`)
    * Fix DatetimeIndex variable conversion (:pr:`342`)
    * Update Sklearn DFS Transformer (:pr:`343`)
    * Clean up entity creation logic (:pr:`336`)
    * remove casting to list in transform feature calculation (:pr:`330`)
    * Fix sklearn wrapper (:pr:`335`)
    * Add readme to pypi
    * Update conda docs after move to conda-forge (:pr:`334`)
    * Add wrapper for scikit-learn Pipelines (:pr:`323`)
    * Remove parse_date_cols parameter from EntitySet._import_from_dataframe (:pr:`333`)

    Thanks to the following people for contributing to this release: :user:`bukosabino`, :user:`georgewambold`, :user:`gsheni`, :user:`jeff-hernandez`, :user:`kmax12`, and :user:`rwedge`.

**v0.4.1** Nov 29, 2018
    * Resolve bug preventing using first column as index by default (:pr:`308`)
    * Handle return type when creating features from Id variables (:pr:`318`)
    * Make id an optional parameter of EntitySet constructor (:pr:`324`)
    * Handle primitives with same function being applied to same column (:pr:`321`)
    * Update requirements (:pr:`328`)
    * Clean up DFS arguments (:pr:`319`)
    * Clean up Pandas Backend (:pr:`302`)
    * Update properties of cumulative transform primitives (:pr:`320`)
    * Feature stability between versions documentation (:pr:`316`)
    * Add download count to GitHub readme (:pr:`310`)
    * Fixed #297 update tests to check error strings (:pr:`303`)
    * Remove usage of fixtures in agg primitive tests (:pr:`325`)

**v0.4.0** Oct 31, 2018
    * Remove ft.utils.gen_utils.getsize and make pympler a test requirement (:pr:`299`)
    * Update requirements.txt (:pr:`298`)
    * Refactor EntitySet.find_path(...) (:pr:`295`)
    * Clean up unused methods (:pr:`293`)
    * Remove unused parents property of Entity (:pr:`283`)
    * Removed relationships parameter (:pr:`284`)
    * Improve time index validation (:pr:`285`)
    * Encode features with "unknown" class in categorical (:pr:`287`)
    * Allow where clauses on direct features in Deep Feature Synthesis (:pr:`279`)
    * Change to fullargsspec (:pr:`288`)
    * Parallel verbose fixes (:pr:`282`)
    * Update tests for python 3.7 (:pr:`277`)
    * Check duplicate rows cutoff times (:pr:`276`)
    * Load retail demo data using compressed file (:pr:`271`)

**v0.3.1** Sept 28, 2018
    * Handling time rewrite (:pr:`245`)
    * Update deep_feature_synthesis.py (:pr:`249`)
    * Handling return type when creating features from DatetimeTimeIndex (:pr:`266`)
    * Update retail.py (:pr:`259`)
    * Improve Consistency of Transform Primitives (:pr:`236`)
    * Update demo docstrings (:pr:`268`)
    * Handle non-string column names (:pr:`255`)
    * Clean up merging of aggregation primitives (:pr:`250`)
    * Add tests for Entity methods (:pr:`262`)
    * Handle no child data when calculating aggregation features with multiple arguments (:pr:`264`)
    * Add `is_string` utils function (:pr:`260`)
    * Update python versions to match docker container (:pr:`261`)
    * Handle where clause when no child data (:pr:`258`)
    * No longer cache demo csvs, remove config file (:pr:`257`)
    * Avoid stacking "expanding" primitives (:pr:`238`)
    * Use randomly generated names in retail csv (:pr:`233`)
    * Update README.md (:pr:`243`)

**v0.3.0** Aug 27, 2018
    * Improve performance of all feature calculations (:pr:`224`)
    * Update agg primitives to use more efficient functions (:pr:`215`)
    * Optimize metadata calculation (:pr:`229`)
    * More robust handling when no data at a cutoff time (:pr:`234`)
    * Workaround categorical merge (:pr:`231`)
    * Switch which CSV is associated with which variable (:pr:`228`)
    * Remove unused kwargs from query_by_values, filter_and_sort (:pr:`225`)
    * Remove convert_links_to_integers (:pr:`219`)
    * Add conda install instructions (:pr:`223`, :pr:`227`)
    * Add example of using Dask to parallelize to docs  (:pr:`221`)

**v0.2.2** Aug 20, 2018
    * Remove unnecessary check no related instances call and refactor (:pr:`209`)
    * Improve memory usage through support for pandas categorical types (:pr:`196`)
    * Bump minimum pandas version from 0.20.3 to 0.23.0 (:pr:`216`)
    * Better parallel memory warnings (:pr:`208`, :pr:`214`)
    * Update demo datasets (:pr:`187`, :pr:`201`, :pr:`207`)
    * Make primitive lookup case insensitive  (:pr:`213`)
    * Use capital name (:pr:`211`)
    * Set class name for Min (:pr:`206`)
    * Remove ``variable_types`` from normalize entity (:pr:`205`)
    * Handle parquet serialization with last time index (:pr:`204`)
    * Reset index of cutoff times in calculate feature matrix (:pr:`198`)
    * Check argument types for .normalize_entity (:pr:`195`)
    * Type checking ignore entities.  (:pr:`193`)

**v0.2.1** July 2, 2018
    * Cpu count fix (:pr:`176`)
    * Update flight (:pr:`175`)
    * Move feature matrix calculation helper functions to separate file (:pr:`177`)

**v0.2.0** June 22, 2018
    * Multiprocessing (:pr:`170`)
    * Handle unicode encoding in repr throughout Featuretools (:pr:`161`)
    * Clean up EntitySet class (:pr:`145`)
    * Add support for building and uploading conda package (:pr:`167`)
    * Parquet serialization (:pr:`152`)
    * Remove variable stats (:pr:`171`)
    * Make sure index variable comes first (:pr:`168`)
    * No last time index update on normalize (:pr:`169`)
    * Remove list of times as on option for `cutoff_time` in `calculate_feature_matrix` (:pr:`165`)
    * Config does error checking to see if it can write to disk (:pr:`162`)


**v0.1.21** May 30, 2018
    * Support Pandas 0.23.0 (:pr:`153`, :pr:`154`, :pr:`155`, :pr:`159`)
    * No EntitySet required in loading/saving features (:pr:`141`)
    * Use s3 demo csv with better column names (:pr:`139`)
    * more reasonable start parameter (:pr:`149`)
    * add issue template (:pr:`133`)
    * Improve tests (:pr:`136`, :pr:`137`, :pr:`144`, :pr:`147`)
    * Remove unused functions (:pr:`140`, :pr:`143`, :pr:`146`)
    * Update documentation after recent changes / removals (:pr:`157`)
    * Rename demo retail csv file (:pr:`148`)
    * Add names for binary (:pr:`142`)
    * EntitySet repr to use get_name rather than id (:pr:`134`)
    * Ensure config dir is writable (:pr:`135`)

**v0.1.20** Apr 13, 2018
    * Primitives as strings in DFS parameters (:pr:`129`)
    * Integer time index bugfixes (:pr:`128`)
    * Add make_temporal_cutoffs utility function (:pr:`126`)
    * Show all entities, switch shape display to row/col (:pr:`124`)
    * Improved chunking when calculating feature matrices  (:pr:`121`)
    * fixed num characters nan fix (:pr:`118`)
    * modify ignore_variables docstring (:pr:`117`)

**v0.1.19** Mar 21, 2018
    * More descriptive DFS progress bar (:pr:`69`)
    * Convert text variable to string before NumWords (:pr:`106`)
    * EntitySet.concat() reindexes relationships (:pr:`96`)
    * Keep non-feature columns when encoding feature matrix (:pr:`111`)
    * Uses full entity update for dependencies of uses_full_entity features (:pr:`110`)
    * Update column names in retail demo (:pr:`104`)
    * Handle Transform features that need access to all values of entity (:pr:`91`)

**v0.1.18** Feb 27, 2018
    * fixes related instances bug (:pr:`97`)
    * Adding non-feature columns to calculated feature matrix (:pr:`78`)
    * Relax numpy version req (:pr:`82`)
    * Remove `entity_from_csv`, tests, and lint (:pr:`71`)

**v0.1.17** Jan 18, 2018
    * LatLong type (:pr:`57`)
    * Last time index fixes (:pr:`70`)
    * Make median agg primitives ignore nans by default (:pr:`61`)
    * Remove Python 3.4 support (:pr:`64`)
    * Change `normalize_entity` to update `secondary_time_index` (:pr:`59`)
    * Unpin requirements (:pr:`53`)
    * associative -> commutative (:pr:`56`)
    * Add Words and Chars primitives (:pr:`51`)

**v0.1.16** Dec 19, 2017
    * fix EntitySet.combine_variables and standardize encode_features (:pr:`47`)
    * Python 3 compatibility (:pr:`16`)

**v0.1.15** Dec 18, 2017
    * Fix variable type in demo data (:pr:`37`)
    * Custom primitive kwarg fix (:pr:`38`)
    * Changed order and text of arguments in make_trans_primitive docstring (:pr:`42`)

**v0.1.14** November 20, 2017
    * Last time index (:pr:`33`)
    * Update Scipy version to 1.0.0 (:pr:`31`)


**v0.1.13** November 1, 2017
    * Add MANIFEST.in (:pr:`26`)

**v0.1.11** October 31, 2017
    * Package linting (:pr:`7`)
    * Custom primitive creation functions (:pr:`13`)
    * Split requirements to separate files and pin to latest versions (:pr:`15`)
    * Select low information features (:pr:`18`)
    * Fix docs typos (:pr:`19`)
    * Fixed Diff primitive for rare nan case (:pr:`21`)
    * added some mising doc strings (:pr:`23`)
    * Trend fix (:pr:`22`)
    * Remove as_dir=False option from EntitySet.to_pickle() (:pr:`20`)
    * Entity Normalization Preserves Types of Copy & Additional Variables (:pr:`25`)

**v0.1.10** October 12, 2017
    * NumTrue primitive added and docstring of other primitives updated (:pr:`11`)
    * fixed hash issue with same base features (:pr:`8`)
    * Head fix (:pr:`9`)
    * Fix training window (:pr:`10`)
    * Add associative attribute to primitives (:pr:`3`)
    * Add status badges, fix license in setup.py (:pr:`1`)
    * fixed head printout and flight demo index (:pr:`2`)

**v0.1.9** September 8, 2017
    * Documentation improvements
    * New ``featuretools.demo.load_mock_customer`` function


**v0.1.8** September 1, 2017
    * Bug fixes
    * Added ``Percentile`` transform primitive

**v0.1.7** August 17, 2017
    * Performance improvements for approximate in ``calculate_feature_matrix`` and ``dfs``
    * Added ``Week`` transform primitive

**v0.1.6** July 26, 2017

    * Added ``load_features`` and ``save_features`` to persist and reload features
    * Added save_progress argument to ``calculate_feature_matrix``
    * Added approximate parameter to ``calculate_feature_matrix`` and ``dfs``
    * Added ``load_flight`` to ft.demo

**v0.1.5** July 11, 2017

    * Windows support

**v0.1.3** July 10, 2017

    * Renamed feature submodule to primitives
    * Renamed prediction_entity arguments to target_entity
    * Added training_window parameter to ``calculate_feature_matrix``


**v0.1.2** July 3rd, 2017

    * Initial release

.. command
.. git log --pretty=oneline --abbrev-commit<|MERGE_RESOLUTION|>--- conflicted
+++ resolved
@@ -5,11 +5,8 @@
 **Future Release**
     * Enhancements
         * Added drop_first as param in encode_features (:pr:`647`)
-<<<<<<< HEAD
         * Added support for stacking multi-output primitives (:pr:`679`)
-=======
         * Generate transform features of direct features (:pr:`623`)
->>>>>>> c583ff13
     * Fixes
         * Fix performance regression in DFS (:pr:`637`)
         * Fix deserialization of feature relationship path (:pr:`665`)
@@ -31,14 +28,9 @@
         * Miscellaneous changes (:pr:`672`, :pr:`674`)
 
     Thanks to the following people for contributing to this release:
-<<<<<<< HEAD
     :user:`ayushpatidar`, :user:`CJStadler`, :user:`gsheni`, :user:`ctduffy`,
-    :user:`jeff-hernandez`, :user:`kmax12`, :user:`rwedge`
-
-=======
-    :user:`ayushpatidar`, :user:`CJStadler`, :user:`gsheni`,
     :user:`jeff-hernandez`, :user:`kmax12`, :user:`rwedge`, :user:`zhxt95`
->>>>>>> c583ff13
+
 
 **v0.9.1 July 3, 2019**
     * Enhancements
