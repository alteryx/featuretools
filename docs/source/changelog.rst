.. _changelog:

Changelog
---------
**Future Release**
    * Enhancements
<<<<<<< HEAD
        * Update chunk size behavior and give more frequent progress bar updates (:pr:`631`)
=======
>>>>>>> 5ffbe9e2
    * Fixes
        * Fix performance regression in DFS (:pr:`637`)
    * Changes
        * Moved dask, distributed imports (:pr:`634`)
    * Documentation Changes
        * Miscellaneous changes (:pr:`641`)
        * Modified doc_string of top_n in encoding (:pr:`648`)
    * Testing Changes
        * Miscellaneous changes ()

    Thanks to the following people for contributing to this release:
<<<<<<< HEAD
    :user:`ayushpatidar`, :user:`kmax12`
=======
    :user:`ayushpatidar`
>>>>>>> 5ffbe9e2


**v0.9.1 July 3, 2019**
    * Enhancements
        * Speedup groupby transform calculations (:pr:`609`)
        * Generate features along all paths when there are multiple paths between entities (:pr:`600`, :pr:`608`)
    * Fixes
        * Select columns of dataframe using a list (:pr:`615`)
        * Change type of features calculated on Index features to Categorical (:pr:`602`)
        * Filter dataframes through forward relationships (:pr:`625`)
        * Specify Dask version in requirements for python 2 (:pr:`627`)
        * Keep dataframe sorted by time during feature calculation (:pr:`626`)
        * Fix bug in encode_features that created duplicate columns of
          features with multiple outputs (:pr:`622`)
    * Changes
        * Remove unused variance_selection.py file (:pr:`613`)
        * Remove Timedelta data param (:pr:`619`)
        * Remove DaysSince primitive (:pr:`628`)
    * Documentation Changes
        * Add installation instructions for add-on libraries (:pr:`617`)
        * Clarification of Multi Output Feature Creation (:pr:`638`)
        * Miscellaneous changes (:pr:`632`, :pr:`639`)
    * Testing Changes
        * Miscellaneous changes (:pr:`595`, :pr:`612`)

    Thanks to the following people for contributing to this release:
    :user:`CJStadler`, :user:`kmax12`, :user:`rwedge`, :user:`gsheni`, :user:`kkleidal`, :user:`ctduffy`

**v0.9.0** June 19, 2019
    * Enhancements
        * Add unit parameter to timesince primitives (:pr:`558`)
        * Add ability to install optional add on libraries (:pr:`551`)
        * Load and save features from open files and strings (:pr:`566`)
        * Support custom variable types (:pr:`571`)
        * Support entitysets which have multiple paths between two entities (:pr:`572`, :pr:`544`)
        * Added show_info function, more output information added to CLI `featuretools info` (:pr:`525`)
    * Fixes
        * Normalize_entity specifies error when 'make_time_index' is an invalid string (:pr:`550`)
        * Schema version added for entityset serialization (:pr:`586`)
        * Renamed features have names correctly serialized (:pr:`585`)
        * Improved error message for index/time_index being the same column in normalize_entity and entity_from_dataframe (:pr:`583`)
        * Removed all mentions of allow_where (:pr:`587`, :pr:`588`)
        * Removed unused variable in normalize entity (:pr:`589`)
        * Change time since return type to numeric (:pr:`606`)
    * Changes
        * Refactor get_pandas_data_slice to take single entity (:pr:`547`)
        * Updates TimeSincePrevious and Diff Primitives (:pr:`561`)
        * Remove unecessary time_last variable (:pr:`546`)
    * Documentation Changes
        * Add Featuretools Enterprise to documentation (:pr:`563`)
        * Miscellaneous changes (:pr:`552`, :pr:`573`, :pr:`577`, :pr:`599`)
    * Testing Changes
        * Miscellaneous changes (:pr:`559`, :pr:`569`, :pr:`570`, :pr:`574`, :pr:`584`, :pr:`590`)

    Thanks to the following people for contributing to this release:
    :user:`alexjwang`, :user:`allisonportis`, :user:`CJStadler`, :user:`ctduffy`, :user:`gsheni`, :user:`kmax12`, :user:`rwedge`

**v0.8.0** May 17, 2019
    * Rename NUnique to NumUnique (:pr:`510`)
    * Serialize features as JSON (:pr:`532`)
    * Drop all variables at once in normalize_entity (:pr:`533`)
    * Remove unnecessary sorting from normalize_entity (:pr:`535`)
    * Features cache their names (:pr:`536`)
    * Only calculate features for instances before cutoff (:pr:`523`)
    * Remove all relative imports (:pr:`530`)
    * Added FullName Variable Type (:pr:`506`)
    * Add error message when target entity does not exist (:pr:`520`)
    * New demo links (:pr:`542`)
    * Remove duplicate features check in DFS (:pr:`538`)
    * featuretools_primitives entry point expects list of primitive classes (:pr:`529`)
    * Update ALL_VARIABLE_TYPES list (:pr:`526`)
    * More Informative N Jobs Prints and Warnings (:pr:`511`)
    * Update sklearn version requirements (:pr:`541`)
    * Update Makefile (:pr:`519`)
    * Remove unused parameter in Entity._handle_time (:pr:`524`)
    * Remove build_ext code from setup.py (:pr:`513`)
    * Documentation updates (:pr:`512`, :pr:`514`, :pr:`515`, :pr:`521`, :pr:`522`, :pr:`527`, :pr:`545`)
    * Testing updates (:pr:`509`, :pr:`516`, :pr:`517`, :pr:`539`)

    Thanks to the following people for contributing to this release: :user:`bphi`, :user:`CharlesBradshaw`, :user:`CJStadler`, :user:`glentennis`, :user:`gsheni`, :user:`kmax12`, :user:`rwedge`

**Breaking Changes**

* ``NUnique`` has been renamed to ``NumUnique``.

    Previous behavior

    .. code-block:: python

        from featuretools.primitives import NUnique

    New behavior

    .. code-block:: python

        from featuretools.primitives import NumUnique

**v0.7.1** Apr 24, 2019
    * Automatically generate feature name for controllable primitives (:pr:`481`)
    * Primitive docstring updates (:pr:`489`, :pr:`492`, :pr:`494`, :pr:`495`)
    * Change primitive functions that returned strings to return functions (:pr:`499`)
    * CLI customizable via entrypoints (:pr:`493`)
    * Improve calculation of aggregation features on grandchildren (:pr:`479`)
    * Refactor entrypoints to use decorator (:pr:`483`)
    * Include doctests in testing suite (:pr:`491`)
    * Documentation updates (:pr:`490`)
    * Update how standard primitives are imported internally (:pr:`482`)

    Thanks to the following people for contributing to this release: :user:`bukosabino`, :user:`CharlesBradshaw`, :user:`glentennis`, :user:`gsheni`, :user:`jeff-hernandez`, :user:`kmax12`, :user:`minkvsky`, :user:`rwedge`, :user:`thehomebrewnerd`

**v0.7.0** Mar 29, 2019
    * Improve Entity Set Serialization (:pr:`361`)
    * Support calling a primitive instance's function directly (:pr:`461`, :pr:`468`)
    * Support other libraries extending featuretools functionality via entrypoints (:pr:`452`)
    * Remove featuretools install command (:pr:`475`)
    * Add GroupByTransformFeature (:pr:`455`, :pr:`472`, :pr:`476`)
    * Update Haversine Primitive (:pr:`435`, :pr:`462`)
    * Add commutative argument to SubtractNumeric and DivideNumeric primitives (:pr:`457`)
    * Add FilePath variable_type (:pr:`470`)
    * Add PhoneNumber, DateOfBirth, URL variable types (:pr:`447`)
    * Generalize infer_variable_type, convert_variable_data and convert_all_variable_data methods (:pr:`423`)
    * Documentation updates (:pr:`438`, :pr:`446`, :pr:`458`, :pr:`469`)
    * Testing updates (:pr:`440`, :pr:`444`, :pr:`445`, :pr:`459`)

    Thanks to the following people for contributing to this release: :user:`bukosabino`, :user:`CharlesBradshaw`, :user:`ColCarroll`, :user:`glentennis`, :user:`grayskripko`, :user:`gsheni`, :user:`jeff-hernandez`, :user:`jrkinley`, :user:`kmax12`, :user:`RogerTangos`, :user:`rwedge`

**Breaking Changes**

* ``ft.dfs`` now has a ``groupby_trans_primitives`` parameter that DFS uses to automatically construct features that group by an ID column and then apply a transform primitive to search group. This change applies to the following primitives: ``CumSum``, ``CumCount``, ``CumMean``, ``CumMin``, and ``CumMax``.

    Previous behavior

    .. code-block:: python

        ft.dfs(entityset=es,
               target_entity='customers',
               trans_primitives=["cum_mean"])

    New behavior

    .. code-block:: python

        ft.dfs(entityset=es,
               target_entity='customers',
               groupby_trans_primitives=["cum_mean"])

* Related to the above change, cumulative transform features are now defined using a new feature class, ``GroupByTransformFeature``.

    Previous behavior

    .. code-block:: python

        ft.Feature([base_feature, groupby_feature], primitive=CumulativePrimitive)


    New behavior

    .. code-block:: python

        ft.Feature(base_feature, groupby=groupby_feature, primitive=CumulativePrimitive)


**v0.6.1** Feb 15, 2019
    * Cumulative primitives (:pr:`410`)
    * Entity.query_by_values now preserves row order of underlying data (:pr:`428`)
    * Implementing Country Code and Sub Region Codes as variable types (:pr:`430`)
    * Added IPAddress and EmailAddress variable types (:pr:`426`)
    * Install data and dependencies (:pr:`403`)
    * Add TimeSinceFirst, fix TimeSinceLast (:pr:`388`)
    * Allow user to pass in desired feature return types (:pr:`372`)
    * Add new configuration object (:pr:`401`)
    * Replace NUnique get_function (:pr:`434`)
    * _calculate_idenity_features now only returns the features asked for, instead of the entire entity (:pr:`429`)
    * Primitive function name uniqueness (:pr:`424`)
    * Update NumCharacters and NumWords primitives (:pr:`419`)
    * Removed Variable.dtype (:pr:`416`, :pr:`433`)
    * Change to zipcode rep, str for pandas (:pr:`418`)
    * Remove pandas version upper bound (:pr:`408`)
    * Make S3 dependencies optional (:pr:`404`)
    * Check that agg_primitives and trans_primitives are right primitive type (:pr:`397`)
    * Mean primitive changes (:pr:`395`)
    * Fix transform stacking on multi-output aggregation (:pr:`394`)
    * Fix list_primitives (:pr:`391`)
    * Handle graphviz dependency (:pr:`389`, :pr:`396`, :pr:`398`)
    * Testing updates (:pr:`402`, :pr:`417`, :pr:`433`)
    * Documentation updates (:pr:`400`, :pr:`409`, :pr:`415`, :pr:`417`, :pr:`420`, :pr:`421`, :pr:`422`, :pr:`431`)


    Thanks to the following people for contributing to this release:  :user:`CharlesBradshaw`, :user:`csala`, :user:`floscha`, :user:`gsheni`, :user:`jxwolstenholme`, :user:`kmax12`, :user:`RogerTangos`, :user:`rwedge`

**v0.6.0** Jan 30, 2018
    * Primitive refactor (:pr:`364`)
    * Mean ignore NaNs (:pr:`379`)
    * Plotting entitysets (:pr:`382`)
    * Add seed features later in DFS process (:pr:`357`)
    * Multiple output column features (:pr:`376`)
    * Add ZipCode Variable Type (:pr:`367`)
    * Add `primitive.get_filepath` and example of primitive loading data from external files (:pr:`380`)
    * Transform primitives take series as input (:pr:`385`)
    * Update dependency requirements (:pr:`378`, :pr:`383`, :pr:`386`)
    * Add modulo to override tests (:pr:`384`)
    * Update documentation (:pr:`368`, :pr:`377`)
    * Update README.md (:pr:`366`, :pr:`373`)
    * Update CI tests (:pr:`359`, :pr:`360`, :pr:`375`)

    Thanks to the following people for contributing to this release: :user:`floscha`, :user:`gsheni`, :user:`kmax12`, :user:`RogerTangos`, :user:`rwedge`

**v0.5.1** Dec 17, 2018
    * Add missing dependencies (:pr:`353`)
    * Move comment to note in documentation (:pr:`352`)

**v0.5.0** Dec 17, 2018
    * Add specific error for duplicate additional/copy_variables in normalize_entity (:pr:`348`)
    * Removed EntitySet._import_from_dataframe (:pr:`346`)
    * Removed time_index_reduce parameter (:pr:`344`)
    * Allow installation of additional primitives (:pr:`326`)
    * Fix DatetimeIndex variable conversion (:pr:`342`)
    * Update Sklearn DFS Transformer (:pr:`343`)
    * Clean up entity creation logic (:pr:`336`)
    * remove casting to list in transform feature calculation (:pr:`330`)
    * Fix sklearn wrapper (:pr:`335`)
    * Add readme to pypi
    * Update conda docs after move to conda-forge (:pr:`334`)
    * Add wrapper for scikit-learn Pipelines (:pr:`323`)
    * Remove parse_date_cols parameter from EntitySet._import_from_dataframe (:pr:`333`)

    Thanks to the following people for contributing to this release: :user:`bukosabino`, :user:`georgewambold`, :user:`gsheni`, :user:`jeff-hernandez`, :user:`kmax12`, and :user:`rwedge`.

**v0.4.1** Nov 29, 2018
    * Resolve bug preventing using first column as index by default (:pr:`308`)
    * Handle return type when creating features from Id variables (:pr:`318`)
    * Make id an optional parameter of EntitySet constructor (:pr:`324`)
    * Handle primitives with same function being applied to same column (:pr:`321`)
    * Update requirements (:pr:`328`)
    * Clean up DFS arguments (:pr:`319`)
    * Clean up Pandas Backend (:pr:`302`)
    * Update properties of cumulative transform primitives (:pr:`320`)
    * Feature stability between versions documentation (:pr:`316`)
    * Add download count to GitHub readme (:pr:`310`)
    * Fixed #297 update tests to check error strings (:pr:`303`)
    * Remove usage of fixtures in agg primitive tests (:pr:`325`)

**v0.4.0** Oct 31, 2018
    * Remove ft.utils.gen_utils.getsize and make pympler a test requirement (:pr:`299`)
    * Update requirements.txt (:pr:`298`)
    * Refactor EntitySet.find_path(...) (:pr:`295`)
    * Clean up unused methods (:pr:`293`)
    * Remove unused parents property of Entity (:pr:`283`)
    * Removed relationships parameter (:pr:`284`)
    * Improve time index validation (:pr:`285`)
    * Encode features with "unknown" class in categorical (:pr:`287`)
    * Allow where clauses on direct features in Deep Feature Synthesis (:pr:`279`)
    * Change to fullargsspec (:pr:`288`)
    * Parallel verbose fixes (:pr:`282`)
    * Update tests for python 3.7 (:pr:`277`)
    * Check duplicate rows cutoff times (:pr:`276`)
    * Load retail demo data using compressed file (:pr:`271`)

**v0.3.1** Sept 28, 2018
    * Handling time rewrite (:pr:`245`)
    * Update deep_feature_synthesis.py (:pr:`249`)
    * Handling return type when creating features from DatetimeTimeIndex (:pr:`266`)
    * Update retail.py (:pr:`259`)
    * Improve Consistency of Transform Primitives (:pr:`236`)
    * Update demo docstrings (:pr:`268`)
    * Handle non-string column names (:pr:`255`)
    * Clean up merging of aggregation primitives (:pr:`250`)
    * Add tests for Entity methods (:pr:`262`)
    * Handle no child data when calculating aggregation features with multiple arguments (:pr:`264`)
    * Add `is_string` utils function (:pr:`260`)
    * Update python versions to match docker container (:pr:`261`)
    * Handle where clause when no child data (:pr:`258`)
    * No longer cache demo csvs, remove config file (:pr:`257`)
    * Avoid stacking "expanding" primitives (:pr:`238`)
    * Use randomly generated names in retail csv (:pr:`233`)
    * Update README.md (:pr:`243`)

**v0.3.0** Aug 27, 2018
    * Improve performance of all feature calculations (:pr:`224`)
    * Update agg primitives to use more efficient functions (:pr:`215`)
    * Optimize metadata calculation (:pr:`229`)
    * More robust handling when no data at a cutoff time (:pr:`234`)
    * Workaround categorical merge (:pr:`231`)
    * Switch which CSV is associated with which variable (:pr:`228`)
    * Remove unused kwargs from query_by_values, filter_and_sort (:pr:`225`)
    * Remove convert_links_to_integers (:pr:`219`)
    * Add conda install instructions (:pr:`223`, :pr:`227`)
    * Add example of using Dask to parallelize to docs  (:pr:`221`)

**v0.2.2** Aug 20, 2018
    * Remove unnecessary check no related instances call and refactor (:pr:`209`)
    * Improve memory usage through support for pandas categorical types (:pr:`196`)
    * Bump minimum pandas version from 0.20.3 to 0.23.0 (:pr:`216`)
    * Better parallel memory warnings (:pr:`208`, :pr:`214`)
    * Update demo datasets (:pr:`187`, :pr:`201`, :pr:`207`)
    * Make primitive lookup case insensitive  (:pr:`213`)
    * Use capital name (:pr:`211`)
    * Set class name for Min (:pr:`206`)
    * Remove ``variable_types`` from normalize entity (:pr:`205`)
    * Handle parquet serialization with last time index (:pr:`204`)
    * Reset index of cutoff times in calculate feature matrix (:pr:`198`)
    * Check argument types for .normalize_entity (:pr:`195`)
    * Type checking ignore entities.  (:pr:`193`)

**v0.2.1** July 2, 2018
    * Cpu count fix (:pr:`176`)
    * Update flight (:pr:`175`)
    * Move feature matrix calculation helper functions to separate file (:pr:`177`)

**v0.2.0** June 22, 2018
    * Multiprocessing (:pr:`170`)
    * Handle unicode encoding in repr throughout Featuretools (:pr:`161`)
    * Clean up EntitySet class (:pr:`145`)
    * Add support for building and uploading conda package (:pr:`167`)
    * Parquet serialization (:pr:`152`)
    * Remove variable stats (:pr:`171`)
    * Make sure index variable comes first (:pr:`168`)
    * No last time index update on normalize (:pr:`169`)
    * Remove list of times as on option for `cutoff_time` in `calculate_feature_matrix` (:pr:`165`)
    * Config does error checking to see if it can write to disk (:pr:`162`)


**v0.1.21** May 30, 2018
    * Support Pandas 0.23.0 (:pr:`153`, :pr:`154`, :pr:`155`, :pr:`159`)
    * No EntitySet required in loading/saving features (:pr:`141`)
    * Use s3 demo csv with better column names (:pr:`139`)
    * more reasonable start parameter (:pr:`149`)
    * add issue template (:pr:`133`)
    * Improve tests (:pr:`136`, :pr:`137`, :pr:`144`, :pr:`147`)
    * Remove unused functions (:pr:`140`, :pr:`143`, :pr:`146`)
    * Update documentation after recent changes / removals (:pr:`157`)
    * Rename demo retail csv file (:pr:`148`)
    * Add names for binary (:pr:`142`)
    * EntitySet repr to use get_name rather than id (:pr:`134`)
    * Ensure config dir is writable (:pr:`135`)

**v0.1.20** Apr 13, 2018
    * Primitives as strings in DFS parameters (:pr:`129`)
    * Integer time index bugfixes (:pr:`128`)
    * Add make_temporal_cutoffs utility function (:pr:`126`)
    * Show all entities, switch shape display to row/col (:pr:`124`)
    * Improved chunking when calculating feature matrices  (:pr:`121`)
    * fixed num characters nan fix (:pr:`118`)
    * modify ignore_variables docstring (:pr:`117`)

**v0.1.19** Mar 21, 2018
    * More descriptive DFS progress bar (:pr:`69`)
    * Convert text variable to string before NumWords (:pr:`106`)
    * EntitySet.concat() reindexes relationships (:pr:`96`)
    * Keep non-feature columns when encoding feature matrix (:pr:`111`)
    * Uses full entity update for dependencies of uses_full_entity features (:pr:`110`)
    * Update column names in retail demo (:pr:`104`)
    * Handle Transform features that need access to all values of entity (:pr:`91`)

**v0.1.18** Feb 27, 2018
    * fixes related instances bug (:pr:`97`)
    * Adding non-feature columns to calculated feature matrix (:pr:`78`)
    * Relax numpy version req (:pr:`82`)
    * Remove `entity_from_csv`, tests, and lint (:pr:`71`)

**v0.1.17** Jan 18, 2018
    * LatLong type (:pr:`57`)
    * Last time index fixes (:pr:`70`)
    * Make median agg primitives ignore nans by default (:pr:`61`)
    * Remove Python 3.4 support (:pr:`64`)
    * Change `normalize_entity` to update `secondary_time_index` (:pr:`59`)
    * Unpin requirements (:pr:`53`)
    * associative -> commutative (:pr:`56`)
    * Add Words and Chars primitives (:pr:`51`)

**v0.1.16** Dec 19, 2017
    * fix EntitySet.combine_variables and standardize encode_features (:pr:`47`)
    * Python 3 compatibility (:pr:`16`)

**v0.1.15** Dec 18, 2017
    * Fix variable type in demo data (:pr:`37`)
    * Custom primitive kwarg fix (:pr:`38`)
    * Changed order and text of arguments in make_trans_primitive docstring (:pr:`42`)

**v0.1.14** November 20, 2017
    * Last time index (:pr:`33`)
    * Update Scipy version to 1.0.0 (:pr:`31`)


**v0.1.13** November 1, 2017
    * Add MANIFEST.in (:pr:`26`)

**v0.1.11** October 31, 2017
    * Package linting (:pr:`7`)
    * Custom primitive creation functions (:pr:`13`)
    * Split requirements to separate files and pin to latest versions (:pr:`15`)
    * Select low information features (:pr:`18`)
    * Fix docs typos (:pr:`19`)
    * Fixed Diff primitive for rare nan case (:pr:`21`)
    * added some mising doc strings (:pr:`23`)
    * Trend fix (:pr:`22`)
    * Remove as_dir=False option from EntitySet.to_pickle() (:pr:`20`)
    * Entity Normalization Preserves Types of Copy & Additional Variables (:pr:`25`)

**v0.1.10** October 12, 2017
    * NumTrue primitive added and docstring of other primitives updated (:pr:`11`)
    * fixed hash issue with same base features (:pr:`8`)
    * Head fix (:pr:`9`)
    * Fix training window (:pr:`10`)
    * Add associative attribute to primitives (:pr:`3`)
    * Add status badges, fix license in setup.py (:pr:`1`)
    * fixed head printout and flight demo index (:pr:`2`)

**v0.1.9** September 8, 2017
    * Documentation improvements
    * New ``featuretools.demo.load_mock_customer`` function


**v0.1.8** September 1, 2017
    * Bug fixes
    * Added ``Percentile`` transform primitive

**v0.1.7** August 17, 2017
    * Performance improvements for approximate in ``calculate_feature_matrix`` and ``dfs``
    * Added ``Week`` transform primitive

**v0.1.6** July 26, 2017

    * Added ``load_features`` and ``save_features`` to persist and reload features
    * Added save_progress argument to ``calculate_feature_matrix``
    * Added approximate parameter to ``calculate_feature_matrix`` and ``dfs``
    * Added ``load_flight`` to ft.demo

**v0.1.5** July 11, 2017

    * Windows support

**v0.1.3** July 10, 2017

    * Renamed feature submodule to primitives
    * Renamed prediction_entity arguments to target_entity
    * Added training_window parameter to ``calculate_feature_matrix``


**v0.1.2** July 3rd, 2017

    * Initial release

.. command
.. git log --pretty=oneline --abbrev-commit<|MERGE_RESOLUTION|>--- conflicted
+++ resolved
@@ -4,10 +4,7 @@
 ---------
 **Future Release**
     * Enhancements
-<<<<<<< HEAD
         * Update chunk size behavior and give more frequent progress bar updates (:pr:`631`)
-=======
->>>>>>> 5ffbe9e2
     * Fixes
         * Fix performance regression in DFS (:pr:`637`)
     * Changes
@@ -19,12 +16,7 @@
         * Miscellaneous changes ()
 
     Thanks to the following people for contributing to this release:
-<<<<<<< HEAD
     :user:`ayushpatidar`, :user:`kmax12`
-=======
-    :user:`ayushpatidar`
->>>>>>> 5ffbe9e2
-
 
 **v0.9.1 July 3, 2019**
     * Enhancements
