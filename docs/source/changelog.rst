--- conflicted
+++ resolved
@@ -10,12 +10,8 @@
         * Support custom variable types (:pr:`571`)
     * Fixes
         * Normalize_entity specifies error when 'make_time_index' is an invalid string (:pr:`550`)
-<<<<<<< HEAD
         * Removed all mentions of allow_where (:pr:`587`, :pr:`588`)
-=======
-        * Removed all mentions of allow_where (:pr:`587`)
         * Removed unused variable in normalize entity (:pr:`589`)
->>>>>>> 16bd64a5
     * Changes
         * Refactor get_pandas_data_slice to take single entity (:pr:`547`)
         * Updates TimeSincePrevious and Diff Primitives (:pr:`561`)
