--- conflicted
+++ resolved
@@ -19,11 +19,7 @@
         * Don't run changelog check for release PRs or automated dependency PRs (:pr:`1057`)
     
     Thanks to the following people for contributing to this release:
-<<<<<<< HEAD
-    :user:`gsheni`, :user:`systemshift`, :user:`monti-python`, :user:`thehomebrewnerd`, :user:`rwedge`
-=======
-    :user:`gsheni`, :user:`systemshift`, :user:`monti-python`, :user:`thehomebrewnerd`, :user:`frances-h`
->>>>>>> a26e7f7c
+    :user:`gsheni`, :user:`systemshift`, :user:`monti-python`, :user:`thehomebrewnerd`, :user:`frances-h`, :user:`rwedge`
 
 **v0.17.0 June 30, 2020**
     * Enhancements
