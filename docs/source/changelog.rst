.. _changelog:

Changelog
---------
**Future Release**
    * Enhancements
    * Fixes
        * Fix performance regression in DFS (:pr:`637`)
    * Changes
        * Moved dask, distributed imports (:pr:`634`)
    * Documentation Changes
        * Miscellaneous changes (:pr:`641`)
    * Testing Changes
        * Miscellaneous changes ()

    Thanks to the following people for contributing to this release:
<<<<<<< HEAD
    :user:`rwedge`, :user:`CJstadler`
=======
    :user:`rwedge`, :user:`gsheni`
>>>>>>> a9908586

**v0.9.1 July 3, 2019**
    * Enhancements
        * Speedup groupby transform calculations (:pr:`609`)
        * Generate features along all paths when there are multiple paths between entities (:pr:`600`, :pr:`608`)
    * Fixes
        * Select columns of dataframe using a list (:pr:`615`)
        * Change type of features calculated on Index features to Categorical (:pr:`602`)
        * Filter dataframes through forward relationships (:pr:`625`)
        * Specify Dask version in requirements for python 2 (:pr:`627`)
        * Keep dataframe sorted by time during feature calculation (:pr:`626`)
        * Fix bug in encode_features that created duplicate columns of
          features with multiple outputs (:pr:`622`)
    * Changes
        * Remove unused variance_selection.py file (:pr:`613`)
        * Remove Timedelta data param (:pr:`619`)
        * Remove DaysSince primitive (:pr:`628`)
    * Documentation Changes
        * Add installation instructions for add-on libraries (:pr:`617`)
        * Miscellaneous changes (:pr:`632`, :pr:`639`)
    * Testing Changes
        * Miscellaneous changes (:pr:`595`, :pr:`612`)

    Thanks to the following people for contributing to this release:
    :user:`CJStadler`, :user:`gsheni`, :user:`kkleidal`, :user:`kmax12`,
    :user:`rwedge`

**v0.9.0** June 19, 2019
    * Enhancements
        * Add unit parameter to timesince primitives (:pr:`558`)
        * Add ability to install optional add on libraries (:pr:`551`)
        * Load and save features from open files and strings (:pr:`566`)
        * Support custom variable types (:pr:`571`)
        * Support entitysets which have multiple paths between two entities (:pr:`572`, :pr:`544`)
        * Added show_info function, more output information added to CLI `featuretools info` (:pr:`525`)
    * Fixes
        * Normalize_entity specifies error when 'make_time_index' is an invalid string (:pr:`550`)
        * Schema version added for entityset serialization (:pr:`586`)
        * Renamed features have names correctly serialized (:pr:`585`)
        * Improved error message for index/time_index being the same column in normalize_entity and entity_from_dataframe (:pr:`583`)
        * Removed all mentions of allow_where (:pr:`587`, :pr:`588`)
        * Removed unused variable in normalize entity (:pr:`589`)
        * Change time since return type to numeric (:pr:`606`)
    * Changes
        * Refactor get_pandas_data_slice to take single entity (:pr:`547`)
        * Updates TimeSincePrevious and Diff Primitives (:pr:`561`)
        * Remove unecessary time_last variable (:pr:`546`)
    * Documentation Changes
        * Add Featuretools Enterprise to documentation (:pr:`563`)
        * Miscellaneous changes (:pr:`552`, :pr:`573`, :pr:`577`, :pr:`599`)
    * Testing Changes
        * Miscellaneous changes (:pr:`559`, :pr:`569`, :pr:`570`, :pr:`574`, :pr:`584`, :pr:`590`)

    Thanks to the following people for contributing to this release:
    :user:`alexjwang`, :user:`allisonportis`, :user:`CJStadler`, :user:`ctduffy`, :user:`gsheni`, :user:`kmax12`, :user:`rwedge`

**v0.8.0** May 17, 2019
    * Rename NUnique to NumUnique (:pr:`510`)
    * Serialize features as JSON (:pr:`532`)
    * Drop all variables at once in normalize_entity (:pr:`533`)
    * Remove unnecessary sorting from normalize_entity (:pr:`535`)
    * Features cache their names (:pr:`536`)
    * Only calculate features for instances before cutoff (:pr:`523`)
    * Remove all relative imports (:pr:`530`)
    * Added FullName Variable Type (:pr:`506`)
    * Add error message when target entity does not exist (:pr:`520`)
    * New demo links (:pr:`542`)
    * Remove duplicate features check in DFS (:pr:`538`)
    * featuretools_primitives entry point expects list of primitive classes (:pr:`529`)
    * Update ALL_VARIABLE_TYPES list (:pr:`526`)
    * More Informative N Jobs Prints and Warnings (:pr:`511`)
    * Update sklearn version requirements (:pr:`541`)
    * Update Makefile (:pr:`519`)
    * Remove unused parameter in Entity._handle_time (:pr:`524`)
    * Remove build_ext code from setup.py (:pr:`513`)
    * Documentation updates (:pr:`512`, :pr:`514`, :pr:`515`, :pr:`521`, :pr:`522`, :pr:`527`, :pr:`545`)
    * Testing updates (:pr:`509`, :pr:`516`, :pr:`517`, :pr:`539`)

    Thanks to the following people for contributing to this release: :user:`bphi`, :user:`CharlesBradshaw`, :user:`CJStadler`, :user:`glentennis`, :user:`gsheni`, :user:`kmax12`, :user:`rwedge`

**Breaking Changes**

* ``NUnique`` has been renamed to ``NumUnique``.

    Previous behavior

    .. code-block:: python

        from featuretools.primitives import NUnique

    New behavior

    .. code-block:: python

        from featuretools.primitives import NumUnique

**v0.7.1** Apr 24, 2019
    * Automatically generate feature name for controllable primitives (:pr:`481`)
    * Primitive docstring updates (:pr:`489`, :pr:`492`, :pr:`494`, :pr:`495`)
    * Change primitive functions that returned strings to return functions (:pr:`499`)
    * CLI customizable via entrypoints (:pr:`493`)
    * Improve calculation of aggregation features on grandchildren (:pr:`479`)
    * Refactor entrypoints to use decorator (:pr:`483`)
    * Include doctests in testing suite (:pr:`491`)
    * Documentation updates (:pr:`490`)
    * Update how standard primitives are imported internally (:pr:`482`)

    Thanks to the following people for contributing to this release: :user:`bukosabino`, :user:`CharlesBradshaw`, :user:`glentennis`, :user:`gsheni`, :user:`jeff-hernandez`, :user:`kmax12`, :user:`minkvsky`, :user:`rwedge`, :user:`thehomebrewnerd`

**v0.7.0** Mar 29, 2019
    * Improve Entity Set Serialization (:pr:`361`)
    * Support calling a primitive instance's function directly (:pr:`461`, :pr:`468`)
    * Support other libraries extending featuretools functionality via entrypoints (:pr:`452`)
    * Remove featuretools install command (:pr:`475`)
    * Add GroupByTransformFeature (:pr:`455`, :pr:`472`, :pr:`476`)
    * Update Haversine Primitive (:pr:`435`, :pr:`462`)
    * Add commutative argument to SubtractNumeric and DivideNumeric primitives (:pr:`457`)
    * Add FilePath variable_type (:pr:`470`)
    * Add PhoneNumber, DateOfBirth, URL variable types (:pr:`447`)
    * Generalize infer_variable_type, convert_variable_data and convert_all_variable_data methods (:pr:`423`)
    * Documentation updates (:pr:`438`, :pr:`446`, :pr:`458`, :pr:`469`)
    * Testing updates (:pr:`440`, :pr:`444`, :pr:`445`, :pr:`459`)

    Thanks to the following people for contributing to this release: :user:`bukosabino`, :user:`CharlesBradshaw`, :user:`ColCarroll`, :user:`glentennis`, :user:`grayskripko`, :user:`gsheni`, :user:`jeff-hernandez`, :user:`jrkinley`, :user:`kmax12`, :user:`RogerTangos`, :user:`rwedge`

**Breaking Changes**

* ``ft.dfs`` now has a ``groupby_trans_primitives`` parameter that DFS uses to automatically construct features that group by an ID column and then apply a transform primitive to search group. This change applies to the following primitives: ``CumSum``, ``CumCount``, ``CumMean``, ``CumMin``, and ``CumMax``.

    Previous behavior

    .. code-block:: python

        ft.dfs(entityset=es,
               target_entity='customers',
               trans_primitives=["cum_mean"])

    New behavior

    .. code-block:: python

        ft.dfs(entityset=es,
               target_entity='customers',
               groupby_trans_primitives=["cum_mean"])

* Related to the above change, cumulative transform features are now defined using a new feature class, ``GroupByTransformFeature``.

    Previous behavior

    .. code-block:: python

        ft.Feature([base_feature, groupby_feature], primitive=CumulativePrimitive)


    New behavior

    .. code-block:: python

        ft.Feature(base_feature, groupby=groupby_feature, primitive=CumulativePrimitive)


**v0.6.1** Feb 15, 2019
    * Cumulative primitives (:pr:`410`)
    * Entity.query_by_values now preserves row order of underlying data (:pr:`428`)
    * Implementing Country Code and Sub Region Codes as variable types (:pr:`430`)
    * Added IPAddress and EmailAddress variable types (:pr:`426`)
    * Install data and dependencies (:pr:`403`)
    * Add TimeSinceFirst, fix TimeSinceLast (:pr:`388`)
    * Allow user to pass in desired feature return types (:pr:`372`)
    * Add new configuration object (:pr:`401`)
    * Replace NUnique get_function (:pr:`434`)
    * _calculate_idenity_features now only returns the features asked for, instead of the entire entity (:pr:`429`)
    * Primitive function name uniqueness (:pr:`424`)
    * Update NumCharacters and NumWords primitives (:pr:`419`)
    * Removed Variable.dtype (:pr:`416`, :pr:`433`)
    * Change to zipcode rep, str for pandas (:pr:`418`)
    * Remove pandas version upper bound (:pr:`408`)
    * Make S3 dependencies optional (:pr:`404`)
    * Check that agg_primitives and trans_primitives are right primitive type (:pr:`397`)
    * Mean primitive changes (:pr:`395`)
    * Fix transform stacking on multi-output aggregation (:pr:`394`)
    * Fix list_primitives (:pr:`391`)
    * Handle graphviz dependency (:pr:`389`, :pr:`396`, :pr:`398`)
    * Testing updates (:pr:`402`, :pr:`417`, :pr:`433`)
    * Documentation updates (:pr:`400`, :pr:`409`, :pr:`415`, :pr:`417`, :pr:`420`, :pr:`421`, :pr:`422`, :pr:`431`)


    Thanks to the following people for contributing to this release:  :user:`CharlesBradshaw`, :user:`csala`, :user:`floscha`, :user:`gsheni`, :user:`jxwolstenholme`, :user:`kmax12`, :user:`RogerTangos`, :user:`rwedge`

**v0.6.0** Jan 30, 2018
    * Primitive refactor (:pr:`364`)
    * Mean ignore NaNs (:pr:`379`)
    * Plotting entitysets (:pr:`382`)
    * Add seed features later in DFS process (:pr:`357`)
    * Multiple output column features (:pr:`376`)
    * Add ZipCode Variable Type (:pr:`367`)
    * Add `primitive.get_filepath` and example of primitive loading data from external files (:pr:`380`)
    * Transform primitives take series as input (:pr:`385`)
    * Update dependency requirements (:pr:`378`, :pr:`383`, :pr:`386`)
    * Add modulo to override tests (:pr:`384`)
    * Update documentation (:pr:`368`, :pr:`377`)
    * Update README.md (:pr:`366`, :pr:`373`)
    * Update CI tests (:pr:`359`, :pr:`360`, :pr:`375`)

    Thanks to the following people for contributing to this release: :user:`floscha`, :user:`gsheni`, :user:`kmax12`, :user:`RogerTangos`, :user:`rwedge`

**v0.5.1** Dec 17, 2018
    * Add missing dependencies (:pr:`353`)
    * Move comment to note in documentation (:pr:`352`)

**v0.5.0** Dec 17, 2018
    * Add specific error for duplicate additional/copy_variables in normalize_entity (:pr:`348`)
    * Removed EntitySet._import_from_dataframe (:pr:`346`)
    * Removed time_index_reduce parameter (:pr:`344`)
    * Allow installation of additional primitives (:pr:`326`)
    * Fix DatetimeIndex variable conversion (:pr:`342`)
    * Update Sklearn DFS Transformer (:pr:`343`)
    * Clean up entity creation logic (:pr:`336`)
    * remove casting to list in transform feature calculation (:pr:`330`)
    * Fix sklearn wrapper (:pr:`335`)
    * Add readme to pypi
    * Update conda docs after move to conda-forge (:pr:`334`)
    * Add wrapper for scikit-learn Pipelines (:pr:`323`)
    * Remove parse_date_cols parameter from EntitySet._import_from_dataframe (:pr:`333`)

    Thanks to the following people for contributing to this release: :user:`bukosabino`, :user:`georgewambold`, :user:`gsheni`, :user:`jeff-hernandez`, :user:`kmax12`, and :user:`rwedge`.

**v0.4.1** Nov 29, 2018
    * Resolve bug preventing using first column as index by default (:pr:`308`)
    * Handle return type when creating features from Id variables (:pr:`318`)
    * Make id an optional parameter of EntitySet constructor (:pr:`324`)
    * Handle primitives with same function being applied to same column (:pr:`321`)
    * Update requirements (:pr:`328`)
    * Clean up DFS arguments (:pr:`319`)
    * Clean up Pandas Backend (:pr:`302`)
    * Update properties of cumulative transform primitives (:pr:`320`)
    * Feature stability between versions documentation (:pr:`316`)
    * Add download count to GitHub readme (:pr:`310`)
    * Fixed #297 update tests to check error strings (:pr:`303`)
    * Remove usage of fixtures in agg primitive tests (:pr:`325`)

**v0.4.0** Oct 31, 2018
    * Remove ft.utils.gen_utils.getsize and make pympler a test requirement (:pr:`299`)
    * Update requirements.txt (:pr:`298`)
    * Refactor EntitySet.find_path(...) (:pr:`295`)
    * Clean up unused methods (:pr:`293`)
    * Remove unused parents property of Entity (:pr:`283`)
    * Removed relationships parameter (:pr:`284`)
    * Improve time index validation (:pr:`285`)
    * Encode features with "unknown" class in categorical (:pr:`287`)
    * Allow where clauses on direct features in Deep Feature Synthesis (:pr:`279`)
    * Change to fullargsspec (:pr:`288`)
    * Parallel verbose fixes (:pr:`282`)
    * Update tests for python 3.7 (:pr:`277`)
    * Check duplicate rows cutoff times (:pr:`276`)
    * Load retail demo data using compressed file (:pr:`271`)

**v0.3.1** Sept 28, 2018
    * Handling time rewrite (:pr:`245`)
    * Update deep_feature_synthesis.py (:pr:`249`)
    * Handling return type when creating features from DatetimeTimeIndex (:pr:`266`)
    * Update retail.py (:pr:`259`)
    * Improve Consistency of Transform Primitives (:pr:`236`)
    * Update demo docstrings (:pr:`268`)
    * Handle non-string column names (:pr:`255`)
    * Clean up merging of aggregation primitives (:pr:`250`)
    * Add tests for Entity methods (:pr:`262`)
    * Handle no child data when calculating aggregation features with multiple arguments (:pr:`264`)
    * Add `is_string` utils function (:pr:`260`)
    * Update python versions to match docker container (:pr:`261`)
    * Handle where clause when no child data (:pr:`258`)
    * No longer cache demo csvs, remove config file (:pr:`257`)
    * Avoid stacking "expanding" primitives (:pr:`238`)
    * Use randomly generated names in retail csv (:pr:`233`)
    * Update README.md (:pr:`243`)

**v0.3.0** Aug 27, 2018
    * Improve performance of all feature calculations (:pr:`224`)
    * Update agg primitives to use more efficient functions (:pr:`215`)
    * Optimize metadata calculation (:pr:`229`)
    * More robust handling when no data at a cutoff time (:pr:`234`)
    * Workaround categorical merge (:pr:`231`)
    * Switch which CSV is associated with which variable (:pr:`228`)
    * Remove unused kwargs from query_by_values, filter_and_sort (:pr:`225`)
    * Remove convert_links_to_integers (:pr:`219`)
    * Add conda install instructions (:pr:`223`, :pr:`227`)
    * Add example of using Dask to parallelize to docs  (:pr:`221`)

**v0.2.2** Aug 20, 2018
    * Remove unnecessary check no related instances call and refactor (:pr:`209`)
    * Improve memory usage through support for pandas categorical types (:pr:`196`)
    * Bump minimum pandas version from 0.20.3 to 0.23.0 (:pr:`216`)
    * Better parallel memory warnings (:pr:`208`, :pr:`214`)
    * Update demo datasets (:pr:`187`, :pr:`201`, :pr:`207`)
    * Make primitive lookup case insensitive  (:pr:`213`)
    * Use capital name (:pr:`211`)
    * Set class name for Min (:pr:`206`)
    * Remove ``variable_types`` from normalize entity (:pr:`205`)
    * Handle parquet serialization with last time index (:pr:`204`)
    * Reset index of cutoff times in calculate feature matrix (:pr:`198`)
    * Check argument types for .normalize_entity (:pr:`195`)
    * Type checking ignore entities.  (:pr:`193`)

**v0.2.1** July 2, 2018
    * Cpu count fix (:pr:`176`)
    * Update flight (:pr:`175`)
    * Move feature matrix calculation helper functions to separate file (:pr:`177`)

**v0.2.0** June 22, 2018
    * Multiprocessing (:pr:`170`)
    * Handle unicode encoding in repr throughout Featuretools (:pr:`161`)
    * Clean up EntitySet class (:pr:`145`)
    * Add support for building and uploading conda package (:pr:`167`)
    * Parquet serialization (:pr:`152`)
    * Remove variable stats (:pr:`171`)
    * Make sure index variable comes first (:pr:`168`)
    * No last time index update on normalize (:pr:`169`)
    * Remove list of times as on option for `cutoff_time` in `calculate_feature_matrix` (:pr:`165`)
    * Config does error checking to see if it can write to disk (:pr:`162`)


**v0.1.21** May 30, 2018
    * Support Pandas 0.23.0 (:pr:`153`, :pr:`154`, :pr:`155`, :pr:`159`)
    * No EntitySet required in loading/saving features (:pr:`141`)
    * Use s3 demo csv with better column names (:pr:`139`)
    * more reasonable start parameter (:pr:`149`)
    * add issue template (:pr:`133`)
    * Improve tests (:pr:`136`, :pr:`137`, :pr:`144`, :pr:`147`)
    * Remove unused functions (:pr:`140`, :pr:`143`, :pr:`146`)
    * Update documentation after recent changes / removals (:pr:`157`)
    * Rename demo retail csv file (:pr:`148`)
    * Add names for binary (:pr:`142`)
    * EntitySet repr to use get_name rather than id (:pr:`134`)
    * Ensure config dir is writable (:pr:`135`)

**v0.1.20** Apr 13, 2018
    * Primitives as strings in DFS parameters (:pr:`129`)
    * Integer time index bugfixes (:pr:`128`)
    * Add make_temporal_cutoffs utility function (:pr:`126`)
    * Show all entities, switch shape display to row/col (:pr:`124`)
    * Improved chunking when calculating feature matrices  (:pr:`121`)
    * fixed num characters nan fix (:pr:`118`)
    * modify ignore_variables docstring (:pr:`117`)

**v0.1.19** Mar 21, 2018
    * More descriptive DFS progress bar (:pr:`69`)
    * Convert text variable to string before NumWords (:pr:`106`)
    * EntitySet.concat() reindexes relationships (:pr:`96`)
    * Keep non-feature columns when encoding feature matrix (:pr:`111`)
    * Uses full entity update for dependencies of uses_full_entity features (:pr:`110`)
    * Update column names in retail demo (:pr:`104`)
    * Handle Transform features that need access to all values of entity (:pr:`91`)

**v0.1.18** Feb 27, 2018
    * fixes related instances bug (:pr:`97`)
    * Adding non-feature columns to calculated feature matrix (:pr:`78`)
    * Relax numpy version req (:pr:`82`)
    * Remove `entity_from_csv`, tests, and lint (:pr:`71`)

**v0.1.17** Jan 18, 2018
    * LatLong type (:pr:`57`)
    * Last time index fixes (:pr:`70`)
    * Make median agg primitives ignore nans by default (:pr:`61`)
    * Remove Python 3.4 support (:pr:`64`)
    * Change `normalize_entity` to update `secondary_time_index` (:pr:`59`)
    * Unpin requirements (:pr:`53`)
    * associative -> commutative (:pr:`56`)
    * Add Words and Chars primitives (:pr:`51`)

**v0.1.16** Dec 19, 2017
    * fix EntitySet.combine_variables and standardize encode_features (:pr:`47`)
    * Python 3 compatibility (:pr:`16`)

**v0.1.15** Dec 18, 2017
    * Fix variable type in demo data (:pr:`37`)
    * Custom primitive kwarg fix (:pr:`38`)
    * Changed order and text of arguments in make_trans_primitive docstring (:pr:`42`)

**v0.1.14** November 20, 2017
    * Last time index (:pr:`33`)
    * Update Scipy version to 1.0.0 (:pr:`31`)


**v0.1.13** November 1, 2017
    * Add MANIFEST.in (:pr:`26`)

**v0.1.11** October 31, 2017
    * Package linting (:pr:`7`)
    * Custom primitive creation functions (:pr:`13`)
    * Split requirements to separate files and pin to latest versions (:pr:`15`)
    * Select low information features (:pr:`18`)
    * Fix docs typos (:pr:`19`)
    * Fixed Diff primitive for rare nan case (:pr:`21`)
    * added some mising doc strings (:pr:`23`)
    * Trend fix (:pr:`22`)
    * Remove as_dir=False option from EntitySet.to_pickle() (:pr:`20`)
    * Entity Normalization Preserves Types of Copy & Additional Variables (:pr:`25`)

**v0.1.10** October 12, 2017
    * NumTrue primitive added and docstring of other primitives updated (:pr:`11`)
    * fixed hash issue with same base features (:pr:`8`)
    * Head fix (:pr:`9`)
    * Fix training window (:pr:`10`)
    * Add associative attribute to primitives (:pr:`3`)
    * Add status badges, fix license in setup.py (:pr:`1`)
    * fixed head printout and flight demo index (:pr:`2`)

**v0.1.9** September 8, 2017
    * Documentation improvements
    * New ``featuretools.demo.load_mock_customer`` function


**v0.1.8** September 1, 2017
    * Bug fixes
    * Added ``Percentile`` transform primitive

**v0.1.7** August 17, 2017
    * Performance improvements for approximate in ``calculate_feature_matrix`` and ``dfs``
    * Added ``Week`` transform primitive

**v0.1.6** July 26, 2017

    * Added ``load_features`` and ``save_features`` to persist and reload features
    * Added save_progress argument to ``calculate_feature_matrix``
    * Added approximate parameter to ``calculate_feature_matrix`` and ``dfs``
    * Added ``load_flight`` to ft.demo

**v0.1.5** July 11, 2017

    * Windows support

**v0.1.3** July 10, 2017

    * Renamed feature submodule to primitives
    * Renamed prediction_entity arguments to target_entity
    * Added training_window parameter to ``calculate_feature_matrix``


**v0.1.2** July 3rd, 2017

    * Initial release

.. command
.. git log --pretty=oneline --abbrev-commit<|MERGE_RESOLUTION|>--- conflicted
+++ resolved
@@ -14,11 +14,7 @@
         * Miscellaneous changes ()
 
     Thanks to the following people for contributing to this release:
-<<<<<<< HEAD
-    :user:`rwedge`, :user:`CJstadler`
-=======
-    :user:`rwedge`, :user:`gsheni`
->>>>>>> a9908586
+    :user:`rwedge`, :user:`gsheni`, :user:`CJStadler
 
 **v0.9.1 July 3, 2019**
     * Enhancements
