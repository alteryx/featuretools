--- conflicted
+++ resolved
@@ -4,12 +4,8 @@
 ---------
 **Future Release**
     * Enhancements
-<<<<<<< HEAD
-        * Add `get_default_aggregation_primitives` and `get_default_transform_primitives` (:pr:`945`)
+        * Add ``get_default_aggregation_primitives`` and ``get_default_transform_primitives`` (:pr:`945`)
         * Add `include_cutoff_time` arg - control whether data at cutoff times are included in feature calculations (:pr:`959`)
-=======
-        * Add ``get_default_aggregation_primitives`` and ``get_default_transform_primitives`` (:pr:`945`)
->>>>>>> 674025f9
     * Fixes
     * Changes
     * Documentation Changes
@@ -18,11 +14,7 @@
         * Update testing dependencies (:pr:`976`)
 
     Thanks to the following people for contributing to this release:
-<<<<<<< HEAD
-    :user:`gsheni`, :user:`rightx2`, :user:`jeff-hernandez`
-=======
-    :user:`gsheni`, :user:`rwedge`
->>>>>>> 674025f9
+    :user:`gsheni`, :user:`rightx2`, :user:`jeff-hernandez`, :user:`rwedge`
 
 **v0.14.0 Apr 30, 2020**
     * Enhancements
