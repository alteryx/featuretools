.. _changelog:

Changelog
---------
**Future Release**
    * Enhancements
        * Add `get_default_aggregation_primitives` and `get_default_transform_primitives` (:pr:`945`)
    * Fixes
    * Changes
    * Documentation Changes

    Thanks to the following people for contributing to this release:
    :user:`gsheni`

**v0.14.0 Apr 30, 2020**
    * Enhancements
        * ft.encode_features - use less memory for one-hot encoded columns (:pr:`876`)
        * include_cutoff_time arg - control whether data at cutoff times are included in feature calculations (:pr:`958`)
    * Fixes
        * Use logger.warning to fix deprecated logger.warn (:pr:`871`)
        * Add dtype to interesting_values to fix deprecated empty Series with no dtype (:pr:`933`)
        * Remove overlap in training windows (:pr:`930`)
        * Fix progress bar in notebook (:pr:`932`)
    * Changes
        * Change premium primitives CI test to Python 3.6 (:pr:`916`)
        * Remove Python 3.5 support (:pr:`917`)
    * Documentation Changes
        * Fix README links to docs (:pr:`872`)
        * Fix Github links with correct organizations (:pr:`908`)
        * Fix hyperlinks in docs and docstrings with updated address (:pr:`910`)
        * Remove unused script for uploading docs to AWS (:pr:`911`)

    Thanks to the following people for contributing to this release:
<<<<<<< HEAD
    :user:`jeff-hernandez`, :user:`frances-h`, :user:`gsheni`, :user:`rwedge`, :user:`rightx2`
=======
    :user:`frances-h`, :user:`gsheni`, :user:`jeff-hernandez`, :user:`rwedge`
>>>>>>> 84fb7959

**Breaking Changes**

* Using training windows in feature calculations can result in different values than previous versions.
  This was done to prevent consecutive training windows from overlapping by excluding data at the oldest point in time.
  For example, if we use a cutoff time at the first minute of the hour with a one hour training window,
  the first minute of the previous hour will no longer be included in the feature calculation. You can control it by setting `include_cutoff_time`.

**v0.13.4 Mar 27, 2020**
    .. warning::
        The next non-bugfix release of Featuretools will not support Python 3.5

    * Fixes
        * Fix ft.show_info() not displaying in Jupyter notebooks (:pr:`863`)
    * Changes
        * Added Plugin Warnings at Entry Point (:pr:`850`, :pr:`869`)
    * Documentation Changes
        * Add links to primitives.featurelabs.com (:pr:`860`)
        * Add source code links to API reference (:pr:`862`)
        * Update links for testing Dask/Spark integrations (:pr:`867`)
        * Update release documentation for featuretools (:pr:`868`)
    * Testing Changes
        * Miscellaneous changes (:pr:`861`)

    Thanks to the following people for contributing to this release:
    :user:`frances-h`, :user:`FreshLeaf8865`, :user:`jeff-hernandez`, :user:`rwedge`, :user:`thehomebrewnerd`

**v0.13.3 Feb 28, 2020**
    * Fixes
        * Fix a connection closed error when using n_jobs (:pr:`853`)
    * Changes
        * Pin msgpack dependency for Python 3.5; remove dataframe from Dask dependency (:pr:`851`)
    * Documentation Changes
        * Update link to help documentation page in Github issue template (:pr:`855`)

    Thanks to the following people for contributing to this release:
    :user:`frances-h`, :user:`rwedge`

**v0.13.2 Jan 31, 2020**
    * Enhancements
        * Support for Pandas 1.0.0 (:pr:`844`)
    * Changes
        * Remove dependency on s3fs library for anonymous downloads from S3 (:pr:`825`)
    * Testing Changes
        * Added GitHub Action to automatically run performance tests (:pr:`840`)

    Thanks to the following people for contributing to this release:
    :user:`frances-h`, :user:`rwedge`

**v0.13.1 Dec 28, 2019**
    * Fixes
        * Raise error when given wrong input for ignore_variables (:pr:`826`)
        * Fix multi-output features not created when there is no child data (:pr:`834`)
        * Removing type casting in Equals and NotEquals primitives (:pr:`504`)
    * Changes
        * Replace pd.timedelta time units that were deprecated (:pr:`822`)
        * Move sklearn wrapper to separate library (:pr:`835`, :pr:`837`)
    * Testing Changes
        * Run unit tests in windows environment (:pr:`790`)
        * Update boto3 version requirement for tests (:pr:`838`)

    Thanks to the following people for contributing to this release:
    :user:`jeffzi`, :user:`kmax12`, :user:`rwedge`, :user:`systemshift`

**v0.13.0 Nov 30, 2019**
    * Enhancements
        * Added GitHub Action to auto upload releases to PyPI (:pr:`816`)
    * Fixes
        * Fix issue where some primitive options would not be applied (:pr:`807`)
        * Fix issue with converting to pickle or parquet after adding interesting features (:pr:`798`, :pr:`823`)
        * Diff primitive now calculates using all available data (:pr:`824`)
        * Prevent DFS from creating Identity Features of globally ignored variables (:pr:`819`)
    * Changes
        * Remove python 2.7 support from serialize.py (:pr:`812`)
        * Make smart_open, boto3, and s3fs optional dependencies (:pr:`827`)
    * Documentation Changes
        * remove python 2.7 support and add 3.7 in install.rst (:pr:`805`)
        * Fix import error in docs (:pr:`803`)
        * Fix release title formatting in changelog (:pr:`806`)
    * Testing Changes
        * Use multiple CPUS to run tests on CI (:pr:`811`)
        * Refactor test entityset creation to avoid saving to disk (:pr:`813`, :pr:`821`)
        * Remove get_values() from test_es.py to remove warnings (:pr:`820`)

    Thanks to the following people for contributing to this release:
    :user:`frances-h`, :user:`jeff-hernandez`, :user:`rwedge`, :user:`systemshift`

**Breaking Changes**

* The libraries used for downloading or uploading from S3 or URLs are now
  optional and will no longer be installed by default.  To use this
  functionality they will need to be installed separately.
* The fix to how the Diff primitive is calculated may slow down the overall
  calculation time of feature lists that use this primitive.

**v0.12.0 Oct 31, 2019**
    * Enhancements
        * Added First primitive (:pr:`770`)
        * Added Entropy aggregation primitive (:pr:`779`)
        * Allow custom naming for multi-output primitives (:pr:`780`)
    * Fixes
        * Prevents user from removing base entity time index using additional_variables (:pr:`768`)
        * Fixes error when a multioutput primitive was supplied to dfs as a groupby trans primitive (:pr:`786`)
    * Changes
        * Drop Python 2 support (:pr:`759`)
        * Add unit parameter to AvgTimeBetween (:pr:`771`)
        * Require Pandas 0.24.1 or higher (:pr:`787`)
    * Documentation Changes
        * Update featuretools slack link (:pr:`765`)
        * Set up repo to use Read the Docs (:pr:`776`)
        * Add First primitive to API reference docs (:pr:`782`)
    * Testing Changes
        * CircleCI fixes (:pr:`774`)
        * Disable PIP progress bars (:pr:`775`)

    Thanks to the following people for contributing to this release:
    :user:`ablacke-ayx`, :user:`BoopBoopBeepBoop`, :user:`jeffzi`,
    :user:`kmax12`, :user:`rwedge`, :user:`thehomebrewnerd`, :user:`twdobson`

**v0.11.0 Sep 30, 2019**
    .. warning::
        The next non-bugfix release of Featuretools will not support Python 2

    * Enhancements
        * Improve how files are copied and written (:pr:`721`)
        * Add number of rows to graph in entityset.plot (:pr:`727`)
        * Added support for pandas DateOffsets in DFS and Timedelta (:pr:`732`)
        * Enable feature-specific top_n value using a dictionary in encode_features (:pr:`735`)
        * Added progress_callback parameter to dfs() and calculate_feature_matrix() (:pr:`739`, :pr:`745`)
        * Enable specifying primitives on a per column or per entity basis (:pr:`748`)
    * Fixes
        * Fixed entity set deserialization (:pr:`720`)
        * Added error message when DateTimeIndex is a variable but not set as the time_index (:pr:`723`)
        * Fixed CumCount and other group-by transform primitives that take ID as input (:pr:`733`, :pr:`754`)
        * Fix progress bar undercounting (:pr:`743`)
        * Updated training_window error assertion to only check against observations (:pr:`728`)
        * Don't delete the whole destination folder while saving entityset (:pr:`717`)
    * Changes
        * Raise warning and not error on schema version mismatch (:pr:`718`)
        * Change feature calculation to return in order of instance ids provided (:pr:`676`)
        * Removed time remaining from displayed progress bar in dfs() and calculate_feature_matrix() (:pr:`739`)
        * Raise warning in normalize_entity() when time_index of base_entity has an invalid type (:pr:`749`)
        * Remove toolz as a direct dependency (:pr:`755`)
        * Allow boolean variable types to be used in the Multiply primitive (:pr:`756`)
    * Documentation Changes
        * Updated URL for Compose (:pr:`716`)
    * Testing Changes
        * Update dependencies (:pr:`738`, :pr:`741`, :pr:`747`)

    Thanks to the following people for contributing to this release:
    :user:`angela97lin`, :user:`chidauri`, :user:`christopherbunn`,
    :user:`frances-h`, :user:`jeff-hernandez`, :user:`kmax12`,
    :user:`MarcoGorelli`, :user:`rwedge`, :user:`thehomebrewnerd`

**Breaking Changes**

* Feature calculations will return in the order of instance ids provided instead of the order of time points instances are calculated at.

**v0.10.1 Aug 25, 2019**
    * Fixes
        * Fix serialized LatLong data being loaded as strings (:pr:`712`)
    * Documentation Changes
        * Fixed FAQ cell output (:pr:`710`)

    Thanks to the following people for contributing to this release:
    :user:`gsheni`, :user:`rwedge`


**v0.10.0 Aug 19, 2019**
    .. warning::
        The next non-bugfix release of Featuretools will not support Python 2


    * Enhancements
        * Give more frequent progress bar updates and update chunk size behavior (:pr:`631`, :pr:`696`)
        * Added drop_first as param in encode_features (:pr:`647`)
        * Added support for stacking multi-output primitives (:pr:`679`)
        * Generate transform features of direct features (:pr:`623`)
        * Added serializing and deserializing from S3 and deserializing from URLs (:pr:`685`)
        * Added nlp_primitives as an add-on library (:pr:`704`)
        * Added AutoNormalize to Featuretools plugins (:pr:`699`)
        * Added functionality for relative units (month/year) in Timedelta (:pr:`692`)
        * Added categorical-encoding as an add-on library (:pr:`700`)
    * Fixes
        * Fix performance regression in DFS (:pr:`637`)
        * Fix deserialization of feature relationship path (:pr:`665`)
        * Set index after adding ancestor relationship variables (:pr:`668`)
        * Fix user-supplied variable_types modification in Entity init (:pr:`675`)
        * Don't calculate dependencies of unnecessary features (:pr:`667`)
        * Prevent normalize entity's new entity having same index as base entity (:pr:`681`)
        * Update variable type inference to better check for string values (:pr:`683`)
    * Changes
        * Moved dask, distributed imports (:pr:`634`)
    * Documentation Changes
        * Miscellaneous changes (:pr:`641`, :pr:`658`)
        * Modified doc_string of top_n in encoding (:pr:`648`)
        * Hyperlinked ComposeML (:pr:`653`)
        * Added FAQ (:pr:`620`, :pr:`677`)
        * Fixed FAQ question with multiple question marks (:pr:`673`)
    * Testing Changes
        * Add master, and release tests for premium primitives (:pr:`660`, :pr:`669`)
        * Miscellaneous changes (:pr:`672`, :pr:`674`)

    Thanks to the following people for contributing to this release:
    :user:`alexjwang`, :user:`allisonportis`, :user:`ayushpatidar`,
    :user:`CJStadler`, :user:`ctduffy`, :user:`gsheni`, :user:`jeff-hernandez`,
    :user:`jeremyliweishih`, :user:`kmax12`, :user:`rwedge`, :user:`zhxt95`,

**v0.9.1 July 3, 2019**
    * Enhancements
        * Speedup groupby transform calculations (:pr:`609`)
        * Generate features along all paths when there are multiple paths between entities (:pr:`600`, :pr:`608`)
    * Fixes
        * Select columns of dataframe using a list (:pr:`615`)
        * Change type of features calculated on Index features to Categorical (:pr:`602`)
        * Filter dataframes through forward relationships (:pr:`625`)
        * Specify Dask version in requirements for python 2 (:pr:`627`)
        * Keep dataframe sorted by time during feature calculation (:pr:`626`)
        * Fix bug in encode_features that created duplicate columns of
          features with multiple outputs (:pr:`622`)
    * Changes
        * Remove unused variance_selection.py file (:pr:`613`)
        * Remove Timedelta data param (:pr:`619`)
        * Remove DaysSince primitive (:pr:`628`)
    * Documentation Changes
        * Add installation instructions for add-on libraries (:pr:`617`)
        * Clarification of Multi Output Feature Creation (:pr:`638`)
        * Miscellaneous changes (:pr:`632`, :pr:`639`)
    * Testing Changes
        * Miscellaneous changes (:pr:`595`, :pr:`612`)

    Thanks to the following people for contributing to this release:
    :user:`CJStadler`, :user:`kmax12`, :user:`rwedge`, :user:`gsheni`, :user:`kkleidal`, :user:`ctduffy`

**v0.9.0** June 19, 2019
    * Enhancements
        * Add unit parameter to timesince primitives (:pr:`558`)
        * Add ability to install optional add on libraries (:pr:`551`)
        * Load and save features from open files and strings (:pr:`566`)
        * Support custom variable types (:pr:`571`)
        * Support entitysets which have multiple paths between two entities (:pr:`572`, :pr:`544`)
        * Added show_info function, more output information added to CLI `featuretools info` (:pr:`525`)
    * Fixes
        * Normalize_entity specifies error when 'make_time_index' is an invalid string (:pr:`550`)
        * Schema version added for entityset serialization (:pr:`586`)
        * Renamed features have names correctly serialized (:pr:`585`)
        * Improved error message for index/time_index being the same column in normalize_entity and entity_from_dataframe (:pr:`583`)
        * Removed all mentions of allow_where (:pr:`587`, :pr:`588`)
        * Removed unused variable in normalize entity (:pr:`589`)
        * Change time since return type to numeric (:pr:`606`)
    * Changes
        * Refactor get_pandas_data_slice to take single entity (:pr:`547`)
        * Updates TimeSincePrevious and Diff Primitives (:pr:`561`)
        * Remove unecessary time_last variable (:pr:`546`)
    * Documentation Changes
        * Add Featuretools Enterprise to documentation (:pr:`563`)
        * Miscellaneous changes (:pr:`552`, :pr:`573`, :pr:`577`, :pr:`599`)
    * Testing Changes
        * Miscellaneous changes (:pr:`559`, :pr:`569`, :pr:`570`, :pr:`574`, :pr:`584`, :pr:`590`)

    Thanks to the following people for contributing to this release:
    :user:`alexjwang`, :user:`allisonportis`, :user:`CJStadler`, :user:`ctduffy`, :user:`gsheni`, :user:`kmax12`, :user:`rwedge`

**v0.8.0** May 17, 2019
    * Rename NUnique to NumUnique (:pr:`510`)
    * Serialize features as JSON (:pr:`532`)
    * Drop all variables at once in normalize_entity (:pr:`533`)
    * Remove unnecessary sorting from normalize_entity (:pr:`535`)
    * Features cache their names (:pr:`536`)
    * Only calculate features for instances before cutoff (:pr:`523`)
    * Remove all relative imports (:pr:`530`)
    * Added FullName Variable Type (:pr:`506`)
    * Add error message when target entity does not exist (:pr:`520`)
    * New demo links (:pr:`542`)
    * Remove duplicate features check in DFS (:pr:`538`)
    * featuretools_primitives entry point expects list of primitive classes (:pr:`529`)
    * Update ALL_VARIABLE_TYPES list (:pr:`526`)
    * More Informative N Jobs Prints and Warnings (:pr:`511`)
    * Update sklearn version requirements (:pr:`541`)
    * Update Makefile (:pr:`519`)
    * Remove unused parameter in Entity._handle_time (:pr:`524`)
    * Remove build_ext code from setup.py (:pr:`513`)
    * Documentation updates (:pr:`512`, :pr:`514`, :pr:`515`, :pr:`521`, :pr:`522`, :pr:`527`, :pr:`545`)
    * Testing updates (:pr:`509`, :pr:`516`, :pr:`517`, :pr:`539`)

    Thanks to the following people for contributing to this release: :user:`bphi`, :user:`CharlesBradshaw`, :user:`CJStadler`, :user:`glentennis`, :user:`gsheni`, :user:`kmax12`, :user:`rwedge`

**Breaking Changes**

* ``NUnique`` has been renamed to ``NumUnique``.

    Previous behavior

    .. code-block:: python

        from featuretools.primitives import NUnique

    New behavior

    .. code-block:: python

        from featuretools.primitives import NumUnique

**v0.7.1** Apr 24, 2019
    * Automatically generate feature name for controllable primitives (:pr:`481`)
    * Primitive docstring updates (:pr:`489`, :pr:`492`, :pr:`494`, :pr:`495`)
    * Change primitive functions that returned strings to return functions (:pr:`499`)
    * CLI customizable via entrypoints (:pr:`493`)
    * Improve calculation of aggregation features on grandchildren (:pr:`479`)
    * Refactor entrypoints to use decorator (:pr:`483`)
    * Include doctests in testing suite (:pr:`491`)
    * Documentation updates (:pr:`490`)
    * Update how standard primitives are imported internally (:pr:`482`)

    Thanks to the following people for contributing to this release: :user:`bukosabino`, :user:`CharlesBradshaw`, :user:`glentennis`, :user:`gsheni`, :user:`jeff-hernandez`, :user:`kmax12`, :user:`minkvsky`, :user:`rwedge`, :user:`thehomebrewnerd`

**v0.7.0** Mar 29, 2019
    * Improve Entity Set Serialization (:pr:`361`)
    * Support calling a primitive instance's function directly (:pr:`461`, :pr:`468`)
    * Support other libraries extending featuretools functionality via entrypoints (:pr:`452`)
    * Remove featuretools install command (:pr:`475`)
    * Add GroupByTransformFeature (:pr:`455`, :pr:`472`, :pr:`476`)
    * Update Haversine Primitive (:pr:`435`, :pr:`462`)
    * Add commutative argument to SubtractNumeric and DivideNumeric primitives (:pr:`457`)
    * Add FilePath variable_type (:pr:`470`)
    * Add PhoneNumber, DateOfBirth, URL variable types (:pr:`447`)
    * Generalize infer_variable_type, convert_variable_data and convert_all_variable_data methods (:pr:`423`)
    * Documentation updates (:pr:`438`, :pr:`446`, :pr:`458`, :pr:`469`)
    * Testing updates (:pr:`440`, :pr:`444`, :pr:`445`, :pr:`459`)

    Thanks to the following people for contributing to this release: :user:`bukosabino`, :user:`CharlesBradshaw`, :user:`ColCarroll`, :user:`glentennis`, :user:`grayskripko`, :user:`gsheni`, :user:`jeff-hernandez`, :user:`jrkinley`, :user:`kmax12`, :user:`RogerTangos`, :user:`rwedge`

**Breaking Changes**

* ``ft.dfs`` now has a ``groupby_trans_primitives`` parameter that DFS uses to automatically construct features that group by an ID column and then apply a transform primitive to search group. This change applies to the following primitives: ``CumSum``, ``CumCount``, ``CumMean``, ``CumMin``, and ``CumMax``.

    Previous behavior

    .. code-block:: python

        ft.dfs(entityset=es,
               target_entity='customers',
               trans_primitives=["cum_mean"])

    New behavior

    .. code-block:: python

        ft.dfs(entityset=es,
               target_entity='customers',
               groupby_trans_primitives=["cum_mean"])

* Related to the above change, cumulative transform features are now defined using a new feature class, ``GroupByTransformFeature``.

    Previous behavior

    .. code-block:: python

        ft.Feature([base_feature, groupby_feature], primitive=CumulativePrimitive)


    New behavior

    .. code-block:: python

        ft.Feature(base_feature, groupby=groupby_feature, primitive=CumulativePrimitive)


**v0.6.1** Feb 15, 2019
    * Cumulative primitives (:pr:`410`)
    * Entity.query_by_values now preserves row order of underlying data (:pr:`428`)
    * Implementing Country Code and Sub Region Codes as variable types (:pr:`430`)
    * Added IPAddress and EmailAddress variable types (:pr:`426`)
    * Install data and dependencies (:pr:`403`)
    * Add TimeSinceFirst, fix TimeSinceLast (:pr:`388`)
    * Allow user to pass in desired feature return types (:pr:`372`)
    * Add new configuration object (:pr:`401`)
    * Replace NUnique get_function (:pr:`434`)
    * _calculate_idenity_features now only returns the features asked for, instead of the entire entity (:pr:`429`)
    * Primitive function name uniqueness (:pr:`424`)
    * Update NumCharacters and NumWords primitives (:pr:`419`)
    * Removed Variable.dtype (:pr:`416`, :pr:`433`)
    * Change to zipcode rep, str for pandas (:pr:`418`)
    * Remove pandas version upper bound (:pr:`408`)
    * Make S3 dependencies optional (:pr:`404`)
    * Check that agg_primitives and trans_primitives are right primitive type (:pr:`397`)
    * Mean primitive changes (:pr:`395`)
    * Fix transform stacking on multi-output aggregation (:pr:`394`)
    * Fix list_primitives (:pr:`391`)
    * Handle graphviz dependency (:pr:`389`, :pr:`396`, :pr:`398`)
    * Testing updates (:pr:`402`, :pr:`417`, :pr:`433`)
    * Documentation updates (:pr:`400`, :pr:`409`, :pr:`415`, :pr:`417`, :pr:`420`, :pr:`421`, :pr:`422`, :pr:`431`)


    Thanks to the following people for contributing to this release:  :user:`CharlesBradshaw`, :user:`csala`, :user:`floscha`, :user:`gsheni`, :user:`jxwolstenholme`, :user:`kmax12`, :user:`RogerTangos`, :user:`rwedge`

**v0.6.0** Jan 30, 2018
    * Primitive refactor (:pr:`364`)
    * Mean ignore NaNs (:pr:`379`)
    * Plotting entitysets (:pr:`382`)
    * Add seed features later in DFS process (:pr:`357`)
    * Multiple output column features (:pr:`376`)
    * Add ZipCode Variable Type (:pr:`367`)
    * Add `primitive.get_filepath` and example of primitive loading data from external files (:pr:`380`)
    * Transform primitives take series as input (:pr:`385`)
    * Update dependency requirements (:pr:`378`, :pr:`383`, :pr:`386`)
    * Add modulo to override tests (:pr:`384`)
    * Update documentation (:pr:`368`, :pr:`377`)
    * Update README.md (:pr:`366`, :pr:`373`)
    * Update CI tests (:pr:`359`, :pr:`360`, :pr:`375`)

    Thanks to the following people for contributing to this release: :user:`floscha`, :user:`gsheni`, :user:`kmax12`, :user:`RogerTangos`, :user:`rwedge`

**v0.5.1** Dec 17, 2018
    * Add missing dependencies (:pr:`353`)
    * Move comment to note in documentation (:pr:`352`)

**v0.5.0** Dec 17, 2018
    * Add specific error for duplicate additional/copy_variables in normalize_entity (:pr:`348`)
    * Removed EntitySet._import_from_dataframe (:pr:`346`)
    * Removed time_index_reduce parameter (:pr:`344`)
    * Allow installation of additional primitives (:pr:`326`)
    * Fix DatetimeIndex variable conversion (:pr:`342`)
    * Update Sklearn DFS Transformer (:pr:`343`)
    * Clean up entity creation logic (:pr:`336`)
    * remove casting to list in transform feature calculation (:pr:`330`)
    * Fix sklearn wrapper (:pr:`335`)
    * Add readme to pypi
    * Update conda docs after move to conda-forge (:pr:`334`)
    * Add wrapper for scikit-learn Pipelines (:pr:`323`)
    * Remove parse_date_cols parameter from EntitySet._import_from_dataframe (:pr:`333`)

    Thanks to the following people for contributing to this release: :user:`bukosabino`, :user:`georgewambold`, :user:`gsheni`, :user:`jeff-hernandez`, :user:`kmax12`, and :user:`rwedge`.

**v0.4.1** Nov 29, 2018
    * Resolve bug preventing using first column as index by default (:pr:`308`)
    * Handle return type when creating features from Id variables (:pr:`318`)
    * Make id an optional parameter of EntitySet constructor (:pr:`324`)
    * Handle primitives with same function being applied to same column (:pr:`321`)
    * Update requirements (:pr:`328`)
    * Clean up DFS arguments (:pr:`319`)
    * Clean up Pandas Backend (:pr:`302`)
    * Update properties of cumulative transform primitives (:pr:`320`)
    * Feature stability between versions documentation (:pr:`316`)
    * Add download count to GitHub readme (:pr:`310`)
    * Fixed #297 update tests to check error strings (:pr:`303`)
    * Remove usage of fixtures in agg primitive tests (:pr:`325`)

**v0.4.0** Oct 31, 2018
    * Remove ft.utils.gen_utils.getsize and make pympler a test requirement (:pr:`299`)
    * Update requirements.txt (:pr:`298`)
    * Refactor EntitySet.find_path(...) (:pr:`295`)
    * Clean up unused methods (:pr:`293`)
    * Remove unused parents property of Entity (:pr:`283`)
    * Removed relationships parameter (:pr:`284`)
    * Improve time index validation (:pr:`285`)
    * Encode features with "unknown" class in categorical (:pr:`287`)
    * Allow where clauses on direct features in Deep Feature Synthesis (:pr:`279`)
    * Change to fullargsspec (:pr:`288`)
    * Parallel verbose fixes (:pr:`282`)
    * Update tests for python 3.7 (:pr:`277`)
    * Check duplicate rows cutoff times (:pr:`276`)
    * Load retail demo data using compressed file (:pr:`271`)

**v0.3.1** Sept 28, 2018
    * Handling time rewrite (:pr:`245`)
    * Update deep_feature_synthesis.py (:pr:`249`)
    * Handling return type when creating features from DatetimeTimeIndex (:pr:`266`)
    * Update retail.py (:pr:`259`)
    * Improve Consistency of Transform Primitives (:pr:`236`)
    * Update demo docstrings (:pr:`268`)
    * Handle non-string column names (:pr:`255`)
    * Clean up merging of aggregation primitives (:pr:`250`)
    * Add tests for Entity methods (:pr:`262`)
    * Handle no child data when calculating aggregation features with multiple arguments (:pr:`264`)
    * Add `is_string` utils function (:pr:`260`)
    * Update python versions to match docker container (:pr:`261`)
    * Handle where clause when no child data (:pr:`258`)
    * No longer cache demo csvs, remove config file (:pr:`257`)
    * Avoid stacking "expanding" primitives (:pr:`238`)
    * Use randomly generated names in retail csv (:pr:`233`)
    * Update README.md (:pr:`243`)

**v0.3.0** Aug 27, 2018
    * Improve performance of all feature calculations (:pr:`224`)
    * Update agg primitives to use more efficient functions (:pr:`215`)
    * Optimize metadata calculation (:pr:`229`)
    * More robust handling when no data at a cutoff time (:pr:`234`)
    * Workaround categorical merge (:pr:`231`)
    * Switch which CSV is associated with which variable (:pr:`228`)
    * Remove unused kwargs from query_by_values, filter_and_sort (:pr:`225`)
    * Remove convert_links_to_integers (:pr:`219`)
    * Add conda install instructions (:pr:`223`, :pr:`227`)
    * Add example of using Dask to parallelize to docs  (:pr:`221`)

**v0.2.2** Aug 20, 2018
    * Remove unnecessary check no related instances call and refactor (:pr:`209`)
    * Improve memory usage through support for pandas categorical types (:pr:`196`)
    * Bump minimum pandas version from 0.20.3 to 0.23.0 (:pr:`216`)
    * Better parallel memory warnings (:pr:`208`, :pr:`214`)
    * Update demo datasets (:pr:`187`, :pr:`201`, :pr:`207`)
    * Make primitive lookup case insensitive  (:pr:`213`)
    * Use capital name (:pr:`211`)
    * Set class name for Min (:pr:`206`)
    * Remove ``variable_types`` from normalize entity (:pr:`205`)
    * Handle parquet serialization with last time index (:pr:`204`)
    * Reset index of cutoff times in calculate feature matrix (:pr:`198`)
    * Check argument types for .normalize_entity (:pr:`195`)
    * Type checking ignore entities.  (:pr:`193`)

**v0.2.1** July 2, 2018
    * Cpu count fix (:pr:`176`)
    * Update flight (:pr:`175`)
    * Move feature matrix calculation helper functions to separate file (:pr:`177`)

**v0.2.0** June 22, 2018
    * Multiprocessing (:pr:`170`)
    * Handle unicode encoding in repr throughout Featuretools (:pr:`161`)
    * Clean up EntitySet class (:pr:`145`)
    * Add support for building and uploading conda package (:pr:`167`)
    * Parquet serialization (:pr:`152`)
    * Remove variable stats (:pr:`171`)
    * Make sure index variable comes first (:pr:`168`)
    * No last time index update on normalize (:pr:`169`)
    * Remove list of times as on option for `cutoff_time` in `calculate_feature_matrix` (:pr:`165`)
    * Config does error checking to see if it can write to disk (:pr:`162`)


**v0.1.21** May 30, 2018
    * Support Pandas 0.23.0 (:pr:`153`, :pr:`154`, :pr:`155`, :pr:`159`)
    * No EntitySet required in loading/saving features (:pr:`141`)
    * Use s3 demo csv with better column names (:pr:`139`)
    * more reasonable start parameter (:pr:`149`)
    * add issue template (:pr:`133`)
    * Improve tests (:pr:`136`, :pr:`137`, :pr:`144`, :pr:`147`)
    * Remove unused functions (:pr:`140`, :pr:`143`, :pr:`146`)
    * Update documentation after recent changes / removals (:pr:`157`)
    * Rename demo retail csv file (:pr:`148`)
    * Add names for binary (:pr:`142`)
    * EntitySet repr to use get_name rather than id (:pr:`134`)
    * Ensure config dir is writable (:pr:`135`)

**v0.1.20** Apr 13, 2018
    * Primitives as strings in DFS parameters (:pr:`129`)
    * Integer time index bugfixes (:pr:`128`)
    * Add make_temporal_cutoffs utility function (:pr:`126`)
    * Show all entities, switch shape display to row/col (:pr:`124`)
    * Improved chunking when calculating feature matrices  (:pr:`121`)
    * fixed num characters nan fix (:pr:`118`)
    * modify ignore_variables docstring (:pr:`117`)

**v0.1.19** Mar 21, 2018
    * More descriptive DFS progress bar (:pr:`69`)
    * Convert text variable to string before NumWords (:pr:`106`)
    * EntitySet.concat() reindexes relationships (:pr:`96`)
    * Keep non-feature columns when encoding feature matrix (:pr:`111`)
    * Uses full entity update for dependencies of uses_full_entity features (:pr:`110`)
    * Update column names in retail demo (:pr:`104`)
    * Handle Transform features that need access to all values of entity (:pr:`91`)

**v0.1.18** Feb 27, 2018
    * fixes related instances bug (:pr:`97`)
    * Adding non-feature columns to calculated feature matrix (:pr:`78`)
    * Relax numpy version req (:pr:`82`)
    * Remove `entity_from_csv`, tests, and lint (:pr:`71`)

**v0.1.17** Jan 18, 2018
    * LatLong type (:pr:`57`)
    * Last time index fixes (:pr:`70`)
    * Make median agg primitives ignore nans by default (:pr:`61`)
    * Remove Python 3.4 support (:pr:`64`)
    * Change `normalize_entity` to update `secondary_time_index` (:pr:`59`)
    * Unpin requirements (:pr:`53`)
    * associative -> commutative (:pr:`56`)
    * Add Words and Chars primitives (:pr:`51`)

**v0.1.16** Dec 19, 2017
    * fix EntitySet.combine_variables and standardize encode_features (:pr:`47`)
    * Python 3 compatibility (:pr:`16`)

**v0.1.15** Dec 18, 2017
    * Fix variable type in demo data (:pr:`37`)
    * Custom primitive kwarg fix (:pr:`38`)
    * Changed order and text of arguments in make_trans_primitive docstring (:pr:`42`)

**v0.1.14** November 20, 2017
    * Last time index (:pr:`33`)
    * Update Scipy version to 1.0.0 (:pr:`31`)


**v0.1.13** November 1, 2017
    * Add MANIFEST.in (:pr:`26`)

**v0.1.11** October 31, 2017
    * Package linting (:pr:`7`)
    * Custom primitive creation functions (:pr:`13`)
    * Split requirements to separate files and pin to latest versions (:pr:`15`)
    * Select low information features (:pr:`18`)
    * Fix docs typos (:pr:`19`)
    * Fixed Diff primitive for rare nan case (:pr:`21`)
    * added some mising doc strings (:pr:`23`)
    * Trend fix (:pr:`22`)
    * Remove as_dir=False option from EntitySet.to_pickle() (:pr:`20`)
    * Entity Normalization Preserves Types of Copy & Additional Variables (:pr:`25`)

**v0.1.10** October 12, 2017
    * NumTrue primitive added and docstring of other primitives updated (:pr:`11`)
    * fixed hash issue with same base features (:pr:`8`)
    * Head fix (:pr:`9`)
    * Fix training window (:pr:`10`)
    * Add associative attribute to primitives (:pr:`3`)
    * Add status badges, fix license in setup.py (:pr:`1`)
    * fixed head printout and flight demo index (:pr:`2`)

**v0.1.9** September 8, 2017
    * Documentation improvements
    * New ``featuretools.demo.load_mock_customer`` function


**v0.1.8** September 1, 2017
    * Bug fixes
    * Added ``Percentile`` transform primitive

**v0.1.7** August 17, 2017
    * Performance improvements for approximate in ``calculate_feature_matrix`` and ``dfs``
    * Added ``Week`` transform primitive

**v0.1.6** July 26, 2017
    * Added ``load_features`` and ``save_features`` to persist and reload features
    * Added save_progress argument to ``calculate_feature_matrix``
    * Added approximate parameter to ``calculate_feature_matrix`` and ``dfs``
    * Added ``load_flight`` to ft.demo

**v0.1.5** July 11, 2017
    * Windows support

**v0.1.3** July 10, 2017
    * Renamed feature submodule to primitives
    * Renamed prediction_entity arguments to target_entity
    * Added training_window parameter to ``calculate_feature_matrix``


**v0.1.2** July 3rd, 2017
    * Initial release

.. command
.. git log --pretty=oneline --abbrev-commit<|MERGE_RESOLUTION|>--- conflicted
+++ resolved
@@ -5,17 +5,17 @@
 **Future Release**
     * Enhancements
         * Add `get_default_aggregation_primitives` and `get_default_transform_primitives` (:pr:`945`)
-    * Fixes
-    * Changes
-    * Documentation Changes
-
-    Thanks to the following people for contributing to this release:
-    :user:`gsheni`
+        * ADd `include_cutoff_time` arg - control whether data at cutoff times are included in feature calculations (:pr:`958`)
+    * Fixes
+    * Changes
+    * Documentation Changes
+
+    Thanks to the following people for contributing to this release:
+    :user:`gsheni`, :user:`rightx2`, :user:`jeff-hernandez`
 
 **v0.14.0 Apr 30, 2020**
     * Enhancements
         * ft.encode_features - use less memory for one-hot encoded columns (:pr:`876`)
-        * include_cutoff_time arg - control whether data at cutoff times are included in feature calculations (:pr:`958`)
     * Fixes
         * Use logger.warning to fix deprecated logger.warn (:pr:`871`)
         * Add dtype to interesting_values to fix deprecated empty Series with no dtype (:pr:`933`)
@@ -31,11 +31,7 @@
         * Remove unused script for uploading docs to AWS (:pr:`911`)
 
     Thanks to the following people for contributing to this release:
-<<<<<<< HEAD
-    :user:`jeff-hernandez`, :user:`frances-h`, :user:`gsheni`, :user:`rwedge`, :user:`rightx2`
-=======
     :user:`frances-h`, :user:`gsheni`, :user:`jeff-hernandez`, :user:`rwedge`
->>>>>>> 84fb7959
 
 **Breaking Changes**
 
