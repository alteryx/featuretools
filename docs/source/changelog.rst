.. _changelog:

Changelog
---------
**Future Release**
    * Enhancements
        * Add ``get_default_aggregation_primitives`` and ``get_default_transform_primitives`` (:pr:`945`)
        * Allow cutoff time dataframe columns to be in any order (:pr:`969`)
<<<<<<< HEAD
        * Add Age primitive, and make it a default transform primitive for DFS (:pr:`987`)
=======
        * Add ``include_cutoff_time`` arg - control whether data at cutoff times are included in feature calculations (:pr:`959`)
>>>>>>> a71d57b0
    * Fixes
        * Fix errors with Equals and NotEquals primitives when comparing categoricals or different dtypes (:pr:`968`)
        * Normalized type_strings of ``Variable`` classes so that the ``find_variable_types`` function produces a 
          dictionary with a clear key to name transition (:pr:`982`)
    * Changes
    * Documentation Changes
        * Add python 3.8 support for docs (:pr:`983`)
        * Adds consistent Entityset Docstrings (:pr:`986`)
    * Testing Changes
        * Add automated tests for python 3.8 environment (:pr:`847`)
        * Update testing dependencies (:pr:`976`)

    Thanks to the following people for contributing to this release:
    :user:`gsheni`, :user:`rwedge`, :user:`thehomebrewnerd`, :user:`sebrahimi1988`, :user:`ctduffy`, :user:`rightx2`, :user:`jeff-hernandez`, :user:`tuethan1999`, :user:`frances-h`

**Breaking Changes**

* Calls to ``featuretools.dfs`` or ``featuretools.calculate_feature_matrix`` that use a cutoff time
  dataframe, but do not label the time column with either the target entity time index variable name or
  as ``time``, will now result in an ``AttributeError``. Previously, the time column was selected to be the first
  column that was not the instance id column. With this update, the position of the column in the dataframe is
  no longer used to determine the time column. Now, both instance id columns and time columns in a cutoff time
  dataframe can be in any order as long as they are named properly.

* The ``type_string`` attributes of all ``Variable`` subclasses are now a snake case conversion of their class names. This
  changes the ``type_string`` of the ``Unknown``, ``IPAddress``, ``EmailAddress``, ``SubRegionCode``, and ``FilePath`` classes.
  Old saved entitysets that used these variables may load incorrectly.

**v0.14.0 Apr 30, 2020**
    * Enhancements
        * ft.encode_features - use less memory for one-hot encoded columns (:pr:`876`)
    * Fixes
        * Use logger.warning to fix deprecated logger.warn (:pr:`871`)
        * Add dtype to interesting_values to fix deprecated empty Series with no dtype (:pr:`933`)
        * Remove overlap in training windows (:pr:`930`)
        * Fix progress bar in notebook (:pr:`932`)
    * Changes
        * Change premium primitives CI test to Python 3.6 (:pr:`916`)
        * Remove Python 3.5 support (:pr:`917`)
    * Documentation Changes
        * Fix README links to docs (:pr:`872`)
        * Fix Github links with correct organizations (:pr:`908`)
        * Fix hyperlinks in docs and docstrings with updated address (:pr:`910`)
        * Remove unused script for uploading docs to AWS (:pr:`911`)

    Thanks to the following people for contributing to this release:
    :user:`frances-h`, :user:`gsheni`, :user:`jeff-hernandez`, :user:`rwedge`

**Breaking Changes**

* Using training windows in feature calculations can result in different values than previous versions.
  This was done to prevent consecutive training windows from overlapping by excluding data at the oldest point in time.
  For example, if we use a cutoff time at the first minute of the hour with a one hour training window,
  the first minute of the previous hour will no longer be included in the feature calculation.

**v0.13.4 Mar 27, 2020**
    .. warning::
        The next non-bugfix release of Featuretools will not support Python 3.5

    * Fixes
        * Fix ft.show_info() not displaying in Jupyter notebooks (:pr:`863`)
    * Changes
        * Added Plugin Warnings at Entry Point (:pr:`850`, :pr:`869`)
    * Documentation Changes
        * Add links to primitives.featurelabs.com (:pr:`860`)
        * Add source code links to API reference (:pr:`862`)
        * Update links for testing Dask/Spark integrations (:pr:`867`)
        * Update release documentation for featuretools (:pr:`868`)
    * Testing Changes
        * Miscellaneous changes (:pr:`861`)

    Thanks to the following people for contributing to this release:
    :user:`frances-h`, :user:`FreshLeaf8865`, :user:`jeff-hernandez`, :user:`rwedge`, :user:`thehomebrewnerd`

**v0.13.3 Feb 28, 2020**
    * Fixes
        * Fix a connection closed error when using n_jobs (:pr:`853`)
    * Changes
        * Pin msgpack dependency for Python 3.5; remove dataframe from Dask dependency (:pr:`851`)
    * Documentation Changes
        * Update link to help documentation page in Github issue template (:pr:`855`)

    Thanks to the following people for contributing to this release:
    :user:`frances-h`, :user:`rwedge`

**v0.13.2 Jan 31, 2020**
    * Enhancements
        * Support for Pandas 1.0.0 (:pr:`844`)
    * Changes
        * Remove dependency on s3fs library for anonymous downloads from S3 (:pr:`825`)
    * Testing Changes
        * Added GitHub Action to automatically run performance tests (:pr:`840`)

    Thanks to the following people for contributing to this release:
    :user:`frances-h`, :user:`rwedge`

**v0.13.1 Dec 28, 2019**
    * Fixes
        * Raise error when given wrong input for ignore_variables (:pr:`826`)
        * Fix multi-output features not created when there is no child data (:pr:`834`)
        * Removing type casting in Equals and NotEquals primitives (:pr:`504`)
    * Changes
        * Replace pd.timedelta time units that were deprecated (:pr:`822`)
        * Move sklearn wrapper to separate library (:pr:`835`, :pr:`837`)
    * Testing Changes
        * Run unit tests in windows environment (:pr:`790`)
        * Update boto3 version requirement for tests (:pr:`838`)

    Thanks to the following people for contributing to this release:
    :user:`jeffzi`, :user:`kmax12`, :user:`rwedge`, :user:`systemshift`

**v0.13.0 Nov 30, 2019**
    * Enhancements
        * Added GitHub Action to auto upload releases to PyPI (:pr:`816`)
    * Fixes
        * Fix issue where some primitive options would not be applied (:pr:`807`)
        * Fix issue with converting to pickle or parquet after adding interesting features (:pr:`798`, :pr:`823`)
        * Diff primitive now calculates using all available data (:pr:`824`)
        * Prevent DFS from creating Identity Features of globally ignored variables (:pr:`819`)
    * Changes
        * Remove python 2.7 support from serialize.py (:pr:`812`)
        * Make smart_open, boto3, and s3fs optional dependencies (:pr:`827`)
    * Documentation Changes
        * remove python 2.7 support and add 3.7 in install.rst (:pr:`805`)
        * Fix import error in docs (:pr:`803`)
        * Fix release title formatting in changelog (:pr:`806`)
    * Testing Changes
        * Use multiple CPUS to run tests on CI (:pr:`811`)
        * Refactor test entityset creation to avoid saving to disk (:pr:`813`, :pr:`821`)
        * Remove get_values() from test_es.py to remove warnings (:pr:`820`)

    Thanks to the following people for contributing to this release:
    :user:`frances-h`, :user:`jeff-hernandez`, :user:`rwedge`, :user:`systemshift`

**Breaking Changes**

* The libraries used for downloading or uploading from S3 or URLs are now
  optional and will no longer be installed by default.  To use this
  functionality they will need to be installed separately.
* The fix to how the Diff primitive is calculated may slow down the overall
  calculation time of feature lists that use this primitive.

**v0.12.0 Oct 31, 2019**
    * Enhancements
        * Added First primitive (:pr:`770`)
        * Added Entropy aggregation primitive (:pr:`779`)
        * Allow custom naming for multi-output primitives (:pr:`780`)
    * Fixes
        * Prevents user from removing base entity time index using additional_variables (:pr:`768`)
        * Fixes error when a multioutput primitive was supplied to dfs as a groupby trans primitive (:pr:`786`)
    * Changes
        * Drop Python 2 support (:pr:`759`)
        * Add unit parameter to AvgTimeBetween (:pr:`771`)
        * Require Pandas 0.24.1 or higher (:pr:`787`)
    * Documentation Changes
        * Update featuretools slack link (:pr:`765`)
        * Set up repo to use Read the Docs (:pr:`776`)
        * Add First primitive to API reference docs (:pr:`782`)
    * Testing Changes
        * CircleCI fixes (:pr:`774`)
        * Disable PIP progress bars (:pr:`775`)

    Thanks to the following people for contributing to this release:
    :user:`ablacke-ayx`, :user:`BoopBoopBeepBoop`, :user:`jeffzi`,
    :user:`kmax12`, :user:`rwedge`, :user:`thehomebrewnerd`, :user:`twdobson`

**v0.11.0 Sep 30, 2019**
    .. warning::
        The next non-bugfix release of Featuretools will not support Python 2

    * Enhancements
        * Improve how files are copied and written (:pr:`721`)
        * Add number of rows to graph in entityset.plot (:pr:`727`)
        * Added support for pandas DateOffsets in DFS and Timedelta (:pr:`732`)
        * Enable feature-specific top_n value using a dictionary in encode_features (:pr:`735`)
        * Added progress_callback parameter to dfs() and calculate_feature_matrix() (:pr:`739`, :pr:`745`)
        * Enable specifying primitives on a per column or per entity basis (:pr:`748`)
    * Fixes
        * Fixed entity set deserialization (:pr:`720`)
        * Added error message when DateTimeIndex is a variable but not set as the time_index (:pr:`723`)
        * Fixed CumCount and other group-by transform primitives that take ID as input (:pr:`733`, :pr:`754`)
        * Fix progress bar undercounting (:pr:`743`)
        * Updated training_window error assertion to only check against observations (:pr:`728`)
        * Don't delete the whole destination folder while saving entityset (:pr:`717`)
    * Changes
        * Raise warning and not error on schema version mismatch (:pr:`718`)
        * Change feature calculation to return in order of instance ids provided (:pr:`676`)
        * Removed time remaining from displayed progress bar in dfs() and calculate_feature_matrix() (:pr:`739`)
        * Raise warning in normalize_entity() when time_index of base_entity has an invalid type (:pr:`749`)
        * Remove toolz as a direct dependency (:pr:`755`)
        * Allow boolean variable types to be used in the Multiply primitive (:pr:`756`)
    * Documentation Changes
        * Updated URL for Compose (:pr:`716`)
    * Testing Changes
        * Update dependencies (:pr:`738`, :pr:`741`, :pr:`747`)

    Thanks to the following people for contributing to this release:
    :user:`angela97lin`, :user:`chidauri`, :user:`christopherbunn`,
    :user:`frances-h`, :user:`jeff-hernandez`, :user:`kmax12`,
    :user:`MarcoGorelli`, :user:`rwedge`, :user:`thehomebrewnerd`

**Breaking Changes**

* Feature calculations will return in the order of instance ids provided instead of the order of time points instances are calculated at.

**v0.10.1 Aug 25, 2019**
    * Fixes
        * Fix serialized LatLong data being loaded as strings (:pr:`712`)
    * Documentation Changes
        * Fixed FAQ cell output (:pr:`710`)

    Thanks to the following people for contributing to this release:
    :user:`gsheni`, :user:`rwedge`


**v0.10.0 Aug 19, 2019**
    .. warning::
        The next non-bugfix release of Featuretools will not support Python 2


    * Enhancements
        * Give more frequent progress bar updates and update chunk size behavior (:pr:`631`, :pr:`696`)
        * Added drop_first as param in encode_features (:pr:`647`)
        * Added support for stacking multi-output primitives (:pr:`679`)
        * Generate transform features of direct features (:pr:`623`)
        * Added serializing and deserializing from S3 and deserializing from URLs (:pr:`685`)
        * Added nlp_primitives as an add-on library (:pr:`704`)
        * Added AutoNormalize to Featuretools plugins (:pr:`699`)
        * Added functionality for relative units (month/year) in Timedelta (:pr:`692`)
        * Added categorical-encoding as an add-on library (:pr:`700`)
    * Fixes
        * Fix performance regression in DFS (:pr:`637`)
        * Fix deserialization of feature relationship path (:pr:`665`)
        * Set index after adding ancestor relationship variables (:pr:`668`)
        * Fix user-supplied variable_types modification in Entity init (:pr:`675`)
        * Don't calculate dependencies of unnecessary features (:pr:`667`)
        * Prevent normalize entity's new entity having same index as base entity (:pr:`681`)
        * Update variable type inference to better check for string values (:pr:`683`)
    * Changes
        * Moved dask, distributed imports (:pr:`634`)
    * Documentation Changes
        * Miscellaneous changes (:pr:`641`, :pr:`658`)
        * Modified doc_string of top_n in encoding (:pr:`648`)
        * Hyperlinked ComposeML (:pr:`653`)
        * Added FAQ (:pr:`620`, :pr:`677`)
        * Fixed FAQ question with multiple question marks (:pr:`673`)
    * Testing Changes
        * Add master, and release tests for premium primitives (:pr:`660`, :pr:`669`)
        * Miscellaneous changes (:pr:`672`, :pr:`674`)

    Thanks to the following people for contributing to this release:
    :user:`alexjwang`, :user:`allisonportis`, :user:`ayushpatidar`,
    :user:`CJStadler`, :user:`ctduffy`, :user:`gsheni`, :user:`jeff-hernandez`,
    :user:`jeremyliweishih`, :user:`kmax12`, :user:`rwedge`, :user:`zhxt95`,

**v0.9.1 July 3, 2019**
    * Enhancements
        * Speedup groupby transform calculations (:pr:`609`)
        * Generate features along all paths when there are multiple paths between entities (:pr:`600`, :pr:`608`)
    * Fixes
        * Select columns of dataframe using a list (:pr:`615`)
        * Change type of features calculated on Index features to Categorical (:pr:`602`)
        * Filter dataframes through forward relationships (:pr:`625`)
        * Specify Dask version in requirements for python 2 (:pr:`627`)
        * Keep dataframe sorted by time during feature calculation (:pr:`626`)
        * Fix bug in encode_features that created duplicate columns of
          features with multiple outputs (:pr:`622`)
    * Changes
        * Remove unused variance_selection.py file (:pr:`613`)
        * Remove Timedelta data param (:pr:`619`)
        * Remove DaysSince primitive (:pr:`628`)
    * Documentation Changes
        * Add installation instructions for add-on libraries (:pr:`617`)
        * Clarification of Multi Output Feature Creation (:pr:`638`)
        * Miscellaneous changes (:pr:`632`, :pr:`639`)
    * Testing Changes
        * Miscellaneous changes (:pr:`595`, :pr:`612`)

    Thanks to the following people for contributing to this release:
    :user:`CJStadler`, :user:`kmax12`, :user:`rwedge`, :user:`gsheni`, :user:`kkleidal`, :user:`ctduffy`

**v0.9.0** June 19, 2019
    * Enhancements
        * Add unit parameter to timesince primitives (:pr:`558`)
        * Add ability to install optional add on libraries (:pr:`551`)
        * Load and save features from open files and strings (:pr:`566`)
        * Support custom variable types (:pr:`571`)
        * Support entitysets which have multiple paths between two entities (:pr:`572`, :pr:`544`)
        * Added show_info function, more output information added to CLI `featuretools info` (:pr:`525`)
    * Fixes
        * Normalize_entity specifies error when 'make_time_index' is an invalid string (:pr:`550`)
        * Schema version added for entityset serialization (:pr:`586`)
        * Renamed features have names correctly serialized (:pr:`585`)
        * Improved error message for index/time_index being the same column in normalize_entity and entity_from_dataframe (:pr:`583`)
        * Removed all mentions of allow_where (:pr:`587`, :pr:`588`)
        * Removed unused variable in normalize entity (:pr:`589`)
        * Change time since return type to numeric (:pr:`606`)
    * Changes
        * Refactor get_pandas_data_slice to take single entity (:pr:`547`)
        * Updates TimeSincePrevious and Diff Primitives (:pr:`561`)
        * Remove unecessary time_last variable (:pr:`546`)
    * Documentation Changes
        * Add Featuretools Enterprise to documentation (:pr:`563`)
        * Miscellaneous changes (:pr:`552`, :pr:`573`, :pr:`577`, :pr:`599`)
    * Testing Changes
        * Miscellaneous changes (:pr:`559`, :pr:`569`, :pr:`570`, :pr:`574`, :pr:`584`, :pr:`590`)

    Thanks to the following people for contributing to this release:
    :user:`alexjwang`, :user:`allisonportis`, :user:`CJStadler`, :user:`ctduffy`, :user:`gsheni`, :user:`kmax12`, :user:`rwedge`

**v0.8.0** May 17, 2019
    * Rename NUnique to NumUnique (:pr:`510`)
    * Serialize features as JSON (:pr:`532`)
    * Drop all variables at once in normalize_entity (:pr:`533`)
    * Remove unnecessary sorting from normalize_entity (:pr:`535`)
    * Features cache their names (:pr:`536`)
    * Only calculate features for instances before cutoff (:pr:`523`)
    * Remove all relative imports (:pr:`530`)
    * Added FullName Variable Type (:pr:`506`)
    * Add error message when target entity does not exist (:pr:`520`)
    * New demo links (:pr:`542`)
    * Remove duplicate features check in DFS (:pr:`538`)
    * featuretools_primitives entry point expects list of primitive classes (:pr:`529`)
    * Update ALL_VARIABLE_TYPES list (:pr:`526`)
    * More Informative N Jobs Prints and Warnings (:pr:`511`)
    * Update sklearn version requirements (:pr:`541`)
    * Update Makefile (:pr:`519`)
    * Remove unused parameter in Entity._handle_time (:pr:`524`)
    * Remove build_ext code from setup.py (:pr:`513`)
    * Documentation updates (:pr:`512`, :pr:`514`, :pr:`515`, :pr:`521`, :pr:`522`, :pr:`527`, :pr:`545`)
    * Testing updates (:pr:`509`, :pr:`516`, :pr:`517`, :pr:`539`)

    Thanks to the following people for contributing to this release: :user:`bphi`, :user:`CharlesBradshaw`, :user:`CJStadler`, :user:`glentennis`, :user:`gsheni`, :user:`kmax12`, :user:`rwedge`

**Breaking Changes**

* ``NUnique`` has been renamed to ``NumUnique``.

    Previous behavior

    .. code-block:: python

        from featuretools.primitives import NUnique

    New behavior

    .. code-block:: python

        from featuretools.primitives import NumUnique

**v0.7.1** Apr 24, 2019
    * Automatically generate feature name for controllable primitives (:pr:`481`)
    * Primitive docstring updates (:pr:`489`, :pr:`492`, :pr:`494`, :pr:`495`)
    * Change primitive functions that returned strings to return functions (:pr:`499`)
    * CLI customizable via entrypoints (:pr:`493`)
    * Improve calculation of aggregation features on grandchildren (:pr:`479`)
    * Refactor entrypoints to use decorator (:pr:`483`)
    * Include doctests in testing suite (:pr:`491`)
    * Documentation updates (:pr:`490`)
    * Update how standard primitives are imported internally (:pr:`482`)

    Thanks to the following people for contributing to this release: :user:`bukosabino`, :user:`CharlesBradshaw`, :user:`glentennis`, :user:`gsheni`, :user:`jeff-hernandez`, :user:`kmax12`, :user:`minkvsky`, :user:`rwedge`, :user:`thehomebrewnerd`

**v0.7.0** Mar 29, 2019
    * Improve Entity Set Serialization (:pr:`361`)
    * Support calling a primitive instance's function directly (:pr:`461`, :pr:`468`)
    * Support other libraries extending featuretools functionality via entrypoints (:pr:`452`)
    * Remove featuretools install command (:pr:`475`)
    * Add GroupByTransformFeature (:pr:`455`, :pr:`472`, :pr:`476`)
    * Update Haversine Primitive (:pr:`435`, :pr:`462`)
    * Add commutative argument to SubtractNumeric and DivideNumeric primitives (:pr:`457`)
    * Add FilePath variable_type (:pr:`470`)
    * Add PhoneNumber, DateOfBirth, URL variable types (:pr:`447`)
    * Generalize infer_variable_type, convert_variable_data and convert_all_variable_data methods (:pr:`423`)
    * Documentation updates (:pr:`438`, :pr:`446`, :pr:`458`, :pr:`469`)
    * Testing updates (:pr:`440`, :pr:`444`, :pr:`445`, :pr:`459`)

    Thanks to the following people for contributing to this release: :user:`bukosabino`, :user:`CharlesBradshaw`, :user:`ColCarroll`, :user:`glentennis`, :user:`grayskripko`, :user:`gsheni`, :user:`jeff-hernandez`, :user:`jrkinley`, :user:`kmax12`, :user:`RogerTangos`, :user:`rwedge`

**Breaking Changes**

* ``ft.dfs`` now has a ``groupby_trans_primitives`` parameter that DFS uses to automatically construct features that group by an ID column and then apply a transform primitive to search group. This change applies to the following primitives: ``CumSum``, ``CumCount``, ``CumMean``, ``CumMin``, and ``CumMax``.

    Previous behavior

    .. code-block:: python

        ft.dfs(entityset=es,
               target_entity='customers',
               trans_primitives=["cum_mean"])

    New behavior

    .. code-block:: python

        ft.dfs(entityset=es,
               target_entity='customers',
               groupby_trans_primitives=["cum_mean"])

* Related to the above change, cumulative transform features are now defined using a new feature class, ``GroupByTransformFeature``.

    Previous behavior

    .. code-block:: python

        ft.Feature([base_feature, groupby_feature], primitive=CumulativePrimitive)


    New behavior

    .. code-block:: python

        ft.Feature(base_feature, groupby=groupby_feature, primitive=CumulativePrimitive)


**v0.6.1** Feb 15, 2019
    * Cumulative primitives (:pr:`410`)
    * Entity.query_by_values now preserves row order of underlying data (:pr:`428`)
    * Implementing Country Code and Sub Region Codes as variable types (:pr:`430`)
    * Added IPAddress and EmailAddress variable types (:pr:`426`)
    * Install data and dependencies (:pr:`403`)
    * Add TimeSinceFirst, fix TimeSinceLast (:pr:`388`)
    * Allow user to pass in desired feature return types (:pr:`372`)
    * Add new configuration object (:pr:`401`)
    * Replace NUnique get_function (:pr:`434`)
    * _calculate_idenity_features now only returns the features asked for, instead of the entire entity (:pr:`429`)
    * Primitive function name uniqueness (:pr:`424`)
    * Update NumCharacters and NumWords primitives (:pr:`419`)
    * Removed Variable.dtype (:pr:`416`, :pr:`433`)
    * Change to zipcode rep, str for pandas (:pr:`418`)
    * Remove pandas version upper bound (:pr:`408`)
    * Make S3 dependencies optional (:pr:`404`)
    * Check that agg_primitives and trans_primitives are right primitive type (:pr:`397`)
    * Mean primitive changes (:pr:`395`)
    * Fix transform stacking on multi-output aggregation (:pr:`394`)
    * Fix list_primitives (:pr:`391`)
    * Handle graphviz dependency (:pr:`389`, :pr:`396`, :pr:`398`)
    * Testing updates (:pr:`402`, :pr:`417`, :pr:`433`)
    * Documentation updates (:pr:`400`, :pr:`409`, :pr:`415`, :pr:`417`, :pr:`420`, :pr:`421`, :pr:`422`, :pr:`431`)


    Thanks to the following people for contributing to this release:  :user:`CharlesBradshaw`, :user:`csala`, :user:`floscha`, :user:`gsheni`, :user:`jxwolstenholme`, :user:`kmax12`, :user:`RogerTangos`, :user:`rwedge`

**v0.6.0** Jan 30, 2018
    * Primitive refactor (:pr:`364`)
    * Mean ignore NaNs (:pr:`379`)
    * Plotting entitysets (:pr:`382`)
    * Add seed features later in DFS process (:pr:`357`)
    * Multiple output column features (:pr:`376`)
    * Add ZipCode Variable Type (:pr:`367`)
    * Add `primitive.get_filepath` and example of primitive loading data from external files (:pr:`380`)
    * Transform primitives take series as input (:pr:`385`)
    * Update dependency requirements (:pr:`378`, :pr:`383`, :pr:`386`)
    * Add modulo to override tests (:pr:`384`)
    * Update documentation (:pr:`368`, :pr:`377`)
    * Update README.md (:pr:`366`, :pr:`373`)
    * Update CI tests (:pr:`359`, :pr:`360`, :pr:`375`)

    Thanks to the following people for contributing to this release: :user:`floscha`, :user:`gsheni`, :user:`kmax12`, :user:`RogerTangos`, :user:`rwedge`

**v0.5.1** Dec 17, 2018
    * Add missing dependencies (:pr:`353`)
    * Move comment to note in documentation (:pr:`352`)

**v0.5.0** Dec 17, 2018
    * Add specific error for duplicate additional/copy_variables in normalize_entity (:pr:`348`)
    * Removed EntitySet._import_from_dataframe (:pr:`346`)
    * Removed time_index_reduce parameter (:pr:`344`)
    * Allow installation of additional primitives (:pr:`326`)
    * Fix DatetimeIndex variable conversion (:pr:`342`)
    * Update Sklearn DFS Transformer (:pr:`343`)
    * Clean up entity creation logic (:pr:`336`)
    * remove casting to list in transform feature calculation (:pr:`330`)
    * Fix sklearn wrapper (:pr:`335`)
    * Add readme to pypi
    * Update conda docs after move to conda-forge (:pr:`334`)
    * Add wrapper for scikit-learn Pipelines (:pr:`323`)
    * Remove parse_date_cols parameter from EntitySet._import_from_dataframe (:pr:`333`)

    Thanks to the following people for contributing to this release: :user:`bukosabino`, :user:`georgewambold`, :user:`gsheni`, :user:`jeff-hernandez`, :user:`kmax12`, and :user:`rwedge`.

**v0.4.1** Nov 29, 2018
    * Resolve bug preventing using first column as index by default (:pr:`308`)
    * Handle return type when creating features from Id variables (:pr:`318`)
    * Make id an optional parameter of EntitySet constructor (:pr:`324`)
    * Handle primitives with same function being applied to same column (:pr:`321`)
    * Update requirements (:pr:`328`)
    * Clean up DFS arguments (:pr:`319`)
    * Clean up Pandas Backend (:pr:`302`)
    * Update properties of cumulative transform primitives (:pr:`320`)
    * Feature stability between versions documentation (:pr:`316`)
    * Add download count to GitHub readme (:pr:`310`)
    * Fixed #297 update tests to check error strings (:pr:`303`)
    * Remove usage of fixtures in agg primitive tests (:pr:`325`)

**v0.4.0** Oct 31, 2018
    * Remove ft.utils.gen_utils.getsize and make pympler a test requirement (:pr:`299`)
    * Update requirements.txt (:pr:`298`)
    * Refactor EntitySet.find_path(...) (:pr:`295`)
    * Clean up unused methods (:pr:`293`)
    * Remove unused parents property of Entity (:pr:`283`)
    * Removed relationships parameter (:pr:`284`)
    * Improve time index validation (:pr:`285`)
    * Encode features with "unknown" class in categorical (:pr:`287`)
    * Allow where clauses on direct features in Deep Feature Synthesis (:pr:`279`)
    * Change to fullargsspec (:pr:`288`)
    * Parallel verbose fixes (:pr:`282`)
    * Update tests for python 3.7 (:pr:`277`)
    * Check duplicate rows cutoff times (:pr:`276`)
    * Load retail demo data using compressed file (:pr:`271`)

**v0.3.1** Sept 28, 2018
    * Handling time rewrite (:pr:`245`)
    * Update deep_feature_synthesis.py (:pr:`249`)
    * Handling return type when creating features from DatetimeTimeIndex (:pr:`266`)
    * Update retail.py (:pr:`259`)
    * Improve Consistency of Transform Primitives (:pr:`236`)
    * Update demo docstrings (:pr:`268`)
    * Handle non-string column names (:pr:`255`)
    * Clean up merging of aggregation primitives (:pr:`250`)
    * Add tests for Entity methods (:pr:`262`)
    * Handle no child data when calculating aggregation features with multiple arguments (:pr:`264`)
    * Add `is_string` utils function (:pr:`260`)
    * Update python versions to match docker container (:pr:`261`)
    * Handle where clause when no child data (:pr:`258`)
    * No longer cache demo csvs, remove config file (:pr:`257`)
    * Avoid stacking "expanding" primitives (:pr:`238`)
    * Use randomly generated names in retail csv (:pr:`233`)
    * Update README.md (:pr:`243`)

**v0.3.0** Aug 27, 2018
    * Improve performance of all feature calculations (:pr:`224`)
    * Update agg primitives to use more efficient functions (:pr:`215`)
    * Optimize metadata calculation (:pr:`229`)
    * More robust handling when no data at a cutoff time (:pr:`234`)
    * Workaround categorical merge (:pr:`231`)
    * Switch which CSV is associated with which variable (:pr:`228`)
    * Remove unused kwargs from query_by_values, filter_and_sort (:pr:`225`)
    * Remove convert_links_to_integers (:pr:`219`)
    * Add conda install instructions (:pr:`223`, :pr:`227`)
    * Add example of using Dask to parallelize to docs  (:pr:`221`)

**v0.2.2** Aug 20, 2018
    * Remove unnecessary check no related instances call and refactor (:pr:`209`)
    * Improve memory usage through support for pandas categorical types (:pr:`196`)
    * Bump minimum pandas version from 0.20.3 to 0.23.0 (:pr:`216`)
    * Better parallel memory warnings (:pr:`208`, :pr:`214`)
    * Update demo datasets (:pr:`187`, :pr:`201`, :pr:`207`)
    * Make primitive lookup case insensitive  (:pr:`213`)
    * Use capital name (:pr:`211`)
    * Set class name for Min (:pr:`206`)
    * Remove ``variable_types`` from normalize entity (:pr:`205`)
    * Handle parquet serialization with last time index (:pr:`204`)
    * Reset index of cutoff times in calculate feature matrix (:pr:`198`)
    * Check argument types for .normalize_entity (:pr:`195`)
    * Type checking ignore entities.  (:pr:`193`)

**v0.2.1** July 2, 2018
    * Cpu count fix (:pr:`176`)
    * Update flight (:pr:`175`)
    * Move feature matrix calculation helper functions to separate file (:pr:`177`)

**v0.2.0** June 22, 2018
    * Multiprocessing (:pr:`170`)
    * Handle unicode encoding in repr throughout Featuretools (:pr:`161`)
    * Clean up EntitySet class (:pr:`145`)
    * Add support for building and uploading conda package (:pr:`167`)
    * Parquet serialization (:pr:`152`)
    * Remove variable stats (:pr:`171`)
    * Make sure index variable comes first (:pr:`168`)
    * No last time index update on normalize (:pr:`169`)
    * Remove list of times as on option for `cutoff_time` in `calculate_feature_matrix` (:pr:`165`)
    * Config does error checking to see if it can write to disk (:pr:`162`)


**v0.1.21** May 30, 2018
    * Support Pandas 0.23.0 (:pr:`153`, :pr:`154`, :pr:`155`, :pr:`159`)
    * No EntitySet required in loading/saving features (:pr:`141`)
    * Use s3 demo csv with better column names (:pr:`139`)
    * more reasonable start parameter (:pr:`149`)
    * add issue template (:pr:`133`)
    * Improve tests (:pr:`136`, :pr:`137`, :pr:`144`, :pr:`147`)
    * Remove unused functions (:pr:`140`, :pr:`143`, :pr:`146`)
    * Update documentation after recent changes / removals (:pr:`157`)
    * Rename demo retail csv file (:pr:`148`)
    * Add names for binary (:pr:`142`)
    * EntitySet repr to use get_name rather than id (:pr:`134`)
    * Ensure config dir is writable (:pr:`135`)

**v0.1.20** Apr 13, 2018
    * Primitives as strings in DFS parameters (:pr:`129`)
    * Integer time index bugfixes (:pr:`128`)
    * Add make_temporal_cutoffs utility function (:pr:`126`)
    * Show all entities, switch shape display to row/col (:pr:`124`)
    * Improved chunking when calculating feature matrices  (:pr:`121`)
    * fixed num characters nan fix (:pr:`118`)
    * modify ignore_variables docstring (:pr:`117`)

**v0.1.19** Mar 21, 2018
    * More descriptive DFS progress bar (:pr:`69`)
    * Convert text variable to string before NumWords (:pr:`106`)
    * EntitySet.concat() reindexes relationships (:pr:`96`)
    * Keep non-feature columns when encoding feature matrix (:pr:`111`)
    * Uses full entity update for dependencies of uses_full_entity features (:pr:`110`)
    * Update column names in retail demo (:pr:`104`)
    * Handle Transform features that need access to all values of entity (:pr:`91`)

**v0.1.18** Feb 27, 2018
    * fixes related instances bug (:pr:`97`)
    * Adding non-feature columns to calculated feature matrix (:pr:`78`)
    * Relax numpy version req (:pr:`82`)
    * Remove `entity_from_csv`, tests, and lint (:pr:`71`)

**v0.1.17** Jan 18, 2018
    * LatLong type (:pr:`57`)
    * Last time index fixes (:pr:`70`)
    * Make median agg primitives ignore nans by default (:pr:`61`)
    * Remove Python 3.4 support (:pr:`64`)
    * Change `normalize_entity` to update `secondary_time_index` (:pr:`59`)
    * Unpin requirements (:pr:`53`)
    * associative -> commutative (:pr:`56`)
    * Add Words and Chars primitives (:pr:`51`)

**v0.1.16** Dec 19, 2017
    * fix EntitySet.combine_variables and standardize encode_features (:pr:`47`)
    * Python 3 compatibility (:pr:`16`)

**v0.1.15** Dec 18, 2017
    * Fix variable type in demo data (:pr:`37`)
    * Custom primitive kwarg fix (:pr:`38`)
    * Changed order and text of arguments in make_trans_primitive docstring (:pr:`42`)

**v0.1.14** November 20, 2017
    * Last time index (:pr:`33`)
    * Update Scipy version to 1.0.0 (:pr:`31`)


**v0.1.13** November 1, 2017
    * Add MANIFEST.in (:pr:`26`)

**v0.1.11** October 31, 2017
    * Package linting (:pr:`7`)
    * Custom primitive creation functions (:pr:`13`)
    * Split requirements to separate files and pin to latest versions (:pr:`15`)
    * Select low information features (:pr:`18`)
    * Fix docs typos (:pr:`19`)
    * Fixed Diff primitive for rare nan case (:pr:`21`)
    * added some mising doc strings (:pr:`23`)
    * Trend fix (:pr:`22`)
    * Remove as_dir=False option from EntitySet.to_pickle() (:pr:`20`)
    * Entity Normalization Preserves Types of Copy & Additional Variables (:pr:`25`)

**v0.1.10** October 12, 2017
    * NumTrue primitive added and docstring of other primitives updated (:pr:`11`)
    * fixed hash issue with same base features (:pr:`8`)
    * Head fix (:pr:`9`)
    * Fix training window (:pr:`10`)
    * Add associative attribute to primitives (:pr:`3`)
    * Add status badges, fix license in setup.py (:pr:`1`)
    * fixed head printout and flight demo index (:pr:`2`)

**v0.1.9** September 8, 2017
    * Documentation improvements
    * New ``featuretools.demo.load_mock_customer`` function


**v0.1.8** September 1, 2017
    * Bug fixes
    * Added ``Percentile`` transform primitive

**v0.1.7** August 17, 2017
    * Performance improvements for approximate in ``calculate_feature_matrix`` and ``dfs``
    * Added ``Week`` transform primitive

**v0.1.6** July 26, 2017
    * Added ``load_features`` and ``save_features`` to persist and reload features
    * Added save_progress argument to ``calculate_feature_matrix``
    * Added approximate parameter to ``calculate_feature_matrix`` and ``dfs``
    * Added ``load_flight`` to ft.demo

**v0.1.5** July 11, 2017
    * Windows support

**v0.1.3** July 10, 2017
    * Renamed feature submodule to primitives
    * Renamed prediction_entity arguments to target_entity
    * Added training_window parameter to ``calculate_feature_matrix``


**v0.1.2** July 3rd, 2017
    * Initial release

.. command
.. git log --pretty=oneline --abbrev-commit<|MERGE_RESOLUTION|>--- conflicted
+++ resolved
@@ -6,11 +6,8 @@
     * Enhancements
         * Add ``get_default_aggregation_primitives`` and ``get_default_transform_primitives`` (:pr:`945`)
         * Allow cutoff time dataframe columns to be in any order (:pr:`969`)
-<<<<<<< HEAD
         * Add Age primitive, and make it a default transform primitive for DFS (:pr:`987`)
-=======
         * Add ``include_cutoff_time`` arg - control whether data at cutoff times are included in feature calculations (:pr:`959`)
->>>>>>> a71d57b0
     * Fixes
         * Fix errors with Equals and NotEquals primitives when comparing categoricals or different dtypes (:pr:`968`)
         * Normalized type_strings of ``Variable`` classes so that the ``find_variable_types`` function produces a 
