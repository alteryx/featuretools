.. _changelog:

Changelog
---------
**Future Release**
    * Enhancements
    * Fixes
    * Changes
        * Remove unnecessary ``pd.Series`` calls from primitives (:pr:`1020`)
    * Documentation Changes
        * Remove featuretools enterprise from documentation (:pr: `1022`)
    * Testing Changes

    Thanks to the following people for contributing to this release:
<<<<<<< HEAD
    :user:`kmax12`
=======
    :user:`thehomebrewnerd`
>>>>>>> 9093379f

**v0.16.0 June 5, 2020**
    * Enhancements
        * Support use of Dask DataFrames in entitysets (:pr:`783`)
        * Add ``make_index`` when initializing an EntitySet by passing in an ``entities`` dictionary (:pr:`1010`)
        * Add ability to use primitive classes and instances as keys in primitive_options dictionary (:pr:`993`)
    * Fixes
        * Cleanly close tqdm instance (:pr:`1018`)
        * Resolve issue with ``NaN`` values in ``LatLong`` columns (:pr:`1007`)
    * Testing Changes
        * Update tests for numpy v1.19.0 compatability (:pr:`1016`)

    Thanks to the following people for contributing to this release:
    :user:`Alex-Monahan`, :user:`frances-h`, :user:`gsheni`, :user:`rwedge`, :user:`thehomebrewnerd`

**v0.15.0 May 29, 2020**
    * Enhancements
        * Add ``get_default_aggregation_primitives`` and ``get_default_transform_primitives`` (:pr:`945`)
        * Allow cutoff time dataframe columns to be in any order (:pr:`969`, :pr:`995`)
        * Add Age primitive, and make it a default transform primitive for DFS (:pr:`987`)
        * Add ``include_cutoff_time`` arg - control whether data at cutoff times are included in feature calculations (:pr:`959`)
        * Allow ``variables_types`` to be referenced by their ``type_string`` 
          for the ``entity_from_dataframe`` function (:pr:`988`)
    * Fixes
        * Fix errors with Equals and NotEquals primitives when comparing categoricals or different dtypes (:pr:`968`)
        * Normalized type_strings of ``Variable`` classes so that the ``find_variable_types`` function produces a
          dictionary with a clear key to name transition (:pr:`982`, :pr:`996`)
        * Remove pandas.datetime in test_calculate_feature_matrix due to deprecation (:pr:`998`)
    * Documentation Changes
        * Add python 3.8 support for docs (:pr:`983`)
        * Adds consistent Entityset Docstrings (:pr:`986`)
    * Testing Changes
        * Add automated tests for python 3.8 environment (:pr:`847`)
        * Update testing dependencies (:pr:`976`)

    Thanks to the following people for contributing to this release:
    :user:`ctduffy`, :user:`frances-h`, :user:`gsheni`, :user:`jeff-hernandez`, :user:`rightx2`, :user:`rwedge`, :user:`sebrahimi1988`, :user:`thehomebrewnerd`,  :user:`tuethan1999`

**Breaking Changes**

* Calls to ``featuretools.dfs`` or ``featuretools.calculate_feature_matrix`` that use a cutoff time
  dataframe, but do not label the time column with either the target entity time index variable name or
  as ``time``, will now result in an ``AttributeError``. Previously, the time column was selected to be the first
  column that was not the instance id column. With this update, the position of the column in the dataframe is
  no longer used to determine the time column. Now, both instance id columns and time columns in a cutoff time
  dataframe can be in any order as long as they are named properly.

* The ``type_string`` attributes of all ``Variable`` subclasses are now a snake case conversion of their class names. This
  changes the ``type_string`` of the ``Unknown``, ``IPAddress``, ``EmailAddress``, ``SubRegionCode``, ``FilePath``, ``LatLong``, and ``ZIPcode`` classes.
  Old saved entitysets that used these variables may load incorrectly.

**v0.14.0 Apr 30, 2020**
    * Enhancements
        * ft.encode_features - use less memory for one-hot encoded columns (:pr:`876`)
    * Fixes
        * Use logger.warning to fix deprecated logger.warn (:pr:`871`)
        * Add dtype to interesting_values to fix deprecated empty Series with no dtype (:pr:`933`)
        * Remove overlap in training windows (:pr:`930`)
        * Fix progress bar in notebook (:pr:`932`)
    * Changes
        * Change premium primitives CI test to Python 3.6 (:pr:`916`)
        * Remove Python 3.5 support (:pr:`917`)
    * Documentation Changes
        * Fix README links to docs (:pr:`872`)
        * Fix Github links with correct organizations (:pr:`908`)
        * Fix hyperlinks in docs and docstrings with updated address (:pr:`910`)
        * Remove unused script for uploading docs to AWS (:pr:`911`)

    Thanks to the following people for contributing to this release:
    :user:`frances-h`, :user:`gsheni`, :user:`jeff-hernandez`, :user:`rwedge`

**Breaking Changes**

* Using training windows in feature calculations can result in different values than previous versions.
  This was done to prevent consecutive training windows from overlapping by excluding data at the oldest point in time.
  For example, if we use a cutoff time at the first minute of the hour with a one hour training window,
  the first minute of the previous hour will no longer be included in the feature calculation.

**v0.13.4 Mar 27, 2020**
    .. warning::
        The next non-bugfix release of Featuretools will not support Python 3.5

    * Fixes
        * Fix ft.show_info() not displaying in Jupyter notebooks (:pr:`863`)
    * Changes
        * Added Plugin Warnings at Entry Point (:pr:`850`, :pr:`869`)
    * Documentation Changes
        * Add links to primitives.featurelabs.com (:pr:`860`)
        * Add source code links to API reference (:pr:`862`)
        * Update links for testing Dask/Spark integrations (:pr:`867`)
        * Update release documentation for featuretools (:pr:`868`)
    * Testing Changes
        * Miscellaneous changes (:pr:`861`)

    Thanks to the following people for contributing to this release:
    :user:`frances-h`, :user:`FreshLeaf8865`, :user:`jeff-hernandez`, :user:`rwedge`, :user:`thehomebrewnerd`

**v0.13.3 Feb 28, 2020**
    * Fixes
        * Fix a connection closed error when using n_jobs (:pr:`853`)
    * Changes
        * Pin msgpack dependency for Python 3.5; remove dataframe from Dask dependency (:pr:`851`)
    * Documentation Changes
        * Update link to help documentation page in Github issue template (:pr:`855`)

    Thanks to the following people for contributing to this release:
    :user:`frances-h`, :user:`rwedge`

**v0.13.2 Jan 31, 2020**
    * Enhancements
        * Support for Pandas 1.0.0 (:pr:`844`)
    * Changes
        * Remove dependency on s3fs library for anonymous downloads from S3 (:pr:`825`)
    * Testing Changes
        * Added GitHub Action to automatically run performance tests (:pr:`840`)

    Thanks to the following people for contributing to this release:
    :user:`frances-h`, :user:`rwedge`

**v0.13.1 Dec 28, 2019**
    * Fixes
        * Raise error when given wrong input for ignore_variables (:pr:`826`)
        * Fix multi-output features not created when there is no child data (:pr:`834`)
        * Removing type casting in Equals and NotEquals primitives (:pr:`504`)
    * Changes
        * Replace pd.timedelta time units that were deprecated (:pr:`822`)
        * Move sklearn wrapper to separate library (:pr:`835`, :pr:`837`)
    * Testing Changes
        * Run unit tests in windows environment (:pr:`790`)
        * Update boto3 version requirement for tests (:pr:`838`)

    Thanks to the following people for contributing to this release:
    :user:`jeffzi`, :user:`kmax12`, :user:`rwedge`, :user:`systemshift`

**v0.13.0 Nov 30, 2019**
    * Enhancements
        * Added GitHub Action to auto upload releases to PyPI (:pr:`816`)
    * Fixes
        * Fix issue where some primitive options would not be applied (:pr:`807`)
        * Fix issue with converting to pickle or parquet after adding interesting features (:pr:`798`, :pr:`823`)
        * Diff primitive now calculates using all available data (:pr:`824`)
        * Prevent DFS from creating Identity Features of globally ignored variables (:pr:`819`)
    * Changes
        * Remove python 2.7 support from serialize.py (:pr:`812`)
        * Make smart_open, boto3, and s3fs optional dependencies (:pr:`827`)
    * Documentation Changes
        * remove python 2.7 support and add 3.7 in install.rst (:pr:`805`)
        * Fix import error in docs (:pr:`803`)
        * Fix release title formatting in changelog (:pr:`806`)
    * Testing Changes
        * Use multiple CPUS to run tests on CI (:pr:`811`)
        * Refactor test entityset creation to avoid saving to disk (:pr:`813`, :pr:`821`)
        * Remove get_values() from test_es.py to remove warnings (:pr:`820`)

    Thanks to the following people for contributing to this release:
    :user:`frances-h`, :user:`jeff-hernandez`, :user:`rwedge`, :user:`systemshift`

**Breaking Changes**

* The libraries used for downloading or uploading from S3 or URLs are now
  optional and will no longer be installed by default.  To use this
  functionality they will need to be installed separately.
* The fix to how the Diff primitive is calculated may slow down the overall
  calculation time of feature lists that use this primitive.

**v0.12.0 Oct 31, 2019**
    * Enhancements
        * Added First primitive (:pr:`770`)
        * Added Entropy aggregation primitive (:pr:`779`)
        * Allow custom naming for multi-output primitives (:pr:`780`)
    * Fixes
        * Prevents user from removing base entity time index using additional_variables (:pr:`768`)
        * Fixes error when a multioutput primitive was supplied to dfs as a groupby trans primitive (:pr:`786`)
    * Changes
        * Drop Python 2 support (:pr:`759`)
        * Add unit parameter to AvgTimeBetween (:pr:`771`)
        * Require Pandas 0.24.1 or higher (:pr:`787`)
    * Documentation Changes
        * Update featuretools slack link (:pr:`765`)
        * Set up repo to use Read the Docs (:pr:`776`)
        * Add First primitive to API reference docs (:pr:`782`)
    * Testing Changes
        * CircleCI fixes (:pr:`774`)
        * Disable PIP progress bars (:pr:`775`)

    Thanks to the following people for contributing to this release:
    :user:`ablacke-ayx`, :user:`BoopBoopBeepBoop`, :user:`jeffzi`,
    :user:`kmax12`, :user:`rwedge`, :user:`thehomebrewnerd`, :user:`twdobson`

**v0.11.0 Sep 30, 2019**
    .. warning::
        The next non-bugfix release of Featuretools will not support Python 2

    * Enhancements
        * Improve how files are copied and written (:pr:`721`)
        * Add number of rows to graph in entityset.plot (:pr:`727`)
        * Added support for pandas DateOffsets in DFS and Timedelta (:pr:`732`)
        * Enable feature-specific top_n value using a dictionary in encode_features (:pr:`735`)
        * Added progress_callback parameter to dfs() and calculate_feature_matrix() (:pr:`739`, :pr:`745`)
        * Enable specifying primitives on a per column or per entity basis (:pr:`748`)
    * Fixes
        * Fixed entity set deserialization (:pr:`720`)
        * Added error message when DateTimeIndex is a variable but not set as the time_index (:pr:`723`)
        * Fixed CumCount and other group-by transform primitives that take ID as input (:pr:`733`, :pr:`754`)
        * Fix progress bar undercounting (:pr:`743`)
        * Updated training_window error assertion to only check against observations (:pr:`728`)
        * Don't delete the whole destination folder while saving entityset (:pr:`717`)
    * Changes
        * Raise warning and not error on schema version mismatch (:pr:`718`)
        * Change feature calculation to return in order of instance ids provided (:pr:`676`)
        * Removed time remaining from displayed progress bar in dfs() and calculate_feature_matrix() (:pr:`739`)
        * Raise warning in normalize_entity() when time_index of base_entity has an invalid type (:pr:`749`)
        * Remove toolz as a direct dependency (:pr:`755`)
        * Allow boolean variable types to be used in the Multiply primitive (:pr:`756`)
    * Documentation Changes
        * Updated URL for Compose (:pr:`716`)
    * Testing Changes
        * Update dependencies (:pr:`738`, :pr:`741`, :pr:`747`)

    Thanks to the following people for contributing to this release:
    :user:`angela97lin`, :user:`chidauri`, :user:`christopherbunn`,
    :user:`frances-h`, :user:`jeff-hernandez`, :user:`kmax12`,
    :user:`MarcoGorelli`, :user:`rwedge`, :user:`thehomebrewnerd`

**Breaking Changes**

* Feature calculations will return in the order of instance ids provided instead of the order of time points instances are calculated at.

**v0.10.1 Aug 25, 2019**
    * Fixes
        * Fix serialized LatLong data being loaded as strings (:pr:`712`)
    * Documentation Changes
        * Fixed FAQ cell output (:pr:`710`)

    Thanks to the following people for contributing to this release:
    :user:`gsheni`, :user:`rwedge`


**v0.10.0 Aug 19, 2019**
    .. warning::
        The next non-bugfix release of Featuretools will not support Python 2


    * Enhancements
        * Give more frequent progress bar updates and update chunk size behavior (:pr:`631`, :pr:`696`)
        * Added drop_first as param in encode_features (:pr:`647`)
        * Added support for stacking multi-output primitives (:pr:`679`)
        * Generate transform features of direct features (:pr:`623`)
        * Added serializing and deserializing from S3 and deserializing from URLs (:pr:`685`)
        * Added nlp_primitives as an add-on library (:pr:`704`)
        * Added AutoNormalize to Featuretools plugins (:pr:`699`)
        * Added functionality for relative units (month/year) in Timedelta (:pr:`692`)
        * Added categorical-encoding as an add-on library (:pr:`700`)
    * Fixes
        * Fix performance regression in DFS (:pr:`637`)
        * Fix deserialization of feature relationship path (:pr:`665`)
        * Set index after adding ancestor relationship variables (:pr:`668`)
        * Fix user-supplied variable_types modification in Entity init (:pr:`675`)
        * Don't calculate dependencies of unnecessary features (:pr:`667`)
        * Prevent normalize entity's new entity having same index as base entity (:pr:`681`)
        * Update variable type inference to better check for string values (:pr:`683`)
    * Changes
        * Moved dask, distributed imports (:pr:`634`)
    * Documentation Changes
        * Miscellaneous changes (:pr:`641`, :pr:`658`)
        * Modified doc_string of top_n in encoding (:pr:`648`)
        * Hyperlinked ComposeML (:pr:`653`)
        * Added FAQ (:pr:`620`, :pr:`677`)
        * Fixed FAQ question with multiple question marks (:pr:`673`)
    * Testing Changes
        * Add master, and release tests for premium primitives (:pr:`660`, :pr:`669`)
        * Miscellaneous changes (:pr:`672`, :pr:`674`)

    Thanks to the following people for contributing to this release:
    :user:`alexjwang`, :user:`allisonportis`, :user:`ayushpatidar`,
    :user:`CJStadler`, :user:`ctduffy`, :user:`gsheni`, :user:`jeff-hernandez`,
    :user:`jeremyliweishih`, :user:`kmax12`, :user:`rwedge`, :user:`zhxt95`,

**v0.9.1 July 3, 2019**
    * Enhancements
        * Speedup groupby transform calculations (:pr:`609`)
        * Generate features along all paths when there are multiple paths between entities (:pr:`600`, :pr:`608`)
    * Fixes
        * Select columns of dataframe using a list (:pr:`615`)
        * Change type of features calculated on Index features to Categorical (:pr:`602`)
        * Filter dataframes through forward relationships (:pr:`625`)
        * Specify Dask version in requirements for python 2 (:pr:`627`)
        * Keep dataframe sorted by time during feature calculation (:pr:`626`)
        * Fix bug in encode_features that created duplicate columns of
          features with multiple outputs (:pr:`622`)
    * Changes
        * Remove unused variance_selection.py file (:pr:`613`)
        * Remove Timedelta data param (:pr:`619`)
        * Remove DaysSince primitive (:pr:`628`)
    * Documentation Changes
        * Add installation instructions for add-on libraries (:pr:`617`)
        * Clarification of Multi Output Feature Creation (:pr:`638`)
        * Miscellaneous changes (:pr:`632`, :pr:`639`)
    * Testing Changes
        * Miscellaneous changes (:pr:`595`, :pr:`612`)

    Thanks to the following people for contributing to this release:
    :user:`CJStadler`, :user:`kmax12`, :user:`rwedge`, :user:`gsheni`, :user:`kkleidal`, :user:`ctduffy`

**v0.9.0** June 19, 2019
    * Enhancements
        * Add unit parameter to timesince primitives (:pr:`558`)
        * Add ability to install optional add on libraries (:pr:`551`)
        * Load and save features from open files and strings (:pr:`566`)
        * Support custom variable types (:pr:`571`)
        * Support entitysets which have multiple paths between two entities (:pr:`572`, :pr:`544`)
        * Added show_info function, more output information added to CLI `featuretools info` (:pr:`525`)
    * Fixes
        * Normalize_entity specifies error when 'make_time_index' is an invalid string (:pr:`550`)
        * Schema version added for entityset serialization (:pr:`586`)
        * Renamed features have names correctly serialized (:pr:`585`)
        * Improved error message for index/time_index being the same column in normalize_entity and entity_from_dataframe (:pr:`583`)
        * Removed all mentions of allow_where (:pr:`587`, :pr:`588`)
        * Removed unused variable in normalize entity (:pr:`589`)
        * Change time since return type to numeric (:pr:`606`)
    * Changes
        * Refactor get_pandas_data_slice to take single entity (:pr:`547`)
        * Updates TimeSincePrevious and Diff Primitives (:pr:`561`)
        * Remove unecessary time_last variable (:pr:`546`)
    * Documentation Changes
        * Add Featuretools Enterprise to documentation (:pr:`563`)
        * Miscellaneous changes (:pr:`552`, :pr:`573`, :pr:`577`, :pr:`599`)
    * Testing Changes
        * Miscellaneous changes (:pr:`559`, :pr:`569`, :pr:`570`, :pr:`574`, :pr:`584`, :pr:`590`)

    Thanks to the following people for contributing to this release:
    :user:`alexjwang`, :user:`allisonportis`, :user:`CJStadler`, :user:`ctduffy`, :user:`gsheni`, :user:`kmax12`, :user:`rwedge`

**v0.8.0** May 17, 2019
    * Rename NUnique to NumUnique (:pr:`510`)
    * Serialize features as JSON (:pr:`532`)
    * Drop all variables at once in normalize_entity (:pr:`533`)
    * Remove unnecessary sorting from normalize_entity (:pr:`535`)
    * Features cache their names (:pr:`536`)
    * Only calculate features for instances before cutoff (:pr:`523`)
    * Remove all relative imports (:pr:`530`)
    * Added FullName Variable Type (:pr:`506`)
    * Add error message when target entity does not exist (:pr:`520`)
    * New demo links (:pr:`542`)
    * Remove duplicate features check in DFS (:pr:`538`)
    * featuretools_primitives entry point expects list of primitive classes (:pr:`529`)
    * Update ALL_VARIABLE_TYPES list (:pr:`526`)
    * More Informative N Jobs Prints and Warnings (:pr:`511`)
    * Update sklearn version requirements (:pr:`541`)
    * Update Makefile (:pr:`519`)
    * Remove unused parameter in Entity._handle_time (:pr:`524`)
    * Remove build_ext code from setup.py (:pr:`513`)
    * Documentation updates (:pr:`512`, :pr:`514`, :pr:`515`, :pr:`521`, :pr:`522`, :pr:`527`, :pr:`545`)
    * Testing updates (:pr:`509`, :pr:`516`, :pr:`517`, :pr:`539`)

    Thanks to the following people for contributing to this release: :user:`bphi`, :user:`CharlesBradshaw`, :user:`CJStadler`, :user:`glentennis`, :user:`gsheni`, :user:`kmax12`, :user:`rwedge`

**Breaking Changes**

* ``NUnique`` has been renamed to ``NumUnique``.

    Previous behavior

    .. code-block:: python

        from featuretools.primitives import NUnique

    New behavior

    .. code-block:: python

        from featuretools.primitives import NumUnique

**v0.7.1** Apr 24, 2019
    * Automatically generate feature name for controllable primitives (:pr:`481`)
    * Primitive docstring updates (:pr:`489`, :pr:`492`, :pr:`494`, :pr:`495`)
    * Change primitive functions that returned strings to return functions (:pr:`499`)
    * CLI customizable via entrypoints (:pr:`493`)
    * Improve calculation of aggregation features on grandchildren (:pr:`479`)
    * Refactor entrypoints to use decorator (:pr:`483`)
    * Include doctests in testing suite (:pr:`491`)
    * Documentation updates (:pr:`490`)
    * Update how standard primitives are imported internally (:pr:`482`)

    Thanks to the following people for contributing to this release: :user:`bukosabino`, :user:`CharlesBradshaw`, :user:`glentennis`, :user:`gsheni`, :user:`jeff-hernandez`, :user:`kmax12`, :user:`minkvsky`, :user:`rwedge`, :user:`thehomebrewnerd`

**v0.7.0** Mar 29, 2019
    * Improve Entity Set Serialization (:pr:`361`)
    * Support calling a primitive instance's function directly (:pr:`461`, :pr:`468`)
    * Support other libraries extending featuretools functionality via entrypoints (:pr:`452`)
    * Remove featuretools install command (:pr:`475`)
    * Add GroupByTransformFeature (:pr:`455`, :pr:`472`, :pr:`476`)
    * Update Haversine Primitive (:pr:`435`, :pr:`462`)
    * Add commutative argument to SubtractNumeric and DivideNumeric primitives (:pr:`457`)
    * Add FilePath variable_type (:pr:`470`)
    * Add PhoneNumber, DateOfBirth, URL variable types (:pr:`447`)
    * Generalize infer_variable_type, convert_variable_data and convert_all_variable_data methods (:pr:`423`)
    * Documentation updates (:pr:`438`, :pr:`446`, :pr:`458`, :pr:`469`)
    * Testing updates (:pr:`440`, :pr:`444`, :pr:`445`, :pr:`459`)

    Thanks to the following people for contributing to this release: :user:`bukosabino`, :user:`CharlesBradshaw`, :user:`ColCarroll`, :user:`glentennis`, :user:`grayskripko`, :user:`gsheni`, :user:`jeff-hernandez`, :user:`jrkinley`, :user:`kmax12`, :user:`RogerTangos`, :user:`rwedge`

**Breaking Changes**

* ``ft.dfs`` now has a ``groupby_trans_primitives`` parameter that DFS uses to automatically construct features that group by an ID column and then apply a transform primitive to search group. This change applies to the following primitives: ``CumSum``, ``CumCount``, ``CumMean``, ``CumMin``, and ``CumMax``.

    Previous behavior

    .. code-block:: python

        ft.dfs(entityset=es,
               target_entity='customers',
               trans_primitives=["cum_mean"])

    New behavior

    .. code-block:: python

        ft.dfs(entityset=es,
               target_entity='customers',
               groupby_trans_primitives=["cum_mean"])

* Related to the above change, cumulative transform features are now defined using a new feature class, ``GroupByTransformFeature``.

    Previous behavior

    .. code-block:: python

        ft.Feature([base_feature, groupby_feature], primitive=CumulativePrimitive)


    New behavior

    .. code-block:: python

        ft.Feature(base_feature, groupby=groupby_feature, primitive=CumulativePrimitive)


**v0.6.1** Feb 15, 2019
    * Cumulative primitives (:pr:`410`)
    * Entity.query_by_values now preserves row order of underlying data (:pr:`428`)
    * Implementing Country Code and Sub Region Codes as variable types (:pr:`430`)
    * Added IPAddress and EmailAddress variable types (:pr:`426`)
    * Install data and dependencies (:pr:`403`)
    * Add TimeSinceFirst, fix TimeSinceLast (:pr:`388`)
    * Allow user to pass in desired feature return types (:pr:`372`)
    * Add new configuration object (:pr:`401`)
    * Replace NUnique get_function (:pr:`434`)
    * _calculate_idenity_features now only returns the features asked for, instead of the entire entity (:pr:`429`)
    * Primitive function name uniqueness (:pr:`424`)
    * Update NumCharacters and NumWords primitives (:pr:`419`)
    * Removed Variable.dtype (:pr:`416`, :pr:`433`)
    * Change to zipcode rep, str for pandas (:pr:`418`)
    * Remove pandas version upper bound (:pr:`408`)
    * Make S3 dependencies optional (:pr:`404`)
    * Check that agg_primitives and trans_primitives are right primitive type (:pr:`397`)
    * Mean primitive changes (:pr:`395`)
    * Fix transform stacking on multi-output aggregation (:pr:`394`)
    * Fix list_primitives (:pr:`391`)
    * Handle graphviz dependency (:pr:`389`, :pr:`396`, :pr:`398`)
    * Testing updates (:pr:`402`, :pr:`417`, :pr:`433`)
    * Documentation updates (:pr:`400`, :pr:`409`, :pr:`415`, :pr:`417`, :pr:`420`, :pr:`421`, :pr:`422`, :pr:`431`)


    Thanks to the following people for contributing to this release:  :user:`CharlesBradshaw`, :user:`csala`, :user:`floscha`, :user:`gsheni`, :user:`jxwolstenholme`, :user:`kmax12`, :user:`RogerTangos`, :user:`rwedge`

**v0.6.0** Jan 30, 2018
    * Primitive refactor (:pr:`364`)
    * Mean ignore NaNs (:pr:`379`)
    * Plotting entitysets (:pr:`382`)
    * Add seed features later in DFS process (:pr:`357`)
    * Multiple output column features (:pr:`376`)
    * Add ZipCode Variable Type (:pr:`367`)
    * Add `primitive.get_filepath` and example of primitive loading data from external files (:pr:`380`)
    * Transform primitives take series as input (:pr:`385`)
    * Update dependency requirements (:pr:`378`, :pr:`383`, :pr:`386`)
    * Add modulo to override tests (:pr:`384`)
    * Update documentation (:pr:`368`, :pr:`377`)
    * Update README.md (:pr:`366`, :pr:`373`)
    * Update CI tests (:pr:`359`, :pr:`360`, :pr:`375`)

    Thanks to the following people for contributing to this release: :user:`floscha`, :user:`gsheni`, :user:`kmax12`, :user:`RogerTangos`, :user:`rwedge`

**v0.5.1** Dec 17, 2018
    * Add missing dependencies (:pr:`353`)
    * Move comment to note in documentation (:pr:`352`)

**v0.5.0** Dec 17, 2018
    * Add specific error for duplicate additional/copy_variables in normalize_entity (:pr:`348`)
    * Removed EntitySet._import_from_dataframe (:pr:`346`)
    * Removed time_index_reduce parameter (:pr:`344`)
    * Allow installation of additional primitives (:pr:`326`)
    * Fix DatetimeIndex variable conversion (:pr:`342`)
    * Update Sklearn DFS Transformer (:pr:`343`)
    * Clean up entity creation logic (:pr:`336`)
    * remove casting to list in transform feature calculation (:pr:`330`)
    * Fix sklearn wrapper (:pr:`335`)
    * Add readme to pypi
    * Update conda docs after move to conda-forge (:pr:`334`)
    * Add wrapper for scikit-learn Pipelines (:pr:`323`)
    * Remove parse_date_cols parameter from EntitySet._import_from_dataframe (:pr:`333`)

    Thanks to the following people for contributing to this release: :user:`bukosabino`, :user:`georgewambold`, :user:`gsheni`, :user:`jeff-hernandez`, :user:`kmax12`, and :user:`rwedge`.

**v0.4.1** Nov 29, 2018
    * Resolve bug preventing using first column as index by default (:pr:`308`)
    * Handle return type when creating features from Id variables (:pr:`318`)
    * Make id an optional parameter of EntitySet constructor (:pr:`324`)
    * Handle primitives with same function being applied to same column (:pr:`321`)
    * Update requirements (:pr:`328`)
    * Clean up DFS arguments (:pr:`319`)
    * Clean up Pandas Backend (:pr:`302`)
    * Update properties of cumulative transform primitives (:pr:`320`)
    * Feature stability between versions documentation (:pr:`316`)
    * Add download count to GitHub readme (:pr:`310`)
    * Fixed #297 update tests to check error strings (:pr:`303`)
    * Remove usage of fixtures in agg primitive tests (:pr:`325`)

**v0.4.0** Oct 31, 2018
    * Remove ft.utils.gen_utils.getsize and make pympler a test requirement (:pr:`299`)
    * Update requirements.txt (:pr:`298`)
    * Refactor EntitySet.find_path(...) (:pr:`295`)
    * Clean up unused methods (:pr:`293`)
    * Remove unused parents property of Entity (:pr:`283`)
    * Removed relationships parameter (:pr:`284`)
    * Improve time index validation (:pr:`285`)
    * Encode features with "unknown" class in categorical (:pr:`287`)
    * Allow where clauses on direct features in Deep Feature Synthesis (:pr:`279`)
    * Change to fullargsspec (:pr:`288`)
    * Parallel verbose fixes (:pr:`282`)
    * Update tests for python 3.7 (:pr:`277`)
    * Check duplicate rows cutoff times (:pr:`276`)
    * Load retail demo data using compressed file (:pr:`271`)

**v0.3.1** Sept 28, 2018
    * Handling time rewrite (:pr:`245`)
    * Update deep_feature_synthesis.py (:pr:`249`)
    * Handling return type when creating features from DatetimeTimeIndex (:pr:`266`)
    * Update retail.py (:pr:`259`)
    * Improve Consistency of Transform Primitives (:pr:`236`)
    * Update demo docstrings (:pr:`268`)
    * Handle non-string column names (:pr:`255`)
    * Clean up merging of aggregation primitives (:pr:`250`)
    * Add tests for Entity methods (:pr:`262`)
    * Handle no child data when calculating aggregation features with multiple arguments (:pr:`264`)
    * Add `is_string` utils function (:pr:`260`)
    * Update python versions to match docker container (:pr:`261`)
    * Handle where clause when no child data (:pr:`258`)
    * No longer cache demo csvs, remove config file (:pr:`257`)
    * Avoid stacking "expanding" primitives (:pr:`238`)
    * Use randomly generated names in retail csv (:pr:`233`)
    * Update README.md (:pr:`243`)

**v0.3.0** Aug 27, 2018
    * Improve performance of all feature calculations (:pr:`224`)
    * Update agg primitives to use more efficient functions (:pr:`215`)
    * Optimize metadata calculation (:pr:`229`)
    * More robust handling when no data at a cutoff time (:pr:`234`)
    * Workaround categorical merge (:pr:`231`)
    * Switch which CSV is associated with which variable (:pr:`228`)
    * Remove unused kwargs from query_by_values, filter_and_sort (:pr:`225`)
    * Remove convert_links_to_integers (:pr:`219`)
    * Add conda install instructions (:pr:`223`, :pr:`227`)
    * Add example of using Dask to parallelize to docs  (:pr:`221`)

**v0.2.2** Aug 20, 2018
    * Remove unnecessary check no related instances call and refactor (:pr:`209`)
    * Improve memory usage through support for pandas categorical types (:pr:`196`)
    * Bump minimum pandas version from 0.20.3 to 0.23.0 (:pr:`216`)
    * Better parallel memory warnings (:pr:`208`, :pr:`214`)
    * Update demo datasets (:pr:`187`, :pr:`201`, :pr:`207`)
    * Make primitive lookup case insensitive  (:pr:`213`)
    * Use capital name (:pr:`211`)
    * Set class name for Min (:pr:`206`)
    * Remove ``variable_types`` from normalize entity (:pr:`205`)
    * Handle parquet serialization with last time index (:pr:`204`)
    * Reset index of cutoff times in calculate feature matrix (:pr:`198`)
    * Check argument types for .normalize_entity (:pr:`195`)
    * Type checking ignore entities.  (:pr:`193`)

**v0.2.1** July 2, 2018
    * Cpu count fix (:pr:`176`)
    * Update flight (:pr:`175`)
    * Move feature matrix calculation helper functions to separate file (:pr:`177`)

**v0.2.0** June 22, 2018
    * Multiprocessing (:pr:`170`)
    * Handle unicode encoding in repr throughout Featuretools (:pr:`161`)
    * Clean up EntitySet class (:pr:`145`)
    * Add support for building and uploading conda package (:pr:`167`)
    * Parquet serialization (:pr:`152`)
    * Remove variable stats (:pr:`171`)
    * Make sure index variable comes first (:pr:`168`)
    * No last time index update on normalize (:pr:`169`)
    * Remove list of times as on option for `cutoff_time` in `calculate_feature_matrix` (:pr:`165`)
    * Config does error checking to see if it can write to disk (:pr:`162`)


**v0.1.21** May 30, 2018
    * Support Pandas 0.23.0 (:pr:`153`, :pr:`154`, :pr:`155`, :pr:`159`)
    * No EntitySet required in loading/saving features (:pr:`141`)
    * Use s3 demo csv with better column names (:pr:`139`)
    * more reasonable start parameter (:pr:`149`)
    * add issue template (:pr:`133`)
    * Improve tests (:pr:`136`, :pr:`137`, :pr:`144`, :pr:`147`)
    * Remove unused functions (:pr:`140`, :pr:`143`, :pr:`146`)
    * Update documentation after recent changes / removals (:pr:`157`)
    * Rename demo retail csv file (:pr:`148`)
    * Add names for binary (:pr:`142`)
    * EntitySet repr to use get_name rather than id (:pr:`134`)
    * Ensure config dir is writable (:pr:`135`)

**v0.1.20** Apr 13, 2018
    * Primitives as strings in DFS parameters (:pr:`129`)
    * Integer time index bugfixes (:pr:`128`)
    * Add make_temporal_cutoffs utility function (:pr:`126`)
    * Show all entities, switch shape display to row/col (:pr:`124`)
    * Improved chunking when calculating feature matrices  (:pr:`121`)
    * fixed num characters nan fix (:pr:`118`)
    * modify ignore_variables docstring (:pr:`117`)

**v0.1.19** Mar 21, 2018
    * More descriptive DFS progress bar (:pr:`69`)
    * Convert text variable to string before NumWords (:pr:`106`)
    * EntitySet.concat() reindexes relationships (:pr:`96`)
    * Keep non-feature columns when encoding feature matrix (:pr:`111`)
    * Uses full entity update for dependencies of uses_full_entity features (:pr:`110`)
    * Update column names in retail demo (:pr:`104`)
    * Handle Transform features that need access to all values of entity (:pr:`91`)

**v0.1.18** Feb 27, 2018
    * fixes related instances bug (:pr:`97`)
    * Adding non-feature columns to calculated feature matrix (:pr:`78`)
    * Relax numpy version req (:pr:`82`)
    * Remove `entity_from_csv`, tests, and lint (:pr:`71`)

**v0.1.17** Jan 18, 2018
    * LatLong type (:pr:`57`)
    * Last time index fixes (:pr:`70`)
    * Make median agg primitives ignore nans by default (:pr:`61`)
    * Remove Python 3.4 support (:pr:`64`)
    * Change `normalize_entity` to update `secondary_time_index` (:pr:`59`)
    * Unpin requirements (:pr:`53`)
    * associative -> commutative (:pr:`56`)
    * Add Words and Chars primitives (:pr:`51`)

**v0.1.16** Dec 19, 2017
    * fix EntitySet.combine_variables and standardize encode_features (:pr:`47`)
    * Python 3 compatibility (:pr:`16`)

**v0.1.15** Dec 18, 2017
    * Fix variable type in demo data (:pr:`37`)
    * Custom primitive kwarg fix (:pr:`38`)
    * Changed order and text of arguments in make_trans_primitive docstring (:pr:`42`)

**v0.1.14** November 20, 2017
    * Last time index (:pr:`33`)
    * Update Scipy version to 1.0.0 (:pr:`31`)


**v0.1.13** November 1, 2017
    * Add MANIFEST.in (:pr:`26`)

**v0.1.11** October 31, 2017
    * Package linting (:pr:`7`)
    * Custom primitive creation functions (:pr:`13`)
    * Split requirements to separate files and pin to latest versions (:pr:`15`)
    * Select low information features (:pr:`18`)
    * Fix docs typos (:pr:`19`)
    * Fixed Diff primitive for rare nan case (:pr:`21`)
    * added some mising doc strings (:pr:`23`)
    * Trend fix (:pr:`22`)
    * Remove as_dir=False option from EntitySet.to_pickle() (:pr:`20`)
    * Entity Normalization Preserves Types of Copy & Additional Variables (:pr:`25`)

**v0.1.10** October 12, 2017
    * NumTrue primitive added and docstring of other primitives updated (:pr:`11`)
    * fixed hash issue with same base features (:pr:`8`)
    * Head fix (:pr:`9`)
    * Fix training window (:pr:`10`)
    * Add associative attribute to primitives (:pr:`3`)
    * Add status badges, fix license in setup.py (:pr:`1`)
    * fixed head printout and flight demo index (:pr:`2`)

**v0.1.9** September 8, 2017
    * Documentation improvements
    * New ``featuretools.demo.load_mock_customer`` function


**v0.1.8** September 1, 2017
    * Bug fixes
    * Added ``Percentile`` transform primitive

**v0.1.7** August 17, 2017
    * Performance improvements for approximate in ``calculate_feature_matrix`` and ``dfs``
    * Added ``Week`` transform primitive

**v0.1.6** July 26, 2017
    * Added ``load_features`` and ``save_features`` to persist and reload features
    * Added save_progress argument to ``calculate_feature_matrix``
    * Added approximate parameter to ``calculate_feature_matrix`` and ``dfs``
    * Added ``load_flight`` to ft.demo

**v0.1.5** July 11, 2017
    * Windows support

**v0.1.3** July 10, 2017
    * Renamed feature submodule to primitives
    * Renamed prediction_entity arguments to target_entity
    * Added training_window parameter to ``calculate_feature_matrix``


**v0.1.2** July 3rd, 2017
    * Initial release

.. command
.. git log --pretty=oneline --abbrev-commit<|MERGE_RESOLUTION|>--- conflicted
+++ resolved
@@ -8,15 +8,11 @@
     * Changes
         * Remove unnecessary ``pd.Series`` calls from primitives (:pr:`1020`)
     * Documentation Changes
-        * Remove featuretools enterprise from documentation (:pr: `1022`)
-    * Testing Changes
-
-    Thanks to the following people for contributing to this release:
-<<<<<<< HEAD
-    :user:`kmax12`
-=======
-    :user:`thehomebrewnerd`
->>>>>>> 9093379f
+        * Remove featuretools enterprise from documentation (:pr:`1022`)
+    * Testing Changes
+
+    Thanks to the following people for contributing to this release:
+    :user:`kmax12`,  :user:`thehomebrewnerd`
 
 **v0.16.0 June 5, 2020**
     * Enhancements
