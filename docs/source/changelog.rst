--- conflicted
+++ resolved
@@ -12,17 +12,11 @@
     * Documentation Changes
         * Remove benchmarks folder (:pr:`1049`)
     * Testing Changes
-<<<<<<< HEAD
-        * Implement automated process for checking critical dependencies (:pr:`1045`)
-
-    Thanks to the following people for contributing to this release:
-    :user:`gsheni`, :user:`thehomebrewnerd`
-=======
         * Add fixture for ``ft.demo.load_mock_customer`` (:pr:`1036`)
+        * Implement automated process for checking critical dependencies (:pr:`1045`)        
     
     Thanks to the following people for contributing to this release:
-    :user:`gsheni`, :user:`systemshift`, :user:`monti-python`
->>>>>>> 7a823ab8
+    :user:`gsheni`, :user:`systemshift`, :user:`monti-python`, :user:`thehomebrewnerd`
 
 **v0.17.0 June 30, 2020**
     * Enhancements
