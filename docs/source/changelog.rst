--- conflicted
+++ resolved
@@ -12,11 +12,8 @@
         * Fix import error in docs (:pr:`803`)
         * Fix release title formatting in changelog (:pr:`806`)
     * Testing Changes
-<<<<<<< HEAD
         * Use multiple CPUS to run tests on CI (:pr:`811`)
-=======
         * Refactor test entityset creation to avoid saving to disk (:pr:`813`)
->>>>>>> 372f513c
 
     Thanks to the following people for contributing to this release:
     :user:`rwedge`, :user:`systemshift`, :user:`frances-h`
