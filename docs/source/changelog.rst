.. _changelog:

Changelog
---------
**Future Release**
    * Enhancements
        * Added GitHub Action to auto upload releases to PyPI (:pr:`816`)
    * Fixes
        * Fix issue with converting to pickle or parquet after adding interesting features (:pr:`798`)
    * Changes
        * Remove python 2.7 support from serialize.py (:pr:`812`)
    * Documentation Changes
        * remove python 2.7 support and add 3.7 in install.rst (:pr:`805`)
        * Fix import error in docs (:pr:`803`)
        * Fix release title formatting in changelog (:pr:`806`)
    * Testing Changes
        * Use multiple CPUS to run tests on CI (:pr:`811`)
<<<<<<< HEAD
        * Refactor test entityset creation to avoid saving to disk (:pr:`813`)
        * Remove get_values() from test_es.py to remove warnings (:pr:`820`)
=======
        * Refactor test entityset creation to avoid saving to disk (:pr:`813`,:pr:`821`)
>>>>>>> 853091d4

    Thanks to the following people for contributing to this release:
    :user:`rwedge`, :user:`systemshift`, :user:`frances-h`, :user:`jeff-hernandez`

**v0.12.0 Oct 31, 2019**
    * Enhancements
        * Added First primitive (:pr:`770`)
        * Added Entropy aggregation primitive (:pr:`779`)
        * Allow custom naming for multi-output primitives (:pr:`780`)
    * Fixes
        * Prevents user from removing base entity time index using additional_variables (:pr:`768`)
        * Fixes error when a multioutput primitive was supplied to dfs as a groupby trans primitive (:pr:`786`)
    * Changes
        * Drop Python 2 support (:pr:`759`)
        * Add unit parameter to AvgTimeBetween (:pr:`771`)
        * Require Pandas 0.24.1 or higher (:pr:`787`)
    * Documentation Changes
        * Update featuretools slack link (:pr:`765`)
        * Set up repo to use Read the Docs (:pr:`776`)
        * Add First primitive to API reference docs (:pr:`782`)
    * Testing Changes
        * CircleCI fixes (:pr:`774`)
        * Disable PIP progress bars (:pr:`775`)

    Thanks to the following people for contributing to this release:
    :user:`ablacke-ayx`, :user:`BoopBoopBeepBoop`, :user:`jeffzi`,
    :user:`kmax12`, :user:`rwedge`, :user:`thehomebrewnerd`, :user:`twdobson`

**v0.11.0 Sep 30, 2019**
    .. warning::
        The next non-bugfix release of Featuretools will not support Python 2

    * Enhancements
        * Improve how files are copied and written (:pr:`721`)
        * Add number of rows to graph in entityset.plot (:pr:`727`)
        * Added support for pandas DateOffsets in DFS and Timedelta (:pr:`732`)
        * Enable feature-specific top_n value using a dictionary in encode_features (:pr:`735`)
        * Added progress_callback parameter to dfs() and calculate_feature_matrix() (:pr:`739`, :pr:`745`)
        * Enable specifying primitives on a per column or per entity basis (:pr:`748`)
    * Fixes
        * Fixed entity set deserialization (:pr:`720`)
        * Added error message when DateTimeIndex is a variable but not set as the time_index (:pr:`723`)
        * Fixed CumCount and other group-by transform primitives that take ID as input (:pr:`733`, :pr:`754`)
        * Fix progress bar undercounting (:pr:`743`)
        * Updated training_window error assertion to only check against observations (:pr:`728`)
        * Don't delete the whole destination folder while saving entityset (:pr:`717`)
    * Changes
        * Raise warning and not error on schema version mismatch (:pr:`718`)
        * Change feature calculation to return in order of instance ids provided (:pr:`676`)
        * Removed time remaining from displayed progress bar in dfs() and calculate_feature_matrix() (:pr:`739`)
        * Raise warning in normalize_entity() when time_index of base_entity has an invalid type (:pr:`749`)
        * Remove toolz as a direct dependency (:pr:`755`)
        * Allow boolean variable types to be used in the Multiply primitive (:pr:`756`)
    * Documentation Changes
        * Updated URL for Compose (:pr:`716`)
    * Testing Changes
        * Update dependencies (:pr:`738`, :pr:`741`, :pr:`747`)

    Thanks to the following people for contributing to this release:
    :user:`angela97lin`, :user:`chidauri`, :user:`christopherbunn`,
    :user:`frances-h`, :user:`jeff-hernandez`, :user:`kmax12`,
    :user:`MarcoGorelli`, :user:`rwedge`, :user:`thehomebrewnerd`

**Breaking Changes**

* Feature calculations will return in the order of instance ids provided instead of the order of time points instances are calculated at.

**v0.10.1 Aug 25, 2019**
    * Fixes
        * Fix serialized LatLong data being loaded as strings (:pr:`712`)
    * Documentation Changes
        * Fixed FAQ cell output (:pr:`710`)

    Thanks to the following people for contributing to this release:
    :user:`gsheni`, :user:`rwedge`


**v0.10.0 Aug 19, 2019**
    .. warning::
        The next non-bugfix release of Featuretools will not support Python 2


    * Enhancements
        * Give more frequent progress bar updates and update chunk size behavior (:pr:`631`, :pr:`696`)
        * Added drop_first as param in encode_features (:pr:`647`)
        * Added support for stacking multi-output primitives (:pr:`679`)
        * Generate transform features of direct features (:pr:`623`)
        * Added serializing and deserializing from S3 and deserializing from URLs (:pr:`685`)
        * Added nlp_primitives as an add-on library (:pr:`704`)
        * Added AutoNormalize to Featuretools plugins (:pr:`699`)
        * Added functionality for relative units (month/year) in Timedelta (:pr:`692`)
        * Added categorical-encoding as an add-on library (:pr:`700`)
    * Fixes
        * Fix performance regression in DFS (:pr:`637`)
        * Fix deserialization of feature relationship path (:pr:`665`)
        * Set index after adding ancestor relationship variables (:pr:`668`)
        * Fix user-supplied variable_types modification in Entity init (:pr:`675`)
        * Don't calculate dependencies of unnecessary features (:pr:`667`)
        * Prevent normalize entity's new entity having same index as base entity (:pr:`681`)
        * Update variable type inference to better check for string values (:pr:`683`)
    * Changes
        * Moved dask, distributed imports (:pr:`634`)
    * Documentation Changes
        * Miscellaneous changes (:pr:`641`, :pr:`658`)
        * Modified doc_string of top_n in encoding (:pr:`648`)
        * Hyperlinked ComposeML (:pr:`653`)
        * Added FAQ (:pr:`620`, :pr:`677`)
        * Fixed FAQ question with multiple question marks (:pr:`673`)
    * Testing Changes
        * Add master, and release tests for premium primitives (:pr:`660`, :pr:`669`)
        * Miscellaneous changes (:pr:`672`, :pr:`674`)

    Thanks to the following people for contributing to this release:
    :user:`alexjwang`, :user:`allisonportis`, :user:`ayushpatidar`,
    :user:`CJStadler`, :user:`ctduffy`, :user:`gsheni`, :user:`jeff-hernandez`,
    :user:`jeremyliweishih`, :user:`kmax12`, :user:`rwedge`, :user:`zhxt95`,

**v0.9.1 July 3, 2019**
    * Enhancements
        * Speedup groupby transform calculations (:pr:`609`)
        * Generate features along all paths when there are multiple paths between entities (:pr:`600`, :pr:`608`)
    * Fixes
        * Select columns of dataframe using a list (:pr:`615`)
        * Change type of features calculated on Index features to Categorical (:pr:`602`)
        * Filter dataframes through forward relationships (:pr:`625`)
        * Specify Dask version in requirements for python 2 (:pr:`627`)
        * Keep dataframe sorted by time during feature calculation (:pr:`626`)
        * Fix bug in encode_features that created duplicate columns of
          features with multiple outputs (:pr:`622`)
    * Changes
        * Remove unused variance_selection.py file (:pr:`613`)
        * Remove Timedelta data param (:pr:`619`)
        * Remove DaysSince primitive (:pr:`628`)
    * Documentation Changes
        * Add installation instructions for add-on libraries (:pr:`617`)
        * Clarification of Multi Output Feature Creation (:pr:`638`)
        * Miscellaneous changes (:pr:`632`, :pr:`639`)
    * Testing Changes
        * Miscellaneous changes (:pr:`595`, :pr:`612`)

    Thanks to the following people for contributing to this release:
    :user:`CJStadler`, :user:`kmax12`, :user:`rwedge`, :user:`gsheni`, :user:`kkleidal`, :user:`ctduffy`

**v0.9.0** June 19, 2019
    * Enhancements
        * Add unit parameter to timesince primitives (:pr:`558`)
        * Add ability to install optional add on libraries (:pr:`551`)
        * Load and save features from open files and strings (:pr:`566`)
        * Support custom variable types (:pr:`571`)
        * Support entitysets which have multiple paths between two entities (:pr:`572`, :pr:`544`)
        * Added show_info function, more output information added to CLI `featuretools info` (:pr:`525`)
    * Fixes
        * Normalize_entity specifies error when 'make_time_index' is an invalid string (:pr:`550`)
        * Schema version added for entityset serialization (:pr:`586`)
        * Renamed features have names correctly serialized (:pr:`585`)
        * Improved error message for index/time_index being the same column in normalize_entity and entity_from_dataframe (:pr:`583`)
        * Removed all mentions of allow_where (:pr:`587`, :pr:`588`)
        * Removed unused variable in normalize entity (:pr:`589`)
        * Change time since return type to numeric (:pr:`606`)
    * Changes
        * Refactor get_pandas_data_slice to take single entity (:pr:`547`)
        * Updates TimeSincePrevious and Diff Primitives (:pr:`561`)
        * Remove unecessary time_last variable (:pr:`546`)
    * Documentation Changes
        * Add Featuretools Enterprise to documentation (:pr:`563`)
        * Miscellaneous changes (:pr:`552`, :pr:`573`, :pr:`577`, :pr:`599`)
    * Testing Changes
        * Miscellaneous changes (:pr:`559`, :pr:`569`, :pr:`570`, :pr:`574`, :pr:`584`, :pr:`590`)

    Thanks to the following people for contributing to this release:
    :user:`alexjwang`, :user:`allisonportis`, :user:`CJStadler`, :user:`ctduffy`, :user:`gsheni`, :user:`kmax12`, :user:`rwedge`

**v0.8.0** May 17, 2019
    * Rename NUnique to NumUnique (:pr:`510`)
    * Serialize features as JSON (:pr:`532`)
    * Drop all variables at once in normalize_entity (:pr:`533`)
    * Remove unnecessary sorting from normalize_entity (:pr:`535`)
    * Features cache their names (:pr:`536`)
    * Only calculate features for instances before cutoff (:pr:`523`)
    * Remove all relative imports (:pr:`530`)
    * Added FullName Variable Type (:pr:`506`)
    * Add error message when target entity does not exist (:pr:`520`)
    * New demo links (:pr:`542`)
    * Remove duplicate features check in DFS (:pr:`538`)
    * featuretools_primitives entry point expects list of primitive classes (:pr:`529`)
    * Update ALL_VARIABLE_TYPES list (:pr:`526`)
    * More Informative N Jobs Prints and Warnings (:pr:`511`)
    * Update sklearn version requirements (:pr:`541`)
    * Update Makefile (:pr:`519`)
    * Remove unused parameter in Entity._handle_time (:pr:`524`)
    * Remove build_ext code from setup.py (:pr:`513`)
    * Documentation updates (:pr:`512`, :pr:`514`, :pr:`515`, :pr:`521`, :pr:`522`, :pr:`527`, :pr:`545`)
    * Testing updates (:pr:`509`, :pr:`516`, :pr:`517`, :pr:`539`)

    Thanks to the following people for contributing to this release: :user:`bphi`, :user:`CharlesBradshaw`, :user:`CJStadler`, :user:`glentennis`, :user:`gsheni`, :user:`kmax12`, :user:`rwedge`

**Breaking Changes**

* ``NUnique`` has been renamed to ``NumUnique``.

    Previous behavior

    .. code-block:: python

        from featuretools.primitives import NUnique

    New behavior

    .. code-block:: python

        from featuretools.primitives import NumUnique

**v0.7.1** Apr 24, 2019
    * Automatically generate feature name for controllable primitives (:pr:`481`)
    * Primitive docstring updates (:pr:`489`, :pr:`492`, :pr:`494`, :pr:`495`)
    * Change primitive functions that returned strings to return functions (:pr:`499`)
    * CLI customizable via entrypoints (:pr:`493`)
    * Improve calculation of aggregation features on grandchildren (:pr:`479`)
    * Refactor entrypoints to use decorator (:pr:`483`)
    * Include doctests in testing suite (:pr:`491`)
    * Documentation updates (:pr:`490`)
    * Update how standard primitives are imported internally (:pr:`482`)

    Thanks to the following people for contributing to this release: :user:`bukosabino`, :user:`CharlesBradshaw`, :user:`glentennis`, :user:`gsheni`, :user:`jeff-hernandez`, :user:`kmax12`, :user:`minkvsky`, :user:`rwedge`, :user:`thehomebrewnerd`

**v0.7.0** Mar 29, 2019
    * Improve Entity Set Serialization (:pr:`361`)
    * Support calling a primitive instance's function directly (:pr:`461`, :pr:`468`)
    * Support other libraries extending featuretools functionality via entrypoints (:pr:`452`)
    * Remove featuretools install command (:pr:`475`)
    * Add GroupByTransformFeature (:pr:`455`, :pr:`472`, :pr:`476`)
    * Update Haversine Primitive (:pr:`435`, :pr:`462`)
    * Add commutative argument to SubtractNumeric and DivideNumeric primitives (:pr:`457`)
    * Add FilePath variable_type (:pr:`470`)
    * Add PhoneNumber, DateOfBirth, URL variable types (:pr:`447`)
    * Generalize infer_variable_type, convert_variable_data and convert_all_variable_data methods (:pr:`423`)
    * Documentation updates (:pr:`438`, :pr:`446`, :pr:`458`, :pr:`469`)
    * Testing updates (:pr:`440`, :pr:`444`, :pr:`445`, :pr:`459`)

    Thanks to the following people for contributing to this release: :user:`bukosabino`, :user:`CharlesBradshaw`, :user:`ColCarroll`, :user:`glentennis`, :user:`grayskripko`, :user:`gsheni`, :user:`jeff-hernandez`, :user:`jrkinley`, :user:`kmax12`, :user:`RogerTangos`, :user:`rwedge`

**Breaking Changes**

* ``ft.dfs`` now has a ``groupby_trans_primitives`` parameter that DFS uses to automatically construct features that group by an ID column and then apply a transform primitive to search group. This change applies to the following primitives: ``CumSum``, ``CumCount``, ``CumMean``, ``CumMin``, and ``CumMax``.

    Previous behavior

    .. code-block:: python

        ft.dfs(entityset=es,
               target_entity='customers',
               trans_primitives=["cum_mean"])

    New behavior

    .. code-block:: python

        ft.dfs(entityset=es,
               target_entity='customers',
               groupby_trans_primitives=["cum_mean"])

* Related to the above change, cumulative transform features are now defined using a new feature class, ``GroupByTransformFeature``.

    Previous behavior

    .. code-block:: python

        ft.Feature([base_feature, groupby_feature], primitive=CumulativePrimitive)


    New behavior

    .. code-block:: python

        ft.Feature(base_feature, groupby=groupby_feature, primitive=CumulativePrimitive)


**v0.6.1** Feb 15, 2019
    * Cumulative primitives (:pr:`410`)
    * Entity.query_by_values now preserves row order of underlying data (:pr:`428`)
    * Implementing Country Code and Sub Region Codes as variable types (:pr:`430`)
    * Added IPAddress and EmailAddress variable types (:pr:`426`)
    * Install data and dependencies (:pr:`403`)
    * Add TimeSinceFirst, fix TimeSinceLast (:pr:`388`)
    * Allow user to pass in desired feature return types (:pr:`372`)
    * Add new configuration object (:pr:`401`)
    * Replace NUnique get_function (:pr:`434`)
    * _calculate_idenity_features now only returns the features asked for, instead of the entire entity (:pr:`429`)
    * Primitive function name uniqueness (:pr:`424`)
    * Update NumCharacters and NumWords primitives (:pr:`419`)
    * Removed Variable.dtype (:pr:`416`, :pr:`433`)
    * Change to zipcode rep, str for pandas (:pr:`418`)
    * Remove pandas version upper bound (:pr:`408`)
    * Make S3 dependencies optional (:pr:`404`)
    * Check that agg_primitives and trans_primitives are right primitive type (:pr:`397`)
    * Mean primitive changes (:pr:`395`)
    * Fix transform stacking on multi-output aggregation (:pr:`394`)
    * Fix list_primitives (:pr:`391`)
    * Handle graphviz dependency (:pr:`389`, :pr:`396`, :pr:`398`)
    * Testing updates (:pr:`402`, :pr:`417`, :pr:`433`)
    * Documentation updates (:pr:`400`, :pr:`409`, :pr:`415`, :pr:`417`, :pr:`420`, :pr:`421`, :pr:`422`, :pr:`431`)


    Thanks to the following people for contributing to this release:  :user:`CharlesBradshaw`, :user:`csala`, :user:`floscha`, :user:`gsheni`, :user:`jxwolstenholme`, :user:`kmax12`, :user:`RogerTangos`, :user:`rwedge`

**v0.6.0** Jan 30, 2018
    * Primitive refactor (:pr:`364`)
    * Mean ignore NaNs (:pr:`379`)
    * Plotting entitysets (:pr:`382`)
    * Add seed features later in DFS process (:pr:`357`)
    * Multiple output column features (:pr:`376`)
    * Add ZipCode Variable Type (:pr:`367`)
    * Add `primitive.get_filepath` and example of primitive loading data from external files (:pr:`380`)
    * Transform primitives take series as input (:pr:`385`)
    * Update dependency requirements (:pr:`378`, :pr:`383`, :pr:`386`)
    * Add modulo to override tests (:pr:`384`)
    * Update documentation (:pr:`368`, :pr:`377`)
    * Update README.md (:pr:`366`, :pr:`373`)
    * Update CI tests (:pr:`359`, :pr:`360`, :pr:`375`)

    Thanks to the following people for contributing to this release: :user:`floscha`, :user:`gsheni`, :user:`kmax12`, :user:`RogerTangos`, :user:`rwedge`

**v0.5.1** Dec 17, 2018
    * Add missing dependencies (:pr:`353`)
    * Move comment to note in documentation (:pr:`352`)

**v0.5.0** Dec 17, 2018
    * Add specific error for duplicate additional/copy_variables in normalize_entity (:pr:`348`)
    * Removed EntitySet._import_from_dataframe (:pr:`346`)
    * Removed time_index_reduce parameter (:pr:`344`)
    * Allow installation of additional primitives (:pr:`326`)
    * Fix DatetimeIndex variable conversion (:pr:`342`)
    * Update Sklearn DFS Transformer (:pr:`343`)
    * Clean up entity creation logic (:pr:`336`)
    * remove casting to list in transform feature calculation (:pr:`330`)
    * Fix sklearn wrapper (:pr:`335`)
    * Add readme to pypi
    * Update conda docs after move to conda-forge (:pr:`334`)
    * Add wrapper for scikit-learn Pipelines (:pr:`323`)
    * Remove parse_date_cols parameter from EntitySet._import_from_dataframe (:pr:`333`)

    Thanks to the following people for contributing to this release: :user:`bukosabino`, :user:`georgewambold`, :user:`gsheni`, :user:`jeff-hernandez`, :user:`kmax12`, and :user:`rwedge`.

**v0.4.1** Nov 29, 2018
    * Resolve bug preventing using first column as index by default (:pr:`308`)
    * Handle return type when creating features from Id variables (:pr:`318`)
    * Make id an optional parameter of EntitySet constructor (:pr:`324`)
    * Handle primitives with same function being applied to same column (:pr:`321`)
    * Update requirements (:pr:`328`)
    * Clean up DFS arguments (:pr:`319`)
    * Clean up Pandas Backend (:pr:`302`)
    * Update properties of cumulative transform primitives (:pr:`320`)
    * Feature stability between versions documentation (:pr:`316`)
    * Add download count to GitHub readme (:pr:`310`)
    * Fixed #297 update tests to check error strings (:pr:`303`)
    * Remove usage of fixtures in agg primitive tests (:pr:`325`)

**v0.4.0** Oct 31, 2018
    * Remove ft.utils.gen_utils.getsize and make pympler a test requirement (:pr:`299`)
    * Update requirements.txt (:pr:`298`)
    * Refactor EntitySet.find_path(...) (:pr:`295`)
    * Clean up unused methods (:pr:`293`)
    * Remove unused parents property of Entity (:pr:`283`)
    * Removed relationships parameter (:pr:`284`)
    * Improve time index validation (:pr:`285`)
    * Encode features with "unknown" class in categorical (:pr:`287`)
    * Allow where clauses on direct features in Deep Feature Synthesis (:pr:`279`)
    * Change to fullargsspec (:pr:`288`)
    * Parallel verbose fixes (:pr:`282`)
    * Update tests for python 3.7 (:pr:`277`)
    * Check duplicate rows cutoff times (:pr:`276`)
    * Load retail demo data using compressed file (:pr:`271`)

**v0.3.1** Sept 28, 2018
    * Handling time rewrite (:pr:`245`)
    * Update deep_feature_synthesis.py (:pr:`249`)
    * Handling return type when creating features from DatetimeTimeIndex (:pr:`266`)
    * Update retail.py (:pr:`259`)
    * Improve Consistency of Transform Primitives (:pr:`236`)
    * Update demo docstrings (:pr:`268`)
    * Handle non-string column names (:pr:`255`)
    * Clean up merging of aggregation primitives (:pr:`250`)
    * Add tests for Entity methods (:pr:`262`)
    * Handle no child data when calculating aggregation features with multiple arguments (:pr:`264`)
    * Add `is_string` utils function (:pr:`260`)
    * Update python versions to match docker container (:pr:`261`)
    * Handle where clause when no child data (:pr:`258`)
    * No longer cache demo csvs, remove config file (:pr:`257`)
    * Avoid stacking "expanding" primitives (:pr:`238`)
    * Use randomly generated names in retail csv (:pr:`233`)
    * Update README.md (:pr:`243`)

**v0.3.0** Aug 27, 2018
    * Improve performance of all feature calculations (:pr:`224`)
    * Update agg primitives to use more efficient functions (:pr:`215`)
    * Optimize metadata calculation (:pr:`229`)
    * More robust handling when no data at a cutoff time (:pr:`234`)
    * Workaround categorical merge (:pr:`231`)
    * Switch which CSV is associated with which variable (:pr:`228`)
    * Remove unused kwargs from query_by_values, filter_and_sort (:pr:`225`)
    * Remove convert_links_to_integers (:pr:`219`)
    * Add conda install instructions (:pr:`223`, :pr:`227`)
    * Add example of using Dask to parallelize to docs  (:pr:`221`)

**v0.2.2** Aug 20, 2018
    * Remove unnecessary check no related instances call and refactor (:pr:`209`)
    * Improve memory usage through support for pandas categorical types (:pr:`196`)
    * Bump minimum pandas version from 0.20.3 to 0.23.0 (:pr:`216`)
    * Better parallel memory warnings (:pr:`208`, :pr:`214`)
    * Update demo datasets (:pr:`187`, :pr:`201`, :pr:`207`)
    * Make primitive lookup case insensitive  (:pr:`213`)
    * Use capital name (:pr:`211`)
    * Set class name for Min (:pr:`206`)
    * Remove ``variable_types`` from normalize entity (:pr:`205`)
    * Handle parquet serialization with last time index (:pr:`204`)
    * Reset index of cutoff times in calculate feature matrix (:pr:`198`)
    * Check argument types for .normalize_entity (:pr:`195`)
    * Type checking ignore entities.  (:pr:`193`)

**v0.2.1** July 2, 2018
    * Cpu count fix (:pr:`176`)
    * Update flight (:pr:`175`)
    * Move feature matrix calculation helper functions to separate file (:pr:`177`)

**v0.2.0** June 22, 2018
    * Multiprocessing (:pr:`170`)
    * Handle unicode encoding in repr throughout Featuretools (:pr:`161`)
    * Clean up EntitySet class (:pr:`145`)
    * Add support for building and uploading conda package (:pr:`167`)
    * Parquet serialization (:pr:`152`)
    * Remove variable stats (:pr:`171`)
    * Make sure index variable comes first (:pr:`168`)
    * No last time index update on normalize (:pr:`169`)
    * Remove list of times as on option for `cutoff_time` in `calculate_feature_matrix` (:pr:`165`)
    * Config does error checking to see if it can write to disk (:pr:`162`)


**v0.1.21** May 30, 2018
    * Support Pandas 0.23.0 (:pr:`153`, :pr:`154`, :pr:`155`, :pr:`159`)
    * No EntitySet required in loading/saving features (:pr:`141`)
    * Use s3 demo csv with better column names (:pr:`139`)
    * more reasonable start parameter (:pr:`149`)
    * add issue template (:pr:`133`)
    * Improve tests (:pr:`136`, :pr:`137`, :pr:`144`, :pr:`147`)
    * Remove unused functions (:pr:`140`, :pr:`143`, :pr:`146`)
    * Update documentation after recent changes / removals (:pr:`157`)
    * Rename demo retail csv file (:pr:`148`)
    * Add names for binary (:pr:`142`)
    * EntitySet repr to use get_name rather than id (:pr:`134`)
    * Ensure config dir is writable (:pr:`135`)

**v0.1.20** Apr 13, 2018
    * Primitives as strings in DFS parameters (:pr:`129`)
    * Integer time index bugfixes (:pr:`128`)
    * Add make_temporal_cutoffs utility function (:pr:`126`)
    * Show all entities, switch shape display to row/col (:pr:`124`)
    * Improved chunking when calculating feature matrices  (:pr:`121`)
    * fixed num characters nan fix (:pr:`118`)
    * modify ignore_variables docstring (:pr:`117`)

**v0.1.19** Mar 21, 2018
    * More descriptive DFS progress bar (:pr:`69`)
    * Convert text variable to string before NumWords (:pr:`106`)
    * EntitySet.concat() reindexes relationships (:pr:`96`)
    * Keep non-feature columns when encoding feature matrix (:pr:`111`)
    * Uses full entity update for dependencies of uses_full_entity features (:pr:`110`)
    * Update column names in retail demo (:pr:`104`)
    * Handle Transform features that need access to all values of entity (:pr:`91`)

**v0.1.18** Feb 27, 2018
    * fixes related instances bug (:pr:`97`)
    * Adding non-feature columns to calculated feature matrix (:pr:`78`)
    * Relax numpy version req (:pr:`82`)
    * Remove `entity_from_csv`, tests, and lint (:pr:`71`)

**v0.1.17** Jan 18, 2018
    * LatLong type (:pr:`57`)
    * Last time index fixes (:pr:`70`)
    * Make median agg primitives ignore nans by default (:pr:`61`)
    * Remove Python 3.4 support (:pr:`64`)
    * Change `normalize_entity` to update `secondary_time_index` (:pr:`59`)
    * Unpin requirements (:pr:`53`)
    * associative -> commutative (:pr:`56`)
    * Add Words and Chars primitives (:pr:`51`)

**v0.1.16** Dec 19, 2017
    * fix EntitySet.combine_variables and standardize encode_features (:pr:`47`)
    * Python 3 compatibility (:pr:`16`)

**v0.1.15** Dec 18, 2017
    * Fix variable type in demo data (:pr:`37`)
    * Custom primitive kwarg fix (:pr:`38`)
    * Changed order and text of arguments in make_trans_primitive docstring (:pr:`42`)

**v0.1.14** November 20, 2017
    * Last time index (:pr:`33`)
    * Update Scipy version to 1.0.0 (:pr:`31`)


**v0.1.13** November 1, 2017
    * Add MANIFEST.in (:pr:`26`)

**v0.1.11** October 31, 2017
    * Package linting (:pr:`7`)
    * Custom primitive creation functions (:pr:`13`)
    * Split requirements to separate files and pin to latest versions (:pr:`15`)
    * Select low information features (:pr:`18`)
    * Fix docs typos (:pr:`19`)
    * Fixed Diff primitive for rare nan case (:pr:`21`)
    * added some mising doc strings (:pr:`23`)
    * Trend fix (:pr:`22`)
    * Remove as_dir=False option from EntitySet.to_pickle() (:pr:`20`)
    * Entity Normalization Preserves Types of Copy & Additional Variables (:pr:`25`)

**v0.1.10** October 12, 2017
    * NumTrue primitive added and docstring of other primitives updated (:pr:`11`)
    * fixed hash issue with same base features (:pr:`8`)
    * Head fix (:pr:`9`)
    * Fix training window (:pr:`10`)
    * Add associative attribute to primitives (:pr:`3`)
    * Add status badges, fix license in setup.py (:pr:`1`)
    * fixed head printout and flight demo index (:pr:`2`)

**v0.1.9** September 8, 2017
    * Documentation improvements
    * New ``featuretools.demo.load_mock_customer`` function


**v0.1.8** September 1, 2017
    * Bug fixes
    * Added ``Percentile`` transform primitive

**v0.1.7** August 17, 2017
    * Performance improvements for approximate in ``calculate_feature_matrix`` and ``dfs``
    * Added ``Week`` transform primitive

**v0.1.6** July 26, 2017
    * Added ``load_features`` and ``save_features`` to persist and reload features
    * Added save_progress argument to ``calculate_feature_matrix``
    * Added approximate parameter to ``calculate_feature_matrix`` and ``dfs``
    * Added ``load_flight`` to ft.demo

**v0.1.5** July 11, 2017
    * Windows support

**v0.1.3** July 10, 2017
    * Renamed feature submodule to primitives
    * Renamed prediction_entity arguments to target_entity
    * Added training_window parameter to ``calculate_feature_matrix``


**v0.1.2** July 3rd, 2017
    * Initial release

.. command
.. git log --pretty=oneline --abbrev-commit<|MERGE_RESOLUTION|>--- conflicted
+++ resolved
@@ -15,12 +15,8 @@
         * Fix release title formatting in changelog (:pr:`806`)
     * Testing Changes
         * Use multiple CPUS to run tests on CI (:pr:`811`)
-<<<<<<< HEAD
-        * Refactor test entityset creation to avoid saving to disk (:pr:`813`)
+        * Refactor test entityset creation to avoid saving to disk (:pr:`813`, :pr:`821`)
         * Remove get_values() from test_es.py to remove warnings (:pr:`820`)
-=======
-        * Refactor test entityset creation to avoid saving to disk (:pr:`813`,:pr:`821`)
->>>>>>> 853091d4
 
     Thanks to the following people for contributing to this release:
     :user:`rwedge`, :user:`systemshift`, :user:`frances-h`, :user:`jeff-hernandez`
