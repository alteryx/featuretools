.. _changelog:

Changelog
---------
**Future Release**
    * Enhancements
        * Give more frequent progress bar updates and update chunk size behavior (:pr:`631`, :pr:`696`)
        * Added drop_first as param in encode_features (:pr:`647`)
        * Added support for stacking multi-output primitives (:pr:`679`)
        * Generate transform features of direct features (:pr:`623`)
        * Added serializing and deserializing from S3 and deserializing from URLs (:pr:`685`)
        * Added AutoNormalize to Featuretools plugins (:pr:`699`)
        * Added functionality for relative units (month/year) in Timedelta (:pr:`692`)
    * Fixes
        * Fix performance regression in DFS (:pr:`637`)
        * Fix deserialization of feature relationship path (:pr:`665`)
        * Set index after adding ancestor relationship variables (:pr:`668`)
        * Fix user-supplied variable_types modification in Entity init (:pr:`675`)
        * Don't calculate dependencies of unnecessary features (:pr:`667`)
        * Prevent normalize entity's new entity having same index as base entity (:pr:`681`)
        * Update variable type inference to better check for string values (:pr:`683`)
    * Changes
        * Moved dask, distributed imports (:pr:`634`)
        * Added categorical-encoding library (:pr:`700`)
    * Documentation Changes
        * Miscellaneous changes (:pr:`641`, :pr:`658`)
        * Modified doc_string of top_n in encoding (:pr:`648`)
        * Hyperlinked ComposeML (:pr:`653`)
        * Added FAQ (:pr:`620`, :pr:`677`)
        * Fixed FAQ question with multiple question marks (:pr:`673`)
    * Testing Changes
        * Add master, and release tests for premium primitives (:pr:`660`, :pr:`669`)
        * Miscellaneous changes (:pr:`672`, :pr:`674`)

    Thanks to the following people for contributing to this release:
<<<<<<< HEAD
    :user:`alexjwang`, :user:`ayushpatidar`, :user:`CJStadler`, :user:`gsheni`, :user:`ctduffy`,
=======
    :user:`allisonportis`, :user:`ayushpatidar`, :user:`CJStadler`, :user:`gsheni`, :user:`ctduffy`,
>>>>>>> d904f7b8
    :user:`jeff-hernandez`, :user:`kmax12`, :user:`rwedge`, :user:`zhxt95`,
    :user:`jeremyliweishih`

**v0.9.1 July 3, 2019**
    * Enhancements
        * Speedup groupby transform calculations (:pr:`609`)
        * Generate features along all paths when there are multiple paths between entities (:pr:`600`, :pr:`608`)
    * Fixes
        * Select columns of dataframe using a list (:pr:`615`)
        * Change type of features calculated on Index features to Categorical (:pr:`602`)
        * Filter dataframes through forward relationships (:pr:`625`)
        * Specify Dask version in requirements for python 2 (:pr:`627`)
        * Keep dataframe sorted by time during feature calculation (:pr:`626`)
        * Fix bug in encode_features that created duplicate columns of
          features with multiple outputs (:pr:`622`)
    * Changes
        * Remove unused variance_selection.py file (:pr:`613`)
        * Remove Timedelta data param (:pr:`619`)
        * Remove DaysSince primitive (:pr:`628`)
    * Documentation Changes
        * Add installation instructions for add-on libraries (:pr:`617`)
        * Clarification of Multi Output Feature Creation (:pr:`638`)
        * Miscellaneous changes (:pr:`632`, :pr:`639`)
    * Testing Changes
        * Miscellaneous changes (:pr:`595`, :pr:`612`)

    Thanks to the following people for contributing to this release:
    :user:`CJStadler`, :user:`kmax12`, :user:`rwedge`, :user:`gsheni`, :user:`kkleidal`, :user:`ctduffy`

**v0.9.0** June 19, 2019
    * Enhancements
        * Add unit parameter to timesince primitives (:pr:`558`)
        * Add ability to install optional add on libraries (:pr:`551`)
        * Load and save features from open files and strings (:pr:`566`)
        * Support custom variable types (:pr:`571`)
        * Support entitysets which have multiple paths between two entities (:pr:`572`, :pr:`544`)
        * Added show_info function, more output information added to CLI `featuretools info` (:pr:`525`)
    * Fixes
        * Normalize_entity specifies error when 'make_time_index' is an invalid string (:pr:`550`)
        * Schema version added for entityset serialization (:pr:`586`)
        * Renamed features have names correctly serialized (:pr:`585`)
        * Improved error message for index/time_index being the same column in normalize_entity and entity_from_dataframe (:pr:`583`)
        * Removed all mentions of allow_where (:pr:`587`, :pr:`588`)
        * Removed unused variable in normalize entity (:pr:`589`)
        * Change time since return type to numeric (:pr:`606`)
    * Changes
        * Refactor get_pandas_data_slice to take single entity (:pr:`547`)
        * Updates TimeSincePrevious and Diff Primitives (:pr:`561`)
        * Remove unecessary time_last variable (:pr:`546`)
    * Documentation Changes
        * Add Featuretools Enterprise to documentation (:pr:`563`)
        * Miscellaneous changes (:pr:`552`, :pr:`573`, :pr:`577`, :pr:`599`)
    * Testing Changes
        * Miscellaneous changes (:pr:`559`, :pr:`569`, :pr:`570`, :pr:`574`, :pr:`584`, :pr:`590`)

    Thanks to the following people for contributing to this release:
    :user:`alexjwang`, :user:`allisonportis`, :user:`CJStadler`, :user:`ctduffy`, :user:`gsheni`, :user:`kmax12`, :user:`rwedge`

**v0.8.0** May 17, 2019
    * Rename NUnique to NumUnique (:pr:`510`)
    * Serialize features as JSON (:pr:`532`)
    * Drop all variables at once in normalize_entity (:pr:`533`)
    * Remove unnecessary sorting from normalize_entity (:pr:`535`)
    * Features cache their names (:pr:`536`)
    * Only calculate features for instances before cutoff (:pr:`523`)
    * Remove all relative imports (:pr:`530`)
    * Added FullName Variable Type (:pr:`506`)
    * Add error message when target entity does not exist (:pr:`520`)
    * New demo links (:pr:`542`)
    * Remove duplicate features check in DFS (:pr:`538`)
    * featuretools_primitives entry point expects list of primitive classes (:pr:`529`)
    * Update ALL_VARIABLE_TYPES list (:pr:`526`)
    * More Informative N Jobs Prints and Warnings (:pr:`511`)
    * Update sklearn version requirements (:pr:`541`)
    * Update Makefile (:pr:`519`)
    * Remove unused parameter in Entity._handle_time (:pr:`524`)
    * Remove build_ext code from setup.py (:pr:`513`)
    * Documentation updates (:pr:`512`, :pr:`514`, :pr:`515`, :pr:`521`, :pr:`522`, :pr:`527`, :pr:`545`)
    * Testing updates (:pr:`509`, :pr:`516`, :pr:`517`, :pr:`539`)

    Thanks to the following people for contributing to this release: :user:`bphi`, :user:`CharlesBradshaw`, :user:`CJStadler`, :user:`glentennis`, :user:`gsheni`, :user:`kmax12`, :user:`rwedge`

**Breaking Changes**

* ``NUnique`` has been renamed to ``NumUnique``.

    Previous behavior

    .. code-block:: python

        from featuretools.primitives import NUnique

    New behavior

    .. code-block:: python

        from featuretools.primitives import NumUnique

**v0.7.1** Apr 24, 2019
    * Automatically generate feature name for controllable primitives (:pr:`481`)
    * Primitive docstring updates (:pr:`489`, :pr:`492`, :pr:`494`, :pr:`495`)
    * Change primitive functions that returned strings to return functions (:pr:`499`)
    * CLI customizable via entrypoints (:pr:`493`)
    * Improve calculation of aggregation features on grandchildren (:pr:`479`)
    * Refactor entrypoints to use decorator (:pr:`483`)
    * Include doctests in testing suite (:pr:`491`)
    * Documentation updates (:pr:`490`)
    * Update how standard primitives are imported internally (:pr:`482`)

    Thanks to the following people for contributing to this release: :user:`bukosabino`, :user:`CharlesBradshaw`, :user:`glentennis`, :user:`gsheni`, :user:`jeff-hernandez`, :user:`kmax12`, :user:`minkvsky`, :user:`rwedge`, :user:`thehomebrewnerd`

**v0.7.0** Mar 29, 2019
    * Improve Entity Set Serialization (:pr:`361`)
    * Support calling a primitive instance's function directly (:pr:`461`, :pr:`468`)
    * Support other libraries extending featuretools functionality via entrypoints (:pr:`452`)
    * Remove featuretools install command (:pr:`475`)
    * Add GroupByTransformFeature (:pr:`455`, :pr:`472`, :pr:`476`)
    * Update Haversine Primitive (:pr:`435`, :pr:`462`)
    * Add commutative argument to SubtractNumeric and DivideNumeric primitives (:pr:`457`)
    * Add FilePath variable_type (:pr:`470`)
    * Add PhoneNumber, DateOfBirth, URL variable types (:pr:`447`)
    * Generalize infer_variable_type, convert_variable_data and convert_all_variable_data methods (:pr:`423`)
    * Documentation updates (:pr:`438`, :pr:`446`, :pr:`458`, :pr:`469`)
    * Testing updates (:pr:`440`, :pr:`444`, :pr:`445`, :pr:`459`)

    Thanks to the following people for contributing to this release: :user:`bukosabino`, :user:`CharlesBradshaw`, :user:`ColCarroll`, :user:`glentennis`, :user:`grayskripko`, :user:`gsheni`, :user:`jeff-hernandez`, :user:`jrkinley`, :user:`kmax12`, :user:`RogerTangos`, :user:`rwedge`

**Breaking Changes**

* ``ft.dfs`` now has a ``groupby_trans_primitives`` parameter that DFS uses to automatically construct features that group by an ID column and then apply a transform primitive to search group. This change applies to the following primitives: ``CumSum``, ``CumCount``, ``CumMean``, ``CumMin``, and ``CumMax``.

    Previous behavior

    .. code-block:: python

        ft.dfs(entityset=es,
               target_entity='customers',
               trans_primitives=["cum_mean"])

    New behavior

    .. code-block:: python

        ft.dfs(entityset=es,
               target_entity='customers',
               groupby_trans_primitives=["cum_mean"])

* Related to the above change, cumulative transform features are now defined using a new feature class, ``GroupByTransformFeature``.

    Previous behavior

    .. code-block:: python

        ft.Feature([base_feature, groupby_feature], primitive=CumulativePrimitive)


    New behavior

    .. code-block:: python

        ft.Feature(base_feature, groupby=groupby_feature, primitive=CumulativePrimitive)


**v0.6.1** Feb 15, 2019
    * Cumulative primitives (:pr:`410`)
    * Entity.query_by_values now preserves row order of underlying data (:pr:`428`)
    * Implementing Country Code and Sub Region Codes as variable types (:pr:`430`)
    * Added IPAddress and EmailAddress variable types (:pr:`426`)
    * Install data and dependencies (:pr:`403`)
    * Add TimeSinceFirst, fix TimeSinceLast (:pr:`388`)
    * Allow user to pass in desired feature return types (:pr:`372`)
    * Add new configuration object (:pr:`401`)
    * Replace NUnique get_function (:pr:`434`)
    * _calculate_idenity_features now only returns the features asked for, instead of the entire entity (:pr:`429`)
    * Primitive function name uniqueness (:pr:`424`)
    * Update NumCharacters and NumWords primitives (:pr:`419`)
    * Removed Variable.dtype (:pr:`416`, :pr:`433`)
    * Change to zipcode rep, str for pandas (:pr:`418`)
    * Remove pandas version upper bound (:pr:`408`)
    * Make S3 dependencies optional (:pr:`404`)
    * Check that agg_primitives and trans_primitives are right primitive type (:pr:`397`)
    * Mean primitive changes (:pr:`395`)
    * Fix transform stacking on multi-output aggregation (:pr:`394`)
    * Fix list_primitives (:pr:`391`)
    * Handle graphviz dependency (:pr:`389`, :pr:`396`, :pr:`398`)
    * Testing updates (:pr:`402`, :pr:`417`, :pr:`433`)
    * Documentation updates (:pr:`400`, :pr:`409`, :pr:`415`, :pr:`417`, :pr:`420`, :pr:`421`, :pr:`422`, :pr:`431`)


    Thanks to the following people for contributing to this release:  :user:`CharlesBradshaw`, :user:`csala`, :user:`floscha`, :user:`gsheni`, :user:`jxwolstenholme`, :user:`kmax12`, :user:`RogerTangos`, :user:`rwedge`

**v0.6.0** Jan 30, 2018
    * Primitive refactor (:pr:`364`)
    * Mean ignore NaNs (:pr:`379`)
    * Plotting entitysets (:pr:`382`)
    * Add seed features later in DFS process (:pr:`357`)
    * Multiple output column features (:pr:`376`)
    * Add ZipCode Variable Type (:pr:`367`)
    * Add `primitive.get_filepath` and example of primitive loading data from external files (:pr:`380`)
    * Transform primitives take series as input (:pr:`385`)
    * Update dependency requirements (:pr:`378`, :pr:`383`, :pr:`386`)
    * Add modulo to override tests (:pr:`384`)
    * Update documentation (:pr:`368`, :pr:`377`)
    * Update README.md (:pr:`366`, :pr:`373`)
    * Update CI tests (:pr:`359`, :pr:`360`, :pr:`375`)

    Thanks to the following people for contributing to this release: :user:`floscha`, :user:`gsheni`, :user:`kmax12`, :user:`RogerTangos`, :user:`rwedge`

**v0.5.1** Dec 17, 2018
    * Add missing dependencies (:pr:`353`)
    * Move comment to note in documentation (:pr:`352`)

**v0.5.0** Dec 17, 2018
    * Add specific error for duplicate additional/copy_variables in normalize_entity (:pr:`348`)
    * Removed EntitySet._import_from_dataframe (:pr:`346`)
    * Removed time_index_reduce parameter (:pr:`344`)
    * Allow installation of additional primitives (:pr:`326`)
    * Fix DatetimeIndex variable conversion (:pr:`342`)
    * Update Sklearn DFS Transformer (:pr:`343`)
    * Clean up entity creation logic (:pr:`336`)
    * remove casting to list in transform feature calculation (:pr:`330`)
    * Fix sklearn wrapper (:pr:`335`)
    * Add readme to pypi
    * Update conda docs after move to conda-forge (:pr:`334`)
    * Add wrapper for scikit-learn Pipelines (:pr:`323`)
    * Remove parse_date_cols parameter from EntitySet._import_from_dataframe (:pr:`333`)

    Thanks to the following people for contributing to this release: :user:`bukosabino`, :user:`georgewambold`, :user:`gsheni`, :user:`jeff-hernandez`, :user:`kmax12`, and :user:`rwedge`.

**v0.4.1** Nov 29, 2018
    * Resolve bug preventing using first column as index by default (:pr:`308`)
    * Handle return type when creating features from Id variables (:pr:`318`)
    * Make id an optional parameter of EntitySet constructor (:pr:`324`)
    * Handle primitives with same function being applied to same column (:pr:`321`)
    * Update requirements (:pr:`328`)
    * Clean up DFS arguments (:pr:`319`)
    * Clean up Pandas Backend (:pr:`302`)
    * Update properties of cumulative transform primitives (:pr:`320`)
    * Feature stability between versions documentation (:pr:`316`)
    * Add download count to GitHub readme (:pr:`310`)
    * Fixed #297 update tests to check error strings (:pr:`303`)
    * Remove usage of fixtures in agg primitive tests (:pr:`325`)

**v0.4.0** Oct 31, 2018
    * Remove ft.utils.gen_utils.getsize and make pympler a test requirement (:pr:`299`)
    * Update requirements.txt (:pr:`298`)
    * Refactor EntitySet.find_path(...) (:pr:`295`)
    * Clean up unused methods (:pr:`293`)
    * Remove unused parents property of Entity (:pr:`283`)
    * Removed relationships parameter (:pr:`284`)
    * Improve time index validation (:pr:`285`)
    * Encode features with "unknown" class in categorical (:pr:`287`)
    * Allow where clauses on direct features in Deep Feature Synthesis (:pr:`279`)
    * Change to fullargsspec (:pr:`288`)
    * Parallel verbose fixes (:pr:`282`)
    * Update tests for python 3.7 (:pr:`277`)
    * Check duplicate rows cutoff times (:pr:`276`)
    * Load retail demo data using compressed file (:pr:`271`)

**v0.3.1** Sept 28, 2018
    * Handling time rewrite (:pr:`245`)
    * Update deep_feature_synthesis.py (:pr:`249`)
    * Handling return type when creating features from DatetimeTimeIndex (:pr:`266`)
    * Update retail.py (:pr:`259`)
    * Improve Consistency of Transform Primitives (:pr:`236`)
    * Update demo docstrings (:pr:`268`)
    * Handle non-string column names (:pr:`255`)
    * Clean up merging of aggregation primitives (:pr:`250`)
    * Add tests for Entity methods (:pr:`262`)
    * Handle no child data when calculating aggregation features with multiple arguments (:pr:`264`)
    * Add `is_string` utils function (:pr:`260`)
    * Update python versions to match docker container (:pr:`261`)
    * Handle where clause when no child data (:pr:`258`)
    * No longer cache demo csvs, remove config file (:pr:`257`)
    * Avoid stacking "expanding" primitives (:pr:`238`)
    * Use randomly generated names in retail csv (:pr:`233`)
    * Update README.md (:pr:`243`)

**v0.3.0** Aug 27, 2018
    * Improve performance of all feature calculations (:pr:`224`)
    * Update agg primitives to use more efficient functions (:pr:`215`)
    * Optimize metadata calculation (:pr:`229`)
    * More robust handling when no data at a cutoff time (:pr:`234`)
    * Workaround categorical merge (:pr:`231`)
    * Switch which CSV is associated with which variable (:pr:`228`)
    * Remove unused kwargs from query_by_values, filter_and_sort (:pr:`225`)
    * Remove convert_links_to_integers (:pr:`219`)
    * Add conda install instructions (:pr:`223`, :pr:`227`)
    * Add example of using Dask to parallelize to docs  (:pr:`221`)

**v0.2.2** Aug 20, 2018
    * Remove unnecessary check no related instances call and refactor (:pr:`209`)
    * Improve memory usage through support for pandas categorical types (:pr:`196`)
    * Bump minimum pandas version from 0.20.3 to 0.23.0 (:pr:`216`)
    * Better parallel memory warnings (:pr:`208`, :pr:`214`)
    * Update demo datasets (:pr:`187`, :pr:`201`, :pr:`207`)
    * Make primitive lookup case insensitive  (:pr:`213`)
    * Use capital name (:pr:`211`)
    * Set class name for Min (:pr:`206`)
    * Remove ``variable_types`` from normalize entity (:pr:`205`)
    * Handle parquet serialization with last time index (:pr:`204`)
    * Reset index of cutoff times in calculate feature matrix (:pr:`198`)
    * Check argument types for .normalize_entity (:pr:`195`)
    * Type checking ignore entities.  (:pr:`193`)

**v0.2.1** July 2, 2018
    * Cpu count fix (:pr:`176`)
    * Update flight (:pr:`175`)
    * Move feature matrix calculation helper functions to separate file (:pr:`177`)

**v0.2.0** June 22, 2018
    * Multiprocessing (:pr:`170`)
    * Handle unicode encoding in repr throughout Featuretools (:pr:`161`)
    * Clean up EntitySet class (:pr:`145`)
    * Add support for building and uploading conda package (:pr:`167`)
    * Parquet serialization (:pr:`152`)
    * Remove variable stats (:pr:`171`)
    * Make sure index variable comes first (:pr:`168`)
    * No last time index update on normalize (:pr:`169`)
    * Remove list of times as on option for `cutoff_time` in `calculate_feature_matrix` (:pr:`165`)
    * Config does error checking to see if it can write to disk (:pr:`162`)


**v0.1.21** May 30, 2018
    * Support Pandas 0.23.0 (:pr:`153`, :pr:`154`, :pr:`155`, :pr:`159`)
    * No EntitySet required in loading/saving features (:pr:`141`)
    * Use s3 demo csv with better column names (:pr:`139`)
    * more reasonable start parameter (:pr:`149`)
    * add issue template (:pr:`133`)
    * Improve tests (:pr:`136`, :pr:`137`, :pr:`144`, :pr:`147`)
    * Remove unused functions (:pr:`140`, :pr:`143`, :pr:`146`)
    * Update documentation after recent changes / removals (:pr:`157`)
    * Rename demo retail csv file (:pr:`148`)
    * Add names for binary (:pr:`142`)
    * EntitySet repr to use get_name rather than id (:pr:`134`)
    * Ensure config dir is writable (:pr:`135`)

**v0.1.20** Apr 13, 2018
    * Primitives as strings in DFS parameters (:pr:`129`)
    * Integer time index bugfixes (:pr:`128`)
    * Add make_temporal_cutoffs utility function (:pr:`126`)
    * Show all entities, switch shape display to row/col (:pr:`124`)
    * Improved chunking when calculating feature matrices  (:pr:`121`)
    * fixed num characters nan fix (:pr:`118`)
    * modify ignore_variables docstring (:pr:`117`)

**v0.1.19** Mar 21, 2018
    * More descriptive DFS progress bar (:pr:`69`)
    * Convert text variable to string before NumWords (:pr:`106`)
    * EntitySet.concat() reindexes relationships (:pr:`96`)
    * Keep non-feature columns when encoding feature matrix (:pr:`111`)
    * Uses full entity update for dependencies of uses_full_entity features (:pr:`110`)
    * Update column names in retail demo (:pr:`104`)
    * Handle Transform features that need access to all values of entity (:pr:`91`)

**v0.1.18** Feb 27, 2018
    * fixes related instances bug (:pr:`97`)
    * Adding non-feature columns to calculated feature matrix (:pr:`78`)
    * Relax numpy version req (:pr:`82`)
    * Remove `entity_from_csv`, tests, and lint (:pr:`71`)

**v0.1.17** Jan 18, 2018
    * LatLong type (:pr:`57`)
    * Last time index fixes (:pr:`70`)
    * Make median agg primitives ignore nans by default (:pr:`61`)
    * Remove Python 3.4 support (:pr:`64`)
    * Change `normalize_entity` to update `secondary_time_index` (:pr:`59`)
    * Unpin requirements (:pr:`53`)
    * associative -> commutative (:pr:`56`)
    * Add Words and Chars primitives (:pr:`51`)

**v0.1.16** Dec 19, 2017
    * fix EntitySet.combine_variables and standardize encode_features (:pr:`47`)
    * Python 3 compatibility (:pr:`16`)

**v0.1.15** Dec 18, 2017
    * Fix variable type in demo data (:pr:`37`)
    * Custom primitive kwarg fix (:pr:`38`)
    * Changed order and text of arguments in make_trans_primitive docstring (:pr:`42`)

**v0.1.14** November 20, 2017
    * Last time index (:pr:`33`)
    * Update Scipy version to 1.0.0 (:pr:`31`)


**v0.1.13** November 1, 2017
    * Add MANIFEST.in (:pr:`26`)

**v0.1.11** October 31, 2017
    * Package linting (:pr:`7`)
    * Custom primitive creation functions (:pr:`13`)
    * Split requirements to separate files and pin to latest versions (:pr:`15`)
    * Select low information features (:pr:`18`)
    * Fix docs typos (:pr:`19`)
    * Fixed Diff primitive for rare nan case (:pr:`21`)
    * added some mising doc strings (:pr:`23`)
    * Trend fix (:pr:`22`)
    * Remove as_dir=False option from EntitySet.to_pickle() (:pr:`20`)
    * Entity Normalization Preserves Types of Copy & Additional Variables (:pr:`25`)

**v0.1.10** October 12, 2017
    * NumTrue primitive added and docstring of other primitives updated (:pr:`11`)
    * fixed hash issue with same base features (:pr:`8`)
    * Head fix (:pr:`9`)
    * Fix training window (:pr:`10`)
    * Add associative attribute to primitives (:pr:`3`)
    * Add status badges, fix license in setup.py (:pr:`1`)
    * fixed head printout and flight demo index (:pr:`2`)

**v0.1.9** September 8, 2017
    * Documentation improvements
    * New ``featuretools.demo.load_mock_customer`` function


**v0.1.8** September 1, 2017
    * Bug fixes
    * Added ``Percentile`` transform primitive

**v0.1.7** August 17, 2017
    * Performance improvements for approximate in ``calculate_feature_matrix`` and ``dfs``
    * Added ``Week`` transform primitive

**v0.1.6** July 26, 2017

    * Added ``load_features`` and ``save_features`` to persist and reload features
    * Added save_progress argument to ``calculate_feature_matrix``
    * Added approximate parameter to ``calculate_feature_matrix`` and ``dfs``
    * Added ``load_flight`` to ft.demo

**v0.1.5** July 11, 2017

    * Windows support

**v0.1.3** July 10, 2017

    * Renamed feature submodule to primitives
    * Renamed prediction_entity arguments to target_entity
    * Added training_window parameter to ``calculate_feature_matrix``


**v0.1.2** July 3rd, 2017

    * Initial release

.. command
.. git log --pretty=oneline --abbrev-commit<|MERGE_RESOLUTION|>--- conflicted
+++ resolved
@@ -33,12 +33,8 @@
         * Miscellaneous changes (:pr:`672`, :pr:`674`)
 
     Thanks to the following people for contributing to this release:
-<<<<<<< HEAD
-    :user:`alexjwang`, :user:`ayushpatidar`, :user:`CJStadler`, :user:`gsheni`, :user:`ctduffy`,
-=======
-    :user:`allisonportis`, :user:`ayushpatidar`, :user:`CJStadler`, :user:`gsheni`, :user:`ctduffy`,
->>>>>>> d904f7b8
-    :user:`jeff-hernandez`, :user:`kmax12`, :user:`rwedge`, :user:`zhxt95`,
+    :user:`alexjwang`, :user:`allisonportis`, :user:`ayushpatidar`, :user:`CJStadler`, :user:`ctduffy`,
+    :user:`gsheni`, :user:`jeff-hernandez`, :user:`kmax12`, :user:`rwedge`, :user:`zhxt95`,
     :user:`jeremyliweishih`
 
 **v0.9.1 July 3, 2019**
