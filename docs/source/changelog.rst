.. _changelog:

Changelog
---------
**Future Release**
    * Enhancements
    * Fixes
<<<<<<< HEAD
        * Make ``time_since`` primitive match all ``Datetime`` types (:pr:`1048`)
=======
        * Remove warnings.simplefilter in feature_set_calculator to un-silence warnings (:pr:`1053`)
>>>>>>> 44d40097
    * Changes
        * Change default branch to ``main`` (:pr:`1038`)
    * Documentation Changes
        * Remove benchmarks folder (:pr:`1049`)
    * Testing Changes
        * Add fixture for ``ft.demo.load_mock_customer`` (:pr:`1036`)
    
    Thanks to the following people for contributing to this release:
    :user:`gsheni`, :user:`systemshift`, :user:`monti-python`

**v0.17.0 June 30, 2020**
    * Enhancements
        * Add ``list_variable_types`` and ``graph_variable_types`` for Variable Types (:pr:`1013`)
        * Add ``graph_feature`` to generate a feature lineage graph for a given feature (:pr:`1032`)
    * Fixes
        * Improve warnings when using a Dask dataframe for cutoff times (:pr:`1026`)
        * Error if attempting to add entityset relationship where child variable is also child index (:pr:`1034`)
    * Changes
        * Remove ``Feature.get_names`` (:pr:`1021`)
        * Remove unnecessary ``pd.Series`` and ``pd.DatetimeIndex`` calls from primitives (:pr:`1020`, :pr:`1024`)
        * Improve cutoff time handling when a single value or no value is passed (:pr:`1028`)
        * Moved ``find_variable_types`` to Variable utils (:pr:`1013`)
    * Documentation Changes
        * Add page on Variable Types to describe some Variable Types, and util functions (:pr:`1013`)
        * Remove featuretools enterprise from documentation (:pr:`1022`)
        * Add development install instructions to contributing.md (:pr:`1030`)
    * Testing Changes
        * Add ``required`` flag to CircleCI codecov upload command (:pr:`1035`)

    Thanks to the following people for contributing to this release:
    :user:`frances-h`, :user:`gsheni`, :user:`kmax12`, :user:`rwedge`,
    :user:`thehomebrewnerd`, :user:`tuethan1999`
        
**Breaking Changes**

* Removed ``Feature.get_names``, ``Feature.get_feature_names`` should be used instead

**v0.16.0 June 5, 2020**
    * Enhancements
        * Support use of Dask DataFrames in entitysets (:pr:`783`)
        * Add ``make_index`` when initializing an EntitySet by passing in an ``entities`` dictionary (:pr:`1010`)
        * Add ability to use primitive classes and instances as keys in primitive_options dictionary (:pr:`993`)
    * Fixes
        * Cleanly close tqdm instance (:pr:`1018`)
        * Resolve issue with ``NaN`` values in ``LatLong`` columns (:pr:`1007`)
    * Testing Changes
        * Update tests for numpy v1.19.0 compatability (:pr:`1016`)

    Thanks to the following people for contributing to this release:
    :user:`Alex-Monahan`, :user:`frances-h`, :user:`gsheni`, :user:`rwedge`, :user:`thehomebrewnerd`

**v0.15.0 May 29, 2020**
    * Enhancements
        * Add ``get_default_aggregation_primitives`` and ``get_default_transform_primitives`` (:pr:`945`)
        * Allow cutoff time dataframe columns to be in any order (:pr:`969`, :pr:`995`)
        * Add Age primitive, and make it a default transform primitive for DFS (:pr:`987`)
        * Add ``include_cutoff_time`` arg - control whether data at cutoff times are included in feature calculations (:pr:`959`)
        * Allow ``variables_types`` to be referenced by their ``type_string``
          for the ``entity_from_dataframe`` function (:pr:`988`)
    * Fixes
        * Fix errors with Equals and NotEquals primitives when comparing categoricals or different dtypes (:pr:`968`)
        * Normalized type_strings of ``Variable`` classes so that the ``find_variable_types`` function produces a
          dictionary with a clear key to name transition (:pr:`982`, :pr:`996`)
        * Remove pandas.datetime in test_calculate_feature_matrix due to deprecation (:pr:`998`)
    * Documentation Changes
        * Add python 3.8 support for docs (:pr:`983`)
        * Adds consistent Entityset Docstrings (:pr:`986`)
    * Testing Changes
        * Add automated tests for python 3.8 environment (:pr:`847`)
        * Update testing dependencies (:pr:`976`)

    Thanks to the following people for contributing to this release:
    :user:`ctduffy`, :user:`frances-h`, :user:`gsheni`, :user:`jeff-hernandez`, :user:`rightx2`, :user:`rwedge`, :user:`sebrahimi1988`, :user:`thehomebrewnerd`,  :user:`tuethan1999`

**Breaking Changes**

* Calls to ``featuretools.dfs`` or ``featuretools.calculate_feature_matrix`` that use a cutoff time
  dataframe, but do not label the time column with either the target entity time index variable name or
  as ``time``, will now result in an ``AttributeError``. Previously, the time column was selected to be the first
  column that was not the instance id column. With this update, the position of the column in the dataframe is
  no longer used to determine the time column. Now, both instance id columns and time columns in a cutoff time
  dataframe can be in any order as long as they are named properly.

* The ``type_string`` attributes of all ``Variable`` subclasses are now a snake case conversion of their class names. This
  changes the ``type_string`` of the ``Unknown``, ``IPAddress``, ``EmailAddress``, ``SubRegionCode``, ``FilePath``, ``LatLong``, and ``ZIPcode`` classes.
  Old saved entitysets that used these variables may load incorrectly.

**v0.14.0 Apr 30, 2020**
    * Enhancements
        * ft.encode_features - use less memory for one-hot encoded columns (:pr:`876`)
    * Fixes
        * Use logger.warning to fix deprecated logger.warn (:pr:`871`)
        * Add dtype to interesting_values to fix deprecated empty Series with no dtype (:pr:`933`)
        * Remove overlap in training windows (:pr:`930`)
        * Fix progress bar in notebook (:pr:`932`)
    * Changes
        * Change premium primitives CI test to Python 3.6 (:pr:`916`)
        * Remove Python 3.5 support (:pr:`917`)
    * Documentation Changes
        * Fix README links to docs (:pr:`872`)
        * Fix Github links with correct organizations (:pr:`908`)
        * Fix hyperlinks in docs and docstrings with updated address (:pr:`910`)
        * Remove unused script for uploading docs to AWS (:pr:`911`)

    Thanks to the following people for contributing to this release:
    :user:`frances-h`, :user:`gsheni`, :user:`jeff-hernandez`, :user:`rwedge`

**Breaking Changes**

* Using training windows in feature calculations can result in different values than previous versions.
  This was done to prevent consecutive training windows from overlapping by excluding data at the oldest point in time.
  For example, if we use a cutoff time at the first minute of the hour with a one hour training window,
  the first minute of the previous hour will no longer be included in the feature calculation.

**v0.13.4 Mar 27, 2020**
    .. warning::
        The next non-bugfix release of Featuretools will not support Python 3.5

    * Fixes
        * Fix ft.show_info() not displaying in Jupyter notebooks (:pr:`863`)
    * Changes
        * Added Plugin Warnings at Entry Point (:pr:`850`, :pr:`869`)
    * Documentation Changes
        * Add links to primitives.featurelabs.com (:pr:`860`)
        * Add source code links to API reference (:pr:`862`)
        * Update links for testing Dask/Spark integrations (:pr:`867`)
        * Update release documentation for featuretools (:pr:`868`)
    * Testing Changes
        * Miscellaneous changes (:pr:`861`)

    Thanks to the following people for contributing to this release:
    :user:`frances-h`, :user:`FreshLeaf8865`, :user:`jeff-hernandez`, :user:`rwedge`, :user:`thehomebrewnerd`

**v0.13.3 Feb 28, 2020**
    * Fixes
        * Fix a connection closed error when using n_jobs (:pr:`853`)
    * Changes
        * Pin msgpack dependency for Python 3.5; remove dataframe from Dask dependency (:pr:`851`)
    * Documentation Changes
        * Update link to help documentation page in Github issue template (:pr:`855`)

    Thanks to the following people for contributing to this release:
    :user:`frances-h`, :user:`rwedge`

**v0.13.2 Jan 31, 2020**
    * Enhancements
        * Support for Pandas 1.0.0 (:pr:`844`)
    * Changes
        * Remove dependency on s3fs library for anonymous downloads from S3 (:pr:`825`)
    * Testing Changes
        * Added GitHub Action to automatically run performance tests (:pr:`840`)

    Thanks to the following people for contributing to this release:
    :user:`frances-h`, :user:`rwedge`

**v0.13.1 Dec 28, 2019**
    * Fixes
        * Raise error when given wrong input for ignore_variables (:pr:`826`)
        * Fix multi-output features not created when there is no child data (:pr:`834`)
        * Removing type casting in Equals and NotEquals primitives (:pr:`504`)
    * Changes
        * Replace pd.timedelta time units that were deprecated (:pr:`822`)
        * Move sklearn wrapper to separate library (:pr:`835`, :pr:`837`)
    * Testing Changes
        * Run unit tests in windows environment (:pr:`790`)
        * Update boto3 version requirement for tests (:pr:`838`)

    Thanks to the following people for contributing to this release:
    :user:`jeffzi`, :user:`kmax12`, :user:`rwedge`, :user:`systemshift`

**v0.13.0 Nov 30, 2019**
    * Enhancements
        * Added GitHub Action to auto upload releases to PyPI (:pr:`816`)
    * Fixes
        * Fix issue where some primitive options would not be applied (:pr:`807`)
        * Fix issue with converting to pickle or parquet after adding interesting features (:pr:`798`, :pr:`823`)
        * Diff primitive now calculates using all available data (:pr:`824`)
        * Prevent DFS from creating Identity Features of globally ignored variables (:pr:`819`)
    * Changes
        * Remove python 2.7 support from serialize.py (:pr:`812`)
        * Make smart_open, boto3, and s3fs optional dependencies (:pr:`827`)
    * Documentation Changes
        * remove python 2.7 support and add 3.7 in install.rst (:pr:`805`)
        * Fix import error in docs (:pr:`803`)
        * Fix release title formatting in changelog (:pr:`806`)
    * Testing Changes
        * Use multiple CPUS to run tests on CI (:pr:`811`)
        * Refactor test entityset creation to avoid saving to disk (:pr:`813`, :pr:`821`)
        * Remove get_values() from test_es.py to remove warnings (:pr:`820`)

    Thanks to the following people for contributing to this release:
    :user:`frances-h`, :user:`jeff-hernandez`, :user:`rwedge`, :user:`systemshift`

**Breaking Changes**

* The libraries used for downloading or uploading from S3 or URLs are now
  optional and will no longer be installed by default.  To use this
  functionality they will need to be installed separately.
* The fix to how the Diff primitive is calculated may slow down the overall
  calculation time of feature lists that use this primitive.

**v0.12.0 Oct 31, 2019**
    * Enhancements
        * Added First primitive (:pr:`770`)
        * Added Entropy aggregation primitive (:pr:`779`)
        * Allow custom naming for multi-output primitives (:pr:`780`)
    * Fixes
        * Prevents user from removing base entity time index using additional_variables (:pr:`768`)
        * Fixes error when a multioutput primitive was supplied to dfs as a groupby trans primitive (:pr:`786`)
    * Changes
        * Drop Python 2 support (:pr:`759`)
        * Add unit parameter to AvgTimeBetween (:pr:`771`)
        * Require Pandas 0.24.1 or higher (:pr:`787`)
    * Documentation Changes
        * Update featuretools slack link (:pr:`765`)
        * Set up repo to use Read the Docs (:pr:`776`)
        * Add First primitive to API reference docs (:pr:`782`)
    * Testing Changes
        * CircleCI fixes (:pr:`774`)
        * Disable PIP progress bars (:pr:`775`)

    Thanks to the following people for contributing to this release:
    :user:`ablacke-ayx`, :user:`BoopBoopBeepBoop`, :user:`jeffzi`,
    :user:`kmax12`, :user:`rwedge`, :user:`thehomebrewnerd`, :user:`twdobson`

**v0.11.0 Sep 30, 2019**
    .. warning::
        The next non-bugfix release of Featuretools will not support Python 2

    * Enhancements
        * Improve how files are copied and written (:pr:`721`)
        * Add number of rows to graph in entityset.plot (:pr:`727`)
        * Added support for pandas DateOffsets in DFS and Timedelta (:pr:`732`)
        * Enable feature-specific top_n value using a dictionary in encode_features (:pr:`735`)
        * Added progress_callback parameter to dfs() and calculate_feature_matrix() (:pr:`739`, :pr:`745`)
        * Enable specifying primitives on a per column or per entity basis (:pr:`748`)
    * Fixes
        * Fixed entity set deserialization (:pr:`720`)
        * Added error message when DateTimeIndex is a variable but not set as the time_index (:pr:`723`)
        * Fixed CumCount and other group-by transform primitives that take ID as input (:pr:`733`, :pr:`754`)
        * Fix progress bar undercounting (:pr:`743`)
        * Updated training_window error assertion to only check against observations (:pr:`728`)
        * Don't delete the whole destination folder while saving entityset (:pr:`717`)
    * Changes
        * Raise warning and not error on schema version mismatch (:pr:`718`)
        * Change feature calculation to return in order of instance ids provided (:pr:`676`)
        * Removed time remaining from displayed progress bar in dfs() and calculate_feature_matrix() (:pr:`739`)
        * Raise warning in normalize_entity() when time_index of base_entity has an invalid type (:pr:`749`)
        * Remove toolz as a direct dependency (:pr:`755`)
        * Allow boolean variable types to be used in the Multiply primitive (:pr:`756`)
    * Documentation Changes
        * Updated URL for Compose (:pr:`716`)
    * Testing Changes
        * Update dependencies (:pr:`738`, :pr:`741`, :pr:`747`)

    Thanks to the following people for contributing to this release:
    :user:`angela97lin`, :user:`chidauri`, :user:`christopherbunn`,
    :user:`frances-h`, :user:`jeff-hernandez`, :user:`kmax12`,
    :user:`MarcoGorelli`, :user:`rwedge`, :user:`thehomebrewnerd`

**Breaking Changes**

* Feature calculations will return in the order of instance ids provided instead of the order of time points instances are calculated at.

**v0.10.1 Aug 25, 2019**
    * Fixes
        * Fix serialized LatLong data being loaded as strings (:pr:`712`)
    * Documentation Changes
        * Fixed FAQ cell output (:pr:`710`)

    Thanks to the following people for contributing to this release:
    :user:`gsheni`, :user:`rwedge`


**v0.10.0 Aug 19, 2019**
    .. warning::
        The next non-bugfix release of Featuretools will not support Python 2


    * Enhancements
        * Give more frequent progress bar updates and update chunk size behavior (:pr:`631`, :pr:`696`)
        * Added drop_first as param in encode_features (:pr:`647`)
        * Added support for stacking multi-output primitives (:pr:`679`)
        * Generate transform features of direct features (:pr:`623`)
        * Added serializing and deserializing from S3 and deserializing from URLs (:pr:`685`)
        * Added nlp_primitives as an add-on library (:pr:`704`)
        * Added AutoNormalize to Featuretools plugins (:pr:`699`)
        * Added functionality for relative units (month/year) in Timedelta (:pr:`692`)
        * Added categorical-encoding as an add-on library (:pr:`700`)
    * Fixes
        * Fix performance regression in DFS (:pr:`637`)
        * Fix deserialization of feature relationship path (:pr:`665`)
        * Set index after adding ancestor relationship variables (:pr:`668`)
        * Fix user-supplied variable_types modification in Entity init (:pr:`675`)
        * Don't calculate dependencies of unnecessary features (:pr:`667`)
        * Prevent normalize entity's new entity having same index as base entity (:pr:`681`)
        * Update variable type inference to better check for string values (:pr:`683`)
    * Changes
        * Moved dask, distributed imports (:pr:`634`)
    * Documentation Changes
        * Miscellaneous changes (:pr:`641`, :pr:`658`)
        * Modified doc_string of top_n in encoding (:pr:`648`)
        * Hyperlinked ComposeML (:pr:`653`)
        * Added FAQ (:pr:`620`, :pr:`677`)
        * Fixed FAQ question with multiple question marks (:pr:`673`)
    * Testing Changes
        * Add master, and release tests for premium primitives (:pr:`660`, :pr:`669`)
        * Miscellaneous changes (:pr:`672`, :pr:`674`)

    Thanks to the following people for contributing to this release:
    :user:`alexjwang`, :user:`allisonportis`, :user:`ayushpatidar`,
    :user:`CJStadler`, :user:`ctduffy`, :user:`gsheni`, :user:`jeff-hernandez`,
    :user:`jeremyliweishih`, :user:`kmax12`, :user:`rwedge`, :user:`zhxt95`,

**v0.9.1 July 3, 2019**
    * Enhancements
        * Speedup groupby transform calculations (:pr:`609`)
        * Generate features along all paths when there are multiple paths between entities (:pr:`600`, :pr:`608`)
    * Fixes
        * Select columns of dataframe using a list (:pr:`615`)
        * Change type of features calculated on Index features to Categorical (:pr:`602`)
        * Filter dataframes through forward relationships (:pr:`625`)
        * Specify Dask version in requirements for python 2 (:pr:`627`)
        * Keep dataframe sorted by time during feature calculation (:pr:`626`)
        * Fix bug in encode_features that created duplicate columns of
          features with multiple outputs (:pr:`622`)
    * Changes
        * Remove unused variance_selection.py file (:pr:`613`)
        * Remove Timedelta data param (:pr:`619`)
        * Remove DaysSince primitive (:pr:`628`)
    * Documentation Changes
        * Add installation instructions for add-on libraries (:pr:`617`)
        * Clarification of Multi Output Feature Creation (:pr:`638`)
        * Miscellaneous changes (:pr:`632`, :pr:`639`)
    * Testing Changes
        * Miscellaneous changes (:pr:`595`, :pr:`612`)

    Thanks to the following people for contributing to this release:
    :user:`CJStadler`, :user:`kmax12`, :user:`rwedge`, :user:`gsheni`, :user:`kkleidal`, :user:`ctduffy`

**v0.9.0** June 19, 2019
    * Enhancements
        * Add unit parameter to timesince primitives (:pr:`558`)
        * Add ability to install optional add on libraries (:pr:`551`)
        * Load and save features from open files and strings (:pr:`566`)
        * Support custom variable types (:pr:`571`)
        * Support entitysets which have multiple paths between two entities (:pr:`572`, :pr:`544`)
        * Added show_info function, more output information added to CLI `featuretools info` (:pr:`525`)
    * Fixes
        * Normalize_entity specifies error when 'make_time_index' is an invalid string (:pr:`550`)
        * Schema version added for entityset serialization (:pr:`586`)
        * Renamed features have names correctly serialized (:pr:`585`)
        * Improved error message for index/time_index being the same column in normalize_entity and entity_from_dataframe (:pr:`583`)
        * Removed all mentions of allow_where (:pr:`587`, :pr:`588`)
        * Removed unused variable in normalize entity (:pr:`589`)
        * Change time since return type to numeric (:pr:`606`)
    * Changes
        * Refactor get_pandas_data_slice to take single entity (:pr:`547`)
        * Updates TimeSincePrevious and Diff Primitives (:pr:`561`)
        * Remove unecessary time_last variable (:pr:`546`)
    * Documentation Changes
        * Add Featuretools Enterprise to documentation (:pr:`563`)
        * Miscellaneous changes (:pr:`552`, :pr:`573`, :pr:`577`, :pr:`599`)
    * Testing Changes
        * Miscellaneous changes (:pr:`559`, :pr:`569`, :pr:`570`, :pr:`574`, :pr:`584`, :pr:`590`)

    Thanks to the following people for contributing to this release:
    :user:`alexjwang`, :user:`allisonportis`, :user:`CJStadler`, :user:`ctduffy`, :user:`gsheni`, :user:`kmax12`, :user:`rwedge`

**v0.8.0** May 17, 2019
    * Rename NUnique to NumUnique (:pr:`510`)
    * Serialize features as JSON (:pr:`532`)
    * Drop all variables at once in normalize_entity (:pr:`533`)
    * Remove unnecessary sorting from normalize_entity (:pr:`535`)
    * Features cache their names (:pr:`536`)
    * Only calculate features for instances before cutoff (:pr:`523`)
    * Remove all relative imports (:pr:`530`)
    * Added FullName Variable Type (:pr:`506`)
    * Add error message when target entity does not exist (:pr:`520`)
    * New demo links (:pr:`542`)
    * Remove duplicate features check in DFS (:pr:`538`)
    * featuretools_primitives entry point expects list of primitive classes (:pr:`529`)
    * Update ALL_VARIABLE_TYPES list (:pr:`526`)
    * More Informative N Jobs Prints and Warnings (:pr:`511`)
    * Update sklearn version requirements (:pr:`541`)
    * Update Makefile (:pr:`519`)
    * Remove unused parameter in Entity._handle_time (:pr:`524`)
    * Remove build_ext code from setup.py (:pr:`513`)
    * Documentation updates (:pr:`512`, :pr:`514`, :pr:`515`, :pr:`521`, :pr:`522`, :pr:`527`, :pr:`545`)
    * Testing updates (:pr:`509`, :pr:`516`, :pr:`517`, :pr:`539`)

    Thanks to the following people for contributing to this release: :user:`bphi`, :user:`CharlesBradshaw`, :user:`CJStadler`, :user:`glentennis`, :user:`gsheni`, :user:`kmax12`, :user:`rwedge`

**Breaking Changes**

* ``NUnique`` has been renamed to ``NumUnique``.

    Previous behavior

    .. code-block:: python

        from featuretools.primitives import NUnique

    New behavior

    .. code-block:: python

        from featuretools.primitives import NumUnique

**v0.7.1** Apr 24, 2019
    * Automatically generate feature name for controllable primitives (:pr:`481`)
    * Primitive docstring updates (:pr:`489`, :pr:`492`, :pr:`494`, :pr:`495`)
    * Change primitive functions that returned strings to return functions (:pr:`499`)
    * CLI customizable via entrypoints (:pr:`493`)
    * Improve calculation of aggregation features on grandchildren (:pr:`479`)
    * Refactor entrypoints to use decorator (:pr:`483`)
    * Include doctests in testing suite (:pr:`491`)
    * Documentation updates (:pr:`490`)
    * Update how standard primitives are imported internally (:pr:`482`)

    Thanks to the following people for contributing to this release: :user:`bukosabino`, :user:`CharlesBradshaw`, :user:`glentennis`, :user:`gsheni`, :user:`jeff-hernandez`, :user:`kmax12`, :user:`minkvsky`, :user:`rwedge`, :user:`thehomebrewnerd`

**v0.7.0** Mar 29, 2019
    * Improve Entity Set Serialization (:pr:`361`)
    * Support calling a primitive instance's function directly (:pr:`461`, :pr:`468`)
    * Support other libraries extending featuretools functionality via entrypoints (:pr:`452`)
    * Remove featuretools install command (:pr:`475`)
    * Add GroupByTransformFeature (:pr:`455`, :pr:`472`, :pr:`476`)
    * Update Haversine Primitive (:pr:`435`, :pr:`462`)
    * Add commutative argument to SubtractNumeric and DivideNumeric primitives (:pr:`457`)
    * Add FilePath variable_type (:pr:`470`)
    * Add PhoneNumber, DateOfBirth, URL variable types (:pr:`447`)
    * Generalize infer_variable_type, convert_variable_data and convert_all_variable_data methods (:pr:`423`)
    * Documentation updates (:pr:`438`, :pr:`446`, :pr:`458`, :pr:`469`)
    * Testing updates (:pr:`440`, :pr:`444`, :pr:`445`, :pr:`459`)

    Thanks to the following people for contributing to this release: :user:`bukosabino`, :user:`CharlesBradshaw`, :user:`ColCarroll`, :user:`glentennis`, :user:`grayskripko`, :user:`gsheni`, :user:`jeff-hernandez`, :user:`jrkinley`, :user:`kmax12`, :user:`RogerTangos`, :user:`rwedge`

**Breaking Changes**

* ``ft.dfs`` now has a ``groupby_trans_primitives`` parameter that DFS uses to automatically construct features that group by an ID column and then apply a transform primitive to search group. This change applies to the following primitives: ``CumSum``, ``CumCount``, ``CumMean``, ``CumMin``, and ``CumMax``.

    Previous behavior

    .. code-block:: python

        ft.dfs(entityset=es,
               target_entity='customers',
               trans_primitives=["cum_mean"])

    New behavior

    .. code-block:: python

        ft.dfs(entityset=es,
               target_entity='customers',
               groupby_trans_primitives=["cum_mean"])

* Related to the above change, cumulative transform features are now defined using a new feature class, ``GroupByTransformFeature``.

    Previous behavior

    .. code-block:: python

        ft.Feature([base_feature, groupby_feature], primitive=CumulativePrimitive)


    New behavior

    .. code-block:: python

        ft.Feature(base_feature, groupby=groupby_feature, primitive=CumulativePrimitive)


**v0.6.1** Feb 15, 2019
    * Cumulative primitives (:pr:`410`)
    * Entity.query_by_values now preserves row order of underlying data (:pr:`428`)
    * Implementing Country Code and Sub Region Codes as variable types (:pr:`430`)
    * Added IPAddress and EmailAddress variable types (:pr:`426`)
    * Install data and dependencies (:pr:`403`)
    * Add TimeSinceFirst, fix TimeSinceLast (:pr:`388`)
    * Allow user to pass in desired feature return types (:pr:`372`)
    * Add new configuration object (:pr:`401`)
    * Replace NUnique get_function (:pr:`434`)
    * _calculate_idenity_features now only returns the features asked for, instead of the entire entity (:pr:`429`)
    * Primitive function name uniqueness (:pr:`424`)
    * Update NumCharacters and NumWords primitives (:pr:`419`)
    * Removed Variable.dtype (:pr:`416`, :pr:`433`)
    * Change to zipcode rep, str for pandas (:pr:`418`)
    * Remove pandas version upper bound (:pr:`408`)
    * Make S3 dependencies optional (:pr:`404`)
    * Check that agg_primitives and trans_primitives are right primitive type (:pr:`397`)
    * Mean primitive changes (:pr:`395`)
    * Fix transform stacking on multi-output aggregation (:pr:`394`)
    * Fix list_primitives (:pr:`391`)
    * Handle graphviz dependency (:pr:`389`, :pr:`396`, :pr:`398`)
    * Testing updates (:pr:`402`, :pr:`417`, :pr:`433`)
    * Documentation updates (:pr:`400`, :pr:`409`, :pr:`415`, :pr:`417`, :pr:`420`, :pr:`421`, :pr:`422`, :pr:`431`)


    Thanks to the following people for contributing to this release:  :user:`CharlesBradshaw`, :user:`csala`, :user:`floscha`, :user:`gsheni`, :user:`jxwolstenholme`, :user:`kmax12`, :user:`RogerTangos`, :user:`rwedge`

**v0.6.0** Jan 30, 2018
    * Primitive refactor (:pr:`364`)
    * Mean ignore NaNs (:pr:`379`)
    * Plotting entitysets (:pr:`382`)
    * Add seed features later in DFS process (:pr:`357`)
    * Multiple output column features (:pr:`376`)
    * Add ZipCode Variable Type (:pr:`367`)
    * Add `primitive.get_filepath` and example of primitive loading data from external files (:pr:`380`)
    * Transform primitives take series as input (:pr:`385`)
    * Update dependency requirements (:pr:`378`, :pr:`383`, :pr:`386`)
    * Add modulo to override tests (:pr:`384`)
    * Update documentation (:pr:`368`, :pr:`377`)
    * Update README.md (:pr:`366`, :pr:`373`)
    * Update CI tests (:pr:`359`, :pr:`360`, :pr:`375`)

    Thanks to the following people for contributing to this release: :user:`floscha`, :user:`gsheni`, :user:`kmax12`, :user:`RogerTangos`, :user:`rwedge`

**v0.5.1** Dec 17, 2018
    * Add missing dependencies (:pr:`353`)
    * Move comment to note in documentation (:pr:`352`)

**v0.5.0** Dec 17, 2018
    * Add specific error for duplicate additional/copy_variables in normalize_entity (:pr:`348`)
    * Removed EntitySet._import_from_dataframe (:pr:`346`)
    * Removed time_index_reduce parameter (:pr:`344`)
    * Allow installation of additional primitives (:pr:`326`)
    * Fix DatetimeIndex variable conversion (:pr:`342`)
    * Update Sklearn DFS Transformer (:pr:`343`)
    * Clean up entity creation logic (:pr:`336`)
    * remove casting to list in transform feature calculation (:pr:`330`)
    * Fix sklearn wrapper (:pr:`335`)
    * Add readme to pypi
    * Update conda docs after move to conda-forge (:pr:`334`)
    * Add wrapper for scikit-learn Pipelines (:pr:`323`)
    * Remove parse_date_cols parameter from EntitySet._import_from_dataframe (:pr:`333`)

    Thanks to the following people for contributing to this release: :user:`bukosabino`, :user:`georgewambold`, :user:`gsheni`, :user:`jeff-hernandez`, :user:`kmax12`, and :user:`rwedge`.

**v0.4.1** Nov 29, 2018
    * Resolve bug preventing using first column as index by default (:pr:`308`)
    * Handle return type when creating features from Id variables (:pr:`318`)
    * Make id an optional parameter of EntitySet constructor (:pr:`324`)
    * Handle primitives with same function being applied to same column (:pr:`321`)
    * Update requirements (:pr:`328`)
    * Clean up DFS arguments (:pr:`319`)
    * Clean up Pandas Backend (:pr:`302`)
    * Update properties of cumulative transform primitives (:pr:`320`)
    * Feature stability between versions documentation (:pr:`316`)
    * Add download count to GitHub readme (:pr:`310`)
    * Fixed #297 update tests to check error strings (:pr:`303`)
    * Remove usage of fixtures in agg primitive tests (:pr:`325`)

**v0.4.0** Oct 31, 2018
    * Remove ft.utils.gen_utils.getsize and make pympler a test requirement (:pr:`299`)
    * Update requirements.txt (:pr:`298`)
    * Refactor EntitySet.find_path(...) (:pr:`295`)
    * Clean up unused methods (:pr:`293`)
    * Remove unused parents property of Entity (:pr:`283`)
    * Removed relationships parameter (:pr:`284`)
    * Improve time index validation (:pr:`285`)
    * Encode features with "unknown" class in categorical (:pr:`287`)
    * Allow where clauses on direct features in Deep Feature Synthesis (:pr:`279`)
    * Change to fullargsspec (:pr:`288`)
    * Parallel verbose fixes (:pr:`282`)
    * Update tests for python 3.7 (:pr:`277`)
    * Check duplicate rows cutoff times (:pr:`276`)
    * Load retail demo data using compressed file (:pr:`271`)

**v0.3.1** Sept 28, 2018
    * Handling time rewrite (:pr:`245`)
    * Update deep_feature_synthesis.py (:pr:`249`)
    * Handling return type when creating features from DatetimeTimeIndex (:pr:`266`)
    * Update retail.py (:pr:`259`)
    * Improve Consistency of Transform Primitives (:pr:`236`)
    * Update demo docstrings (:pr:`268`)
    * Handle non-string column names (:pr:`255`)
    * Clean up merging of aggregation primitives (:pr:`250`)
    * Add tests for Entity methods (:pr:`262`)
    * Handle no child data when calculating aggregation features with multiple arguments (:pr:`264`)
    * Add `is_string` utils function (:pr:`260`)
    * Update python versions to match docker container (:pr:`261`)
    * Handle where clause when no child data (:pr:`258`)
    * No longer cache demo csvs, remove config file (:pr:`257`)
    * Avoid stacking "expanding" primitives (:pr:`238`)
    * Use randomly generated names in retail csv (:pr:`233`)
    * Update README.md (:pr:`243`)

**v0.3.0** Aug 27, 2018
    * Improve performance of all feature calculations (:pr:`224`)
    * Update agg primitives to use more efficient functions (:pr:`215`)
    * Optimize metadata calculation (:pr:`229`)
    * More robust handling when no data at a cutoff time (:pr:`234`)
    * Workaround categorical merge (:pr:`231`)
    * Switch which CSV is associated with which variable (:pr:`228`)
    * Remove unused kwargs from query_by_values, filter_and_sort (:pr:`225`)
    * Remove convert_links_to_integers (:pr:`219`)
    * Add conda install instructions (:pr:`223`, :pr:`227`)
    * Add example of using Dask to parallelize to docs  (:pr:`221`)

**v0.2.2** Aug 20, 2018
    * Remove unnecessary check no related instances call and refactor (:pr:`209`)
    * Improve memory usage through support for pandas categorical types (:pr:`196`)
    * Bump minimum pandas version from 0.20.3 to 0.23.0 (:pr:`216`)
    * Better parallel memory warnings (:pr:`208`, :pr:`214`)
    * Update demo datasets (:pr:`187`, :pr:`201`, :pr:`207`)
    * Make primitive lookup case insensitive  (:pr:`213`)
    * Use capital name (:pr:`211`)
    * Set class name for Min (:pr:`206`)
    * Remove ``variable_types`` from normalize entity (:pr:`205`)
    * Handle parquet serialization with last time index (:pr:`204`)
    * Reset index of cutoff times in calculate feature matrix (:pr:`198`)
    * Check argument types for .normalize_entity (:pr:`195`)
    * Type checking ignore entities.  (:pr:`193`)

**v0.2.1** July 2, 2018
    * Cpu count fix (:pr:`176`)
    * Update flight (:pr:`175`)
    * Move feature matrix calculation helper functions to separate file (:pr:`177`)

**v0.2.0** June 22, 2018
    * Multiprocessing (:pr:`170`)
    * Handle unicode encoding in repr throughout Featuretools (:pr:`161`)
    * Clean up EntitySet class (:pr:`145`)
    * Add support for building and uploading conda package (:pr:`167`)
    * Parquet serialization (:pr:`152`)
    * Remove variable stats (:pr:`171`)
    * Make sure index variable comes first (:pr:`168`)
    * No last time index update on normalize (:pr:`169`)
    * Remove list of times as on option for `cutoff_time` in `calculate_feature_matrix` (:pr:`165`)
    * Config does error checking to see if it can write to disk (:pr:`162`)


**v0.1.21** May 30, 2018
    * Support Pandas 0.23.0 (:pr:`153`, :pr:`154`, :pr:`155`, :pr:`159`)
    * No EntitySet required in loading/saving features (:pr:`141`)
    * Use s3 demo csv with better column names (:pr:`139`)
    * more reasonable start parameter (:pr:`149`)
    * add issue template (:pr:`133`)
    * Improve tests (:pr:`136`, :pr:`137`, :pr:`144`, :pr:`147`)
    * Remove unused functions (:pr:`140`, :pr:`143`, :pr:`146`)
    * Update documentation after recent changes / removals (:pr:`157`)
    * Rename demo retail csv file (:pr:`148`)
    * Add names for binary (:pr:`142`)
    * EntitySet repr to use get_name rather than id (:pr:`134`)
    * Ensure config dir is writable (:pr:`135`)

**v0.1.20** Apr 13, 2018
    * Primitives as strings in DFS parameters (:pr:`129`)
    * Integer time index bugfixes (:pr:`128`)
    * Add make_temporal_cutoffs utility function (:pr:`126`)
    * Show all entities, switch shape display to row/col (:pr:`124`)
    * Improved chunking when calculating feature matrices  (:pr:`121`)
    * fixed num characters nan fix (:pr:`118`)
    * modify ignore_variables docstring (:pr:`117`)

**v0.1.19** Mar 21, 2018
    * More descriptive DFS progress bar (:pr:`69`)
    * Convert text variable to string before NumWords (:pr:`106`)
    * EntitySet.concat() reindexes relationships (:pr:`96`)
    * Keep non-feature columns when encoding feature matrix (:pr:`111`)
    * Uses full entity update for dependencies of uses_full_entity features (:pr:`110`)
    * Update column names in retail demo (:pr:`104`)
    * Handle Transform features that need access to all values of entity (:pr:`91`)

**v0.1.18** Feb 27, 2018
    * fixes related instances bug (:pr:`97`)
    * Adding non-feature columns to calculated feature matrix (:pr:`78`)
    * Relax numpy version req (:pr:`82`)
    * Remove `entity_from_csv`, tests, and lint (:pr:`71`)

**v0.1.17** Jan 18, 2018
    * LatLong type (:pr:`57`)
    * Last time index fixes (:pr:`70`)
    * Make median agg primitives ignore nans by default (:pr:`61`)
    * Remove Python 3.4 support (:pr:`64`)
    * Change `normalize_entity` to update `secondary_time_index` (:pr:`59`)
    * Unpin requirements (:pr:`53`)
    * associative -> commutative (:pr:`56`)
    * Add Words and Chars primitives (:pr:`51`)

**v0.1.16** Dec 19, 2017
    * fix EntitySet.combine_variables and standardize encode_features (:pr:`47`)
    * Python 3 compatibility (:pr:`16`)

**v0.1.15** Dec 18, 2017
    * Fix variable type in demo data (:pr:`37`)
    * Custom primitive kwarg fix (:pr:`38`)
    * Changed order and text of arguments in make_trans_primitive docstring (:pr:`42`)

**v0.1.14** November 20, 2017
    * Last time index (:pr:`33`)
    * Update Scipy version to 1.0.0 (:pr:`31`)


**v0.1.13** November 1, 2017
    * Add MANIFEST.in (:pr:`26`)

**v0.1.11** October 31, 2017
    * Package linting (:pr:`7`)
    * Custom primitive creation functions (:pr:`13`)
    * Split requirements to separate files and pin to latest versions (:pr:`15`)
    * Select low information features (:pr:`18`)
    * Fix docs typos (:pr:`19`)
    * Fixed Diff primitive for rare nan case (:pr:`21`)
    * added some mising doc strings (:pr:`23`)
    * Trend fix (:pr:`22`)
    * Remove as_dir=False option from EntitySet.to_pickle() (:pr:`20`)
    * Entity Normalization Preserves Types of Copy & Additional Variables (:pr:`25`)

**v0.1.10** October 12, 2017
    * NumTrue primitive added and docstring of other primitives updated (:pr:`11`)
    * fixed hash issue with same base features (:pr:`8`)
    * Head fix (:pr:`9`)
    * Fix training window (:pr:`10`)
    * Add associative attribute to primitives (:pr:`3`)
    * Add status badges, fix license in setup.py (:pr:`1`)
    * fixed head printout and flight demo index (:pr:`2`)

**v0.1.9** September 8, 2017
    * Documentation improvements
    * New ``featuretools.demo.load_mock_customer`` function


**v0.1.8** September 1, 2017
    * Bug fixes
    * Added ``Percentile`` transform primitive

**v0.1.7** August 17, 2017
    * Performance improvements for approximate in ``calculate_feature_matrix`` and ``dfs``
    * Added ``Week`` transform primitive

**v0.1.6** July 26, 2017
    * Added ``load_features`` and ``save_features`` to persist and reload features
    * Added save_progress argument to ``calculate_feature_matrix``
    * Added approximate parameter to ``calculate_feature_matrix`` and ``dfs``
    * Added ``load_flight`` to ft.demo

**v0.1.5** July 11, 2017
    * Windows support

**v0.1.3** July 10, 2017
    * Renamed feature submodule to primitives
    * Renamed prediction_entity arguments to target_entity
    * Added training_window parameter to ``calculate_feature_matrix``


**v0.1.2** July 3rd, 2017
    * Initial release

.. command
.. git log --pretty=oneline --abbrev-commit<|MERGE_RESOLUTION|>--- conflicted
+++ resolved
@@ -5,11 +5,8 @@
 **Future Release**
     * Enhancements
     * Fixes
-<<<<<<< HEAD
         * Make ``time_since`` primitive match all ``Datetime`` types (:pr:`1048`)
-=======
         * Remove warnings.simplefilter in feature_set_calculator to un-silence warnings (:pr:`1053`)
->>>>>>> 44d40097
     * Changes
         * Change default branch to ``main`` (:pr:`1038`)
     * Documentation Changes
