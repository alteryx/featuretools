.. _changelog:

Changelog
---------
**Future Release**
    * Enhancements
        * Add ``get_default_aggregation_primitives`` and ``get_default_transform_primitives`` (:pr:`945`)
        * Allow cutoff time dataframe columns to be in any order (:pr:`969`)
    * Fixes
        * Fix errors with Equals and NotEquals primitives when comparing categoricals or different dtypes (:pr:`968`)
        * Normalized type_strings of ``Variable`` classes so that the ``find_variable_types`` function produces a 
          dictionary with a clear key to name transition (:pr:`982`)
    * Changes
    * Documentation Changes
        * Add python 3.8 support for docs (:pr:`983`)
        * Adds consistent Entityset Docstrings (:pr:`986`)
    * Testing Changes
        * Add automated tests for python 3.8 environment (:pr:`847`)
        * Update testing dependencies (:pr:`976`)

    Thanks to the following people for contributing to this release:
<<<<<<< HEAD
    :user:`gsheni`, :user:`rwedge`, :user:`thehomebrewnerd`, :user:`sebrahimi1988`, :user:`ctduffy`
=======
    :user:`gsheni`, :user:`rwedge`, :user:`thehomebrewnerd`, :user:`sebrahimi1988`, :user:`tuethan1999`, :user:`frances-h`
>>>>>>> 4f270d56

**Breaking Changes**

* Calls to ``featuretools.dfs`` or ``featuretools.calculate_feature_matrix`` that use a cutoff time
  dataframe, but do not label the time column with either the target entity time index variable name or
  as ``time``, will now result in an ``AttributeError``. Previously, the time column was selected to be the first
  column that was not the instance id column. With this update, the position of the column in the dataframe is
  no longer used to determine the time column. Now, both instance id columns and time columns in a cutoff time
  dataframe can be in any order as long as they are named properly.

* The ``type_string`` attributes of all ``Variable`` subclasses are now a snake case conversion of their class names. This
  changes the ``type_string`` of the ``Unknown``, ``IPAddress``, ``EmailAddress``, ``SubRegionCode``, and ``FilePath`` classes.
  Old saved entitysets that used these variables may load incorrectly.

**v0.14.0 Apr 30, 2020**
    * Enhancements
        * ft.encode_features - use less memory for one-hot encoded columns (:pr:`876`)
    * Fixes
        * Use logger.warning to fix deprecated logger.warn (:pr:`871`)
        * Add dtype to interesting_values to fix deprecated empty Series with no dtype (:pr:`933`)
        * Remove overlap in training windows (:pr:`930`)
        * Fix progress bar in notebook (:pr:`932`)
    * Changes
        * Change premium primitives CI test to Python 3.6 (:pr:`916`)
        * Remove Python 3.5 support (:pr:`917`)
    * Documentation Changes
        * Fix README links to docs (:pr:`872`)
        * Fix Github links with correct organizations (:pr:`908`)
        * Fix hyperlinks in docs and docstrings with updated address (:pr:`910`)
        * Remove unused script for uploading docs to AWS (:pr:`911`)

    Thanks to the following people for contributing to this release:
    :user:`frances-h`, :user:`gsheni`, :user:`jeff-hernandez`, :user:`rwedge`

**Breaking Changes**

* Using training windows in feature calculations can result in different values than previous versions.
  This was done to prevent consecutive training windows from overlapping by excluding data at the oldest point in time.
  For example, if we use a cutoff time at the first minute of the hour with a one hour training window,
  the first minute of the previous hour will no longer be included in the feature calculation.

**v0.13.4 Mar 27, 2020**
    .. warning::
        The next non-bugfix release of Featuretools will not support Python 3.5

    * Fixes
        * Fix ft.show_info() not displaying in Jupyter notebooks (:pr:`863`)
    * Changes
        * Added Plugin Warnings at Entry Point (:pr:`850`, :pr:`869`)
    * Documentation Changes
        * Add links to primitives.featurelabs.com (:pr:`860`)
        * Add source code links to API reference (:pr:`862`)
        * Update links for testing Dask/Spark integrations (:pr:`867`)
        * Update release documentation for featuretools (:pr:`868`)
    * Testing Changes
        * Miscellaneous changes (:pr:`861`)

    Thanks to the following people for contributing to this release:
    :user:`frances-h`, :user:`FreshLeaf8865`, :user:`jeff-hernandez`, :user:`rwedge`, :user:`thehomebrewnerd`

**v0.13.3 Feb 28, 2020**
    * Fixes
        * Fix a connection closed error when using n_jobs (:pr:`853`)
    * Changes
        * Pin msgpack dependency for Python 3.5; remove dataframe from Dask dependency (:pr:`851`)
    * Documentation Changes
        * Update link to help documentation page in Github issue template (:pr:`855`)

    Thanks to the following people for contributing to this release:
    :user:`frances-h`, :user:`rwedge`

**v0.13.2 Jan 31, 2020**
    * Enhancements
        * Support for Pandas 1.0.0 (:pr:`844`)
    * Changes
        * Remove dependency on s3fs library for anonymous downloads from S3 (:pr:`825`)
    * Testing Changes
        * Added GitHub Action to automatically run performance tests (:pr:`840`)

    Thanks to the following people for contributing to this release:
    :user:`frances-h`, :user:`rwedge`

**v0.13.1 Dec 28, 2019**
    * Fixes
        * Raise error when given wrong input for ignore_variables (:pr:`826`)
        * Fix multi-output features not created when there is no child data (:pr:`834`)
        * Removing type casting in Equals and NotEquals primitives (:pr:`504`)
    * Changes
        * Replace pd.timedelta time units that were deprecated (:pr:`822`)
        * Move sklearn wrapper to separate library (:pr:`835`, :pr:`837`)
    * Testing Changes
        * Run unit tests in windows environment (:pr:`790`)
        * Update boto3 version requirement for tests (:pr:`838`)

    Thanks to the following people for contributing to this release:
    :user:`jeffzi`, :user:`kmax12`, :user:`rwedge`, :user:`systemshift`

**v0.13.0 Nov 30, 2019**
    * Enhancements
        * Added GitHub Action to auto upload releases to PyPI (:pr:`816`)
    * Fixes
        * Fix issue where some primitive options would not be applied (:pr:`807`)
        * Fix issue with converting to pickle or parquet after adding interesting features (:pr:`798`, :pr:`823`)
        * Diff primitive now calculates using all available data (:pr:`824`)
        * Prevent DFS from creating Identity Features of globally ignored variables (:pr:`819`)
    * Changes
        * Remove python 2.7 support from serialize.py (:pr:`812`)
        * Make smart_open, boto3, and s3fs optional dependencies (:pr:`827`)
    * Documentation Changes
        * remove python 2.7 support and add 3.7 in install.rst (:pr:`805`)
        * Fix import error in docs (:pr:`803`)
        * Fix release title formatting in changelog (:pr:`806`)
    * Testing Changes
        * Use multiple CPUS to run tests on CI (:pr:`811`)
        * Refactor test entityset creation to avoid saving to disk (:pr:`813`, :pr:`821`)
        * Remove get_values() from test_es.py to remove warnings (:pr:`820`)

    Thanks to the following people for contributing to this release:
    :user:`frances-h`, :user:`jeff-hernandez`, :user:`rwedge`, :user:`systemshift`

**Breaking Changes**

* The libraries used for downloading or uploading from S3 or URLs are now
  optional and will no longer be installed by default.  To use this
  functionality they will need to be installed separately.
* The fix to how the Diff primitive is calculated may slow down the overall
  calculation time of feature lists that use this primitive.

**v0.12.0 Oct 31, 2019**
    * Enhancements
        * Added First primitive (:pr:`770`)
        * Added Entropy aggregation primitive (:pr:`779`)
        * Allow custom naming for multi-output primitives (:pr:`780`)
    * Fixes
        * Prevents user from removing base entity time index using additional_variables (:pr:`768`)
        * Fixes error when a multioutput primitive was supplied to dfs as a groupby trans primitive (:pr:`786`)
    * Changes
        * Drop Python 2 support (:pr:`759`)
        * Add unit parameter to AvgTimeBetween (:pr:`771`)
        * Require Pandas 0.24.1 or higher (:pr:`787`)
    * Documentation Changes
        * Update featuretools slack link (:pr:`765`)
        * Set up repo to use Read the Docs (:pr:`776`)
        * Add First primitive to API reference docs (:pr:`782`)
    * Testing Changes
        * CircleCI fixes (:pr:`774`)
        * Disable PIP progress bars (:pr:`775`)

    Thanks to the following people for contributing to this release:
    :user:`ablacke-ayx`, :user:`BoopBoopBeepBoop`, :user:`jeffzi`,
    :user:`kmax12`, :user:`rwedge`, :user:`thehomebrewnerd`, :user:`twdobson`

**v0.11.0 Sep 30, 2019**
    .. warning::
        The next non-bugfix release of Featuretools will not support Python 2

    * Enhancements
        * Improve how files are copied and written (:pr:`721`)
        * Add number of rows to graph in entityset.plot (:pr:`727`)
        * Added support for pandas DateOffsets in DFS and Timedelta (:pr:`732`)
        * Enable feature-specific top_n value using a dictionary in encode_features (:pr:`735`)
        * Added progress_callback parameter to dfs() and calculate_feature_matrix() (:pr:`739`, :pr:`745`)
        * Enable specifying primitives on a per column or per entity basis (:pr:`748`)
    * Fixes
        * Fixed entity set deserialization (:pr:`720`)
        * Added error message when DateTimeIndex is a variable but not set as the time_index (:pr:`723`)
        * Fixed CumCount and other group-by transform primitives that take ID as input (:pr:`733`, :pr:`754`)
        * Fix progress bar undercounting (:pr:`743`)
        * Updated training_window error assertion to only check against observations (:pr:`728`)
        * Don't delete the whole destination folder while saving entityset (:pr:`717`)
    * Changes
        * Raise warning and not error on schema version mismatch (:pr:`718`)
        * Change feature calculation to return in order of instance ids provided (:pr:`676`)
        * Removed time remaining from displayed progress bar in dfs() and calculate_feature_matrix() (:pr:`739`)
        * Raise warning in normalize_entity() when time_index of base_entity has an invalid type (:pr:`749`)
        * Remove toolz as a direct dependency (:pr:`755`)
        * Allow boolean variable types to be used in the Multiply primitive (:pr:`756`)
    * Documentation Changes
        * Updated URL for Compose (:pr:`716`)
    * Testing Changes
        * Update dependencies (:pr:`738`, :pr:`741`, :pr:`747`)

    Thanks to the following people for contributing to this release:
    :user:`angela97lin`, :user:`chidauri`, :user:`christopherbunn`,
    :user:`frances-h`, :user:`jeff-hernandez`, :user:`kmax12`,
    :user:`MarcoGorelli`, :user:`rwedge`, :user:`thehomebrewnerd`

**Breaking Changes**

* Feature calculations will return in the order of instance ids provided instead of the order of time points instances are calculated at.

**v0.10.1 Aug 25, 2019**
    * Fixes
        * Fix serialized LatLong data being loaded as strings (:pr:`712`)
    * Documentation Changes
        * Fixed FAQ cell output (:pr:`710`)

    Thanks to the following people for contributing to this release:
    :user:`gsheni`, :user:`rwedge`


**v0.10.0 Aug 19, 2019**
    .. warning::
        The next non-bugfix release of Featuretools will not support Python 2


    * Enhancements
        * Give more frequent progress bar updates and update chunk size behavior (:pr:`631`, :pr:`696`)
        * Added drop_first as param in encode_features (:pr:`647`)
        * Added support for stacking multi-output primitives (:pr:`679`)
        * Generate transform features of direct features (:pr:`623`)
        * Added serializing and deserializing from S3 and deserializing from URLs (:pr:`685`)
        * Added nlp_primitives as an add-on library (:pr:`704`)
        * Added AutoNormalize to Featuretools plugins (:pr:`699`)
        * Added functionality for relative units (month/year) in Timedelta (:pr:`692`)
        * Added categorical-encoding as an add-on library (:pr:`700`)
    * Fixes
        * Fix performance regression in DFS (:pr:`637`)
        * Fix deserialization of feature relationship path (:pr:`665`)
        * Set index after adding ancestor relationship variables (:pr:`668`)
        * Fix user-supplied variable_types modification in Entity init (:pr:`675`)
        * Don't calculate dependencies of unnecessary features (:pr:`667`)
        * Prevent normalize entity's new entity having same index as base entity (:pr:`681`)
        * Update variable type inference to better check for string values (:pr:`683`)
    * Changes
        * Moved dask, distributed imports (:pr:`634`)
    * Documentation Changes
        * Miscellaneous changes (:pr:`641`, :pr:`658`)
        * Modified doc_string of top_n in encoding (:pr:`648`)
        * Hyperlinked ComposeML (:pr:`653`)
        * Added FAQ (:pr:`620`, :pr:`677`)
        * Fixed FAQ question with multiple question marks (:pr:`673`)
    * Testing Changes
        * Add master, and release tests for premium primitives (:pr:`660`, :pr:`669`)
        * Miscellaneous changes (:pr:`672`, :pr:`674`)

    Thanks to the following people for contributing to this release:
    :user:`alexjwang`, :user:`allisonportis`, :user:`ayushpatidar`,
    :user:`CJStadler`, :user:`ctduffy`, :user:`gsheni`, :user:`jeff-hernandez`,
    :user:`jeremyliweishih`, :user:`kmax12`, :user:`rwedge`, :user:`zhxt95`,

**v0.9.1 July 3, 2019**
    * Enhancements
        * Speedup groupby transform calculations (:pr:`609`)
        * Generate features along all paths when there are multiple paths between entities (:pr:`600`, :pr:`608`)
    * Fixes
        * Select columns of dataframe using a list (:pr:`615`)
        * Change type of features calculated on Index features to Categorical (:pr:`602`)
        * Filter dataframes through forward relationships (:pr:`625`)
        * Specify Dask version in requirements for python 2 (:pr:`627`)
        * Keep dataframe sorted by time during feature calculation (:pr:`626`)
        * Fix bug in encode_features that created duplicate columns of
          features with multiple outputs (:pr:`622`)
    * Changes
        * Remove unused variance_selection.py file (:pr:`613`)
        * Remove Timedelta data param (:pr:`619`)
        * Remove DaysSince primitive (:pr:`628`)
    * Documentation Changes
        * Add installation instructions for add-on libraries (:pr:`617`)
        * Clarification of Multi Output Feature Creation (:pr:`638`)
        * Miscellaneous changes (:pr:`632`, :pr:`639`)
    * Testing Changes
        * Miscellaneous changes (:pr:`595`, :pr:`612`)

    Thanks to the following people for contributing to this release:
    :user:`CJStadler`, :user:`kmax12`, :user:`rwedge`, :user:`gsheni`, :user:`kkleidal`, :user:`ctduffy`

**v0.9.0** June 19, 2019
    * Enhancements
        * Add unit parameter to timesince primitives (:pr:`558`)
        * Add ability to install optional add on libraries (:pr:`551`)
        * Load and save features from open files and strings (:pr:`566`)
        * Support custom variable types (:pr:`571`)
        * Support entitysets which have multiple paths between two entities (:pr:`572`, :pr:`544`)
        * Added show_info function, more output information added to CLI `featuretools info` (:pr:`525`)
    * Fixes
        * Normalize_entity specifies error when 'make_time_index' is an invalid string (:pr:`550`)
        * Schema version added for entityset serialization (:pr:`586`)
        * Renamed features have names correctly serialized (:pr:`585`)
        * Improved error message for index/time_index being the same column in normalize_entity and entity_from_dataframe (:pr:`583`)
        * Removed all mentions of allow_where (:pr:`587`, :pr:`588`)
        * Removed unused variable in normalize entity (:pr:`589`)
        * Change time since return type to numeric (:pr:`606`)
    * Changes
        * Refactor get_pandas_data_slice to take single entity (:pr:`547`)
        * Updates TimeSincePrevious and Diff Primitives (:pr:`561`)
        * Remove unecessary time_last variable (:pr:`546`)
    * Documentation Changes
        * Add Featuretools Enterprise to documentation (:pr:`563`)
        * Miscellaneous changes (:pr:`552`, :pr:`573`, :pr:`577`, :pr:`599`)
    * Testing Changes
        * Miscellaneous changes (:pr:`559`, :pr:`569`, :pr:`570`, :pr:`574`, :pr:`584`, :pr:`590`)

    Thanks to the following people for contributing to this release:
    :user:`alexjwang`, :user:`allisonportis`, :user:`CJStadler`, :user:`ctduffy`, :user:`gsheni`, :user:`kmax12`, :user:`rwedge`

**v0.8.0** May 17, 2019
    * Rename NUnique to NumUnique (:pr:`510`)
    * Serialize features as JSON (:pr:`532`)
    * Drop all variables at once in normalize_entity (:pr:`533`)
    * Remove unnecessary sorting from normalize_entity (:pr:`535`)
    * Features cache their names (:pr:`536`)
    * Only calculate features for instances before cutoff (:pr:`523`)
    * Remove all relative imports (:pr:`530`)
    * Added FullName Variable Type (:pr:`506`)
    * Add error message when target entity does not exist (:pr:`520`)
    * New demo links (:pr:`542`)
    * Remove duplicate features check in DFS (:pr:`538`)
    * featuretools_primitives entry point expects list of primitive classes (:pr:`529`)
    * Update ALL_VARIABLE_TYPES list (:pr:`526`)
    * More Informative N Jobs Prints and Warnings (:pr:`511`)
    * Update sklearn version requirements (:pr:`541`)
    * Update Makefile (:pr:`519`)
    * Remove unused parameter in Entity._handle_time (:pr:`524`)
    * Remove build_ext code from setup.py (:pr:`513`)
    * Documentation updates (:pr:`512`, :pr:`514`, :pr:`515`, :pr:`521`, :pr:`522`, :pr:`527`, :pr:`545`)
    * Testing updates (:pr:`509`, :pr:`516`, :pr:`517`, :pr:`539`)

    Thanks to the following people for contributing to this release: :user:`bphi`, :user:`CharlesBradshaw`, :user:`CJStadler`, :user:`glentennis`, :user:`gsheni`, :user:`kmax12`, :user:`rwedge`

**Breaking Changes**

* ``NUnique`` has been renamed to ``NumUnique``.

    Previous behavior

    .. code-block:: python

        from featuretools.primitives import NUnique

    New behavior

    .. code-block:: python

        from featuretools.primitives import NumUnique

**v0.7.1** Apr 24, 2019
    * Automatically generate feature name for controllable primitives (:pr:`481`)
    * Primitive docstring updates (:pr:`489`, :pr:`492`, :pr:`494`, :pr:`495`)
    * Change primitive functions that returned strings to return functions (:pr:`499`)
    * CLI customizable via entrypoints (:pr:`493`)
    * Improve calculation of aggregation features on grandchildren (:pr:`479`)
    * Refactor entrypoints to use decorator (:pr:`483`)
    * Include doctests in testing suite (:pr:`491`)
    * Documentation updates (:pr:`490`)
    * Update how standard primitives are imported internally (:pr:`482`)

    Thanks to the following people for contributing to this release: :user:`bukosabino`, :user:`CharlesBradshaw`, :user:`glentennis`, :user:`gsheni`, :user:`jeff-hernandez`, :user:`kmax12`, :user:`minkvsky`, :user:`rwedge`, :user:`thehomebrewnerd`

**v0.7.0** Mar 29, 2019
    * Improve Entity Set Serialization (:pr:`361`)
    * Support calling a primitive instance's function directly (:pr:`461`, :pr:`468`)
    * Support other libraries extending featuretools functionality via entrypoints (:pr:`452`)
    * Remove featuretools install command (:pr:`475`)
    * Add GroupByTransformFeature (:pr:`455`, :pr:`472`, :pr:`476`)
    * Update Haversine Primitive (:pr:`435`, :pr:`462`)
    * Add commutative argument to SubtractNumeric and DivideNumeric primitives (:pr:`457`)
    * Add FilePath variable_type (:pr:`470`)
    * Add PhoneNumber, DateOfBirth, URL variable types (:pr:`447`)
    * Generalize infer_variable_type, convert_variable_data and convert_all_variable_data methods (:pr:`423`)
    * Documentation updates (:pr:`438`, :pr:`446`, :pr:`458`, :pr:`469`)
    * Testing updates (:pr:`440`, :pr:`444`, :pr:`445`, :pr:`459`)

    Thanks to the following people for contributing to this release: :user:`bukosabino`, :user:`CharlesBradshaw`, :user:`ColCarroll`, :user:`glentennis`, :user:`grayskripko`, :user:`gsheni`, :user:`jeff-hernandez`, :user:`jrkinley`, :user:`kmax12`, :user:`RogerTangos`, :user:`rwedge`

**Breaking Changes**

* ``ft.dfs`` now has a ``groupby_trans_primitives`` parameter that DFS uses to automatically construct features that group by an ID column and then apply a transform primitive to search group. This change applies to the following primitives: ``CumSum``, ``CumCount``, ``CumMean``, ``CumMin``, and ``CumMax``.

    Previous behavior

    .. code-block:: python

        ft.dfs(entityset=es,
               target_entity='customers',
               trans_primitives=["cum_mean"])

    New behavior

    .. code-block:: python

        ft.dfs(entityset=es,
               target_entity='customers',
               groupby_trans_primitives=["cum_mean"])

* Related to the above change, cumulative transform features are now defined using a new feature class, ``GroupByTransformFeature``.

    Previous behavior

    .. code-block:: python

        ft.Feature([base_feature, groupby_feature], primitive=CumulativePrimitive)


    New behavior

    .. code-block:: python

        ft.Feature(base_feature, groupby=groupby_feature, primitive=CumulativePrimitive)


**v0.6.1** Feb 15, 2019
    * Cumulative primitives (:pr:`410`)
    * Entity.query_by_values now preserves row order of underlying data (:pr:`428`)
    * Implementing Country Code and Sub Region Codes as variable types (:pr:`430`)
    * Added IPAddress and EmailAddress variable types (:pr:`426`)
    * Install data and dependencies (:pr:`403`)
    * Add TimeSinceFirst, fix TimeSinceLast (:pr:`388`)
    * Allow user to pass in desired feature return types (:pr:`372`)
    * Add new configuration object (:pr:`401`)
    * Replace NUnique get_function (:pr:`434`)
    * _calculate_idenity_features now only returns the features asked for, instead of the entire entity (:pr:`429`)
    * Primitive function name uniqueness (:pr:`424`)
    * Update NumCharacters and NumWords primitives (:pr:`419`)
    * Removed Variable.dtype (:pr:`416`, :pr:`433`)
    * Change to zipcode rep, str for pandas (:pr:`418`)
    * Remove pandas version upper bound (:pr:`408`)
    * Make S3 dependencies optional (:pr:`404`)
    * Check that agg_primitives and trans_primitives are right primitive type (:pr:`397`)
    * Mean primitive changes (:pr:`395`)
    * Fix transform stacking on multi-output aggregation (:pr:`394`)
    * Fix list_primitives (:pr:`391`)
    * Handle graphviz dependency (:pr:`389`, :pr:`396`, :pr:`398`)
    * Testing updates (:pr:`402`, :pr:`417`, :pr:`433`)
    * Documentation updates (:pr:`400`, :pr:`409`, :pr:`415`, :pr:`417`, :pr:`420`, :pr:`421`, :pr:`422`, :pr:`431`)


    Thanks to the following people for contributing to this release:  :user:`CharlesBradshaw`, :user:`csala`, :user:`floscha`, :user:`gsheni`, :user:`jxwolstenholme`, :user:`kmax12`, :user:`RogerTangos`, :user:`rwedge`

**v0.6.0** Jan 30, 2018
    * Primitive refactor (:pr:`364`)
    * Mean ignore NaNs (:pr:`379`)
    * Plotting entitysets (:pr:`382`)
    * Add seed features later in DFS process (:pr:`357`)
    * Multiple output column features (:pr:`376`)
    * Add ZipCode Variable Type (:pr:`367`)
    * Add `primitive.get_filepath` and example of primitive loading data from external files (:pr:`380`)
    * Transform primitives take series as input (:pr:`385`)
    * Update dependency requirements (:pr:`378`, :pr:`383`, :pr:`386`)
    * Add modulo to override tests (:pr:`384`)
    * Update documentation (:pr:`368`, :pr:`377`)
    * Update README.md (:pr:`366`, :pr:`373`)
    * Update CI tests (:pr:`359`, :pr:`360`, :pr:`375`)

    Thanks to the following people for contributing to this release: :user:`floscha`, :user:`gsheni`, :user:`kmax12`, :user:`RogerTangos`, :user:`rwedge`

**v0.5.1** Dec 17, 2018
    * Add missing dependencies (:pr:`353`)
    * Move comment to note in documentation (:pr:`352`)

**v0.5.0** Dec 17, 2018
    * Add specific error for duplicate additional/copy_variables in normalize_entity (:pr:`348`)
    * Removed EntitySet._import_from_dataframe (:pr:`346`)
    * Removed time_index_reduce parameter (:pr:`344`)
    * Allow installation of additional primitives (:pr:`326`)
    * Fix DatetimeIndex variable conversion (:pr:`342`)
    * Update Sklearn DFS Transformer (:pr:`343`)
    * Clean up entity creation logic (:pr:`336`)
    * remove casting to list in transform feature calculation (:pr:`330`)
    * Fix sklearn wrapper (:pr:`335`)
    * Add readme to pypi
    * Update conda docs after move to conda-forge (:pr:`334`)
    * Add wrapper for scikit-learn Pipelines (:pr:`323`)
    * Remove parse_date_cols parameter from EntitySet._import_from_dataframe (:pr:`333`)

    Thanks to the following people for contributing to this release: :user:`bukosabino`, :user:`georgewambold`, :user:`gsheni`, :user:`jeff-hernandez`, :user:`kmax12`, and :user:`rwedge`.

**v0.4.1** Nov 29, 2018
    * Resolve bug preventing using first column as index by default (:pr:`308`)
    * Handle return type when creating features from Id variables (:pr:`318`)
    * Make id an optional parameter of EntitySet constructor (:pr:`324`)
    * Handle primitives with same function being applied to same column (:pr:`321`)
    * Update requirements (:pr:`328`)
    * Clean up DFS arguments (:pr:`319`)
    * Clean up Pandas Backend (:pr:`302`)
    * Update properties of cumulative transform primitives (:pr:`320`)
    * Feature stability between versions documentation (:pr:`316`)
    * Add download count to GitHub readme (:pr:`310`)
    * Fixed #297 update tests to check error strings (:pr:`303`)
    * Remove usage of fixtures in agg primitive tests (:pr:`325`)

**v0.4.0** Oct 31, 2018
    * Remove ft.utils.gen_utils.getsize and make pympler a test requirement (:pr:`299`)
    * Update requirements.txt (:pr:`298`)
    * Refactor EntitySet.find_path(...) (:pr:`295`)
    * Clean up unused methods (:pr:`293`)
    * Remove unused parents property of Entity (:pr:`283`)
    * Removed relationships parameter (:pr:`284`)
    * Improve time index validation (:pr:`285`)
    * Encode features with "unknown" class in categorical (:pr:`287`)
    * Allow where clauses on direct features in Deep Feature Synthesis (:pr:`279`)
    * Change to fullargsspec (:pr:`288`)
    * Parallel verbose fixes (:pr:`282`)
    * Update tests for python 3.7 (:pr:`277`)
    * Check duplicate rows cutoff times (:pr:`276`)
    * Load retail demo data using compressed file (:pr:`271`)

**v0.3.1** Sept 28, 2018
    * Handling time rewrite (:pr:`245`)
    * Update deep_feature_synthesis.py (:pr:`249`)
    * Handling return type when creating features from DatetimeTimeIndex (:pr:`266`)
    * Update retail.py (:pr:`259`)
    * Improve Consistency of Transform Primitives (:pr:`236`)
    * Update demo docstrings (:pr:`268`)
    * Handle non-string column names (:pr:`255`)
    * Clean up merging of aggregation primitives (:pr:`250`)
    * Add tests for Entity methods (:pr:`262`)
    * Handle no child data when calculating aggregation features with multiple arguments (:pr:`264`)
    * Add `is_string` utils function (:pr:`260`)
    * Update python versions to match docker container (:pr:`261`)
    * Handle where clause when no child data (:pr:`258`)
    * No longer cache demo csvs, remove config file (:pr:`257`)
    * Avoid stacking "expanding" primitives (:pr:`238`)
    * Use randomly generated names in retail csv (:pr:`233`)
    * Update README.md (:pr:`243`)

**v0.3.0** Aug 27, 2018
    * Improve performance of all feature calculations (:pr:`224`)
    * Update agg primitives to use more efficient functions (:pr:`215`)
    * Optimize metadata calculation (:pr:`229`)
    * More robust handling when no data at a cutoff time (:pr:`234`)
    * Workaround categorical merge (:pr:`231`)
    * Switch which CSV is associated with which variable (:pr:`228`)
    * Remove unused kwargs from query_by_values, filter_and_sort (:pr:`225`)
    * Remove convert_links_to_integers (:pr:`219`)
    * Add conda install instructions (:pr:`223`, :pr:`227`)
    * Add example of using Dask to parallelize to docs  (:pr:`221`)

**v0.2.2** Aug 20, 2018
    * Remove unnecessary check no related instances call and refactor (:pr:`209`)
    * Improve memory usage through support for pandas categorical types (:pr:`196`)
    * Bump minimum pandas version from 0.20.3 to 0.23.0 (:pr:`216`)
    * Better parallel memory warnings (:pr:`208`, :pr:`214`)
    * Update demo datasets (:pr:`187`, :pr:`201`, :pr:`207`)
    * Make primitive lookup case insensitive  (:pr:`213`)
    * Use capital name (:pr:`211`)
    * Set class name for Min (:pr:`206`)
    * Remove ``variable_types`` from normalize entity (:pr:`205`)
    * Handle parquet serialization with last time index (:pr:`204`)
    * Reset index of cutoff times in calculate feature matrix (:pr:`198`)
    * Check argument types for .normalize_entity (:pr:`195`)
    * Type checking ignore entities.  (:pr:`193`)

**v0.2.1** July 2, 2018
    * Cpu count fix (:pr:`176`)
    * Update flight (:pr:`175`)
    * Move feature matrix calculation helper functions to separate file (:pr:`177`)

**v0.2.0** June 22, 2018
    * Multiprocessing (:pr:`170`)
    * Handle unicode encoding in repr throughout Featuretools (:pr:`161`)
    * Clean up EntitySet class (:pr:`145`)
    * Add support for building and uploading conda package (:pr:`167`)
    * Parquet serialization (:pr:`152`)
    * Remove variable stats (:pr:`171`)
    * Make sure index variable comes first (:pr:`168`)
    * No last time index update on normalize (:pr:`169`)
    * Remove list of times as on option for `cutoff_time` in `calculate_feature_matrix` (:pr:`165`)
    * Config does error checking to see if it can write to disk (:pr:`162`)


**v0.1.21** May 30, 2018
    * Support Pandas 0.23.0 (:pr:`153`, :pr:`154`, :pr:`155`, :pr:`159`)
    * No EntitySet required in loading/saving features (:pr:`141`)
    * Use s3 demo csv with better column names (:pr:`139`)
    * more reasonable start parameter (:pr:`149`)
    * add issue template (:pr:`133`)
    * Improve tests (:pr:`136`, :pr:`137`, :pr:`144`, :pr:`147`)
    * Remove unused functions (:pr:`140`, :pr:`143`, :pr:`146`)
    * Update documentation after recent changes / removals (:pr:`157`)
    * Rename demo retail csv file (:pr:`148`)
    * Add names for binary (:pr:`142`)
    * EntitySet repr to use get_name rather than id (:pr:`134`)
    * Ensure config dir is writable (:pr:`135`)

**v0.1.20** Apr 13, 2018
    * Primitives as strings in DFS parameters (:pr:`129`)
    * Integer time index bugfixes (:pr:`128`)
    * Add make_temporal_cutoffs utility function (:pr:`126`)
    * Show all entities, switch shape display to row/col (:pr:`124`)
    * Improved chunking when calculating feature matrices  (:pr:`121`)
    * fixed num characters nan fix (:pr:`118`)
    * modify ignore_variables docstring (:pr:`117`)

**v0.1.19** Mar 21, 2018
    * More descriptive DFS progress bar (:pr:`69`)
    * Convert text variable to string before NumWords (:pr:`106`)
    * EntitySet.concat() reindexes relationships (:pr:`96`)
    * Keep non-feature columns when encoding feature matrix (:pr:`111`)
    * Uses full entity update for dependencies of uses_full_entity features (:pr:`110`)
    * Update column names in retail demo (:pr:`104`)
    * Handle Transform features that need access to all values of entity (:pr:`91`)

**v0.1.18** Feb 27, 2018
    * fixes related instances bug (:pr:`97`)
    * Adding non-feature columns to calculated feature matrix (:pr:`78`)
    * Relax numpy version req (:pr:`82`)
    * Remove `entity_from_csv`, tests, and lint (:pr:`71`)

**v0.1.17** Jan 18, 2018
    * LatLong type (:pr:`57`)
    * Last time index fixes (:pr:`70`)
    * Make median agg primitives ignore nans by default (:pr:`61`)
    * Remove Python 3.4 support (:pr:`64`)
    * Change `normalize_entity` to update `secondary_time_index` (:pr:`59`)
    * Unpin requirements (:pr:`53`)
    * associative -> commutative (:pr:`56`)
    * Add Words and Chars primitives (:pr:`51`)

**v0.1.16** Dec 19, 2017
    * fix EntitySet.combine_variables and standardize encode_features (:pr:`47`)
    * Python 3 compatibility (:pr:`16`)

**v0.1.15** Dec 18, 2017
    * Fix variable type in demo data (:pr:`37`)
    * Custom primitive kwarg fix (:pr:`38`)
    * Changed order and text of arguments in make_trans_primitive docstring (:pr:`42`)

**v0.1.14** November 20, 2017
    * Last time index (:pr:`33`)
    * Update Scipy version to 1.0.0 (:pr:`31`)


**v0.1.13** November 1, 2017
    * Add MANIFEST.in (:pr:`26`)

**v0.1.11** October 31, 2017
    * Package linting (:pr:`7`)
    * Custom primitive creation functions (:pr:`13`)
    * Split requirements to separate files and pin to latest versions (:pr:`15`)
    * Select low information features (:pr:`18`)
    * Fix docs typos (:pr:`19`)
    * Fixed Diff primitive for rare nan case (:pr:`21`)
    * added some mising doc strings (:pr:`23`)
    * Trend fix (:pr:`22`)
    * Remove as_dir=False option from EntitySet.to_pickle() (:pr:`20`)
    * Entity Normalization Preserves Types of Copy & Additional Variables (:pr:`25`)

**v0.1.10** October 12, 2017
    * NumTrue primitive added and docstring of other primitives updated (:pr:`11`)
    * fixed hash issue with same base features (:pr:`8`)
    * Head fix (:pr:`9`)
    * Fix training window (:pr:`10`)
    * Add associative attribute to primitives (:pr:`3`)
    * Add status badges, fix license in setup.py (:pr:`1`)
    * fixed head printout and flight demo index (:pr:`2`)

**v0.1.9** September 8, 2017
    * Documentation improvements
    * New ``featuretools.demo.load_mock_customer`` function


**v0.1.8** September 1, 2017
    * Bug fixes
    * Added ``Percentile`` transform primitive

**v0.1.7** August 17, 2017
    * Performance improvements for approximate in ``calculate_feature_matrix`` and ``dfs``
    * Added ``Week`` transform primitive

**v0.1.6** July 26, 2017
    * Added ``load_features`` and ``save_features`` to persist and reload features
    * Added save_progress argument to ``calculate_feature_matrix``
    * Added approximate parameter to ``calculate_feature_matrix`` and ``dfs``
    * Added ``load_flight`` to ft.demo

**v0.1.5** July 11, 2017
    * Windows support

**v0.1.3** July 10, 2017
    * Renamed feature submodule to primitives
    * Renamed prediction_entity arguments to target_entity
    * Added training_window parameter to ``calculate_feature_matrix``


**v0.1.2** July 3rd, 2017
    * Initial release

.. command
.. git log --pretty=oneline --abbrev-commit<|MERGE_RESOLUTION|>--- conflicted
+++ resolved
@@ -19,11 +19,7 @@
         * Update testing dependencies (:pr:`976`)
 
     Thanks to the following people for contributing to this release:
-<<<<<<< HEAD
-    :user:`gsheni`, :user:`rwedge`, :user:`thehomebrewnerd`, :user:`sebrahimi1988`, :user:`ctduffy`
-=======
-    :user:`gsheni`, :user:`rwedge`, :user:`thehomebrewnerd`, :user:`sebrahimi1988`, :user:`tuethan1999`, :user:`frances-h`
->>>>>>> 4f270d56
+    :user:`gsheni`, :user:`rwedge`, :user:`thehomebrewnerd`, :user:`sebrahimi1988`, :user:`ctduffy`, :user:`tuethan1999`, :user:`frances-h`
 
 **Breaking Changes**
 
