--- conflicted
+++ resolved
@@ -11,12 +11,8 @@
     * Fixes
         * Fix errors with Equals and NotEquals primitives when comparing categoricals or different dtypes (:pr:`968`)
         * Normalized type_strings of ``Variable`` classes so that the ``find_variable_types`` function produces a 
-<<<<<<< HEAD
           dictionary with a clear key to name transition (:pr:`982`, :pr:`996`)
-=======
-          dictionary with a clear key to name transition (:pr:`982`)(:pr:`996`)
         * Remove pandas.datetime in test_calculate_feature_matrix due to deprecation (:pr:`998`)
->>>>>>> 24d4e96f
     * Changes
     * Documentation Changes
         * Add python 3.8 support for docs (:pr:`983`)
