.. _changelog:

Changelog
---------
**Future Release**
    * Enhancements
        * Add ``get_default_aggregation_primitives`` and ``get_default_transform_primitives`` (:pr:`945`)
        * Allow cutoff time dataframe columns to be in any order (:pr:`969`)
    * Fixes
        * Fix errors with Equals and NotEquals primitives when comparing categoricals or different dtypes (:pr:`968`)
    * Changes
    * Documentation Changes
        * Add python 3.8 support for docs (:pr:`983`)
    * Testing Changes
        * Add automated tests for python 3.8 environment (:pr:`847`)
        * Update testing dependencies (:pr:`976`)

    Thanks to the following people for contributing to this release:
<<<<<<< HEAD
    :user:`frances-h`, :user:`gsheni`, :user:`rwedge`
=======
    :user:`gsheni`, :user:`rwedge`, :user:`thehomebrewnerd`, :user:`sebrahimi1988`

**Breaking Changes**

* Calls to ``featuretools.dfs`` or ``featuretools.calculate_feature_matrix`` that use a cutoff time
  dataframe, but do not label the time column with either the target entity time index variable name or
  as ``time``, will now result in an ``AttributeError``. Previously, the time column was selected to be the first
  column that was not the instance id column. With this update, the position of the column in the dataframe is
  no longer used to determine the time column. Now, both instance id columns and time columns in a cutoff time
  dataframe can be in any order as long as they are named properly.
>>>>>>> 88429bfe

**v0.14.0 Apr 30, 2020**
    * Enhancements
        * ft.encode_features - use less memory for one-hot encoded columns (:pr:`876`)
    * Fixes
        * Use logger.warning to fix deprecated logger.warn (:pr:`871`)
        * Add dtype to interesting_values to fix deprecated empty Series with no dtype (:pr:`933`)
        * Remove overlap in training windows (:pr:`930`)
        * Fix progress bar in notebook (:pr:`932`)
    * Changes
        * Change premium primitives CI test to Python 3.6 (:pr:`916`)
        * Remove Python 3.5 support (:pr:`917`)
    * Documentation Changes
        * Fix README links to docs (:pr:`872`)
        * Fix Github links with correct organizations (:pr:`908`)
        * Fix hyperlinks in docs and docstrings with updated address (:pr:`910`)
        * Remove unused script for uploading docs to AWS (:pr:`911`)

    Thanks to the following people for contributing to this release:
    :user:`frances-h`, :user:`gsheni`, :user:`jeff-hernandez`, :user:`rwedge`

**Breaking Changes**

* Using training windows in feature calculations can result in different values than previous versions.
  This was done to prevent consecutive training windows from overlapping by excluding data at the oldest point in time.
  For example, if we use a cutoff time at the first minute of the hour with a one hour training window,
  the first minute of the previous hour will no longer be included in the feature calculation.

**v0.13.4 Mar 27, 2020**
    .. warning::
        The next non-bugfix release of Featuretools will not support Python 3.5

    * Fixes
        * Fix ft.show_info() not displaying in Jupyter notebooks (:pr:`863`)
    * Changes
        * Added Plugin Warnings at Entry Point (:pr:`850`, :pr:`869`)
    * Documentation Changes
        * Add links to primitives.featurelabs.com (:pr:`860`)
        * Add source code links to API reference (:pr:`862`)
        * Update links for testing Dask/Spark integrations (:pr:`867`)
        * Update release documentation for featuretools (:pr:`868`)
    * Testing Changes
        * Miscellaneous changes (:pr:`861`)

    Thanks to the following people for contributing to this release:
    :user:`frances-h`, :user:`FreshLeaf8865`, :user:`jeff-hernandez`, :user:`rwedge`, :user:`thehomebrewnerd`

**v0.13.3 Feb 28, 2020**
    * Fixes
        * Fix a connection closed error when using n_jobs (:pr:`853`)
    * Changes
        * Pin msgpack dependency for Python 3.5; remove dataframe from Dask dependency (:pr:`851`)
    * Documentation Changes
        * Update link to help documentation page in Github issue template (:pr:`855`)

    Thanks to the following people for contributing to this release:
    :user:`frances-h`, :user:`rwedge`

**v0.13.2 Jan 31, 2020**
    * Enhancements
        * Support for Pandas 1.0.0 (:pr:`844`)
    * Changes
        * Remove dependency on s3fs library for anonymous downloads from S3 (:pr:`825`)
    * Testing Changes
        * Added GitHub Action to automatically run performance tests (:pr:`840`)

    Thanks to the following people for contributing to this release:
    :user:`frances-h`, :user:`rwedge`

**v0.13.1 Dec 28, 2019**
    * Fixes
        * Raise error when given wrong input for ignore_variables (:pr:`826`)
        * Fix multi-output features not created when there is no child data (:pr:`834`)
        * Removing type casting in Equals and NotEquals primitives (:pr:`504`)
    * Changes
        * Replace pd.timedelta time units that were deprecated (:pr:`822`)
        * Move sklearn wrapper to separate library (:pr:`835`, :pr:`837`)
    * Testing Changes
        * Run unit tests in windows environment (:pr:`790`)
        * Update boto3 version requirement for tests (:pr:`838`)

    Thanks to the following people for contributing to this release:
    :user:`jeffzi`, :user:`kmax12`, :user:`rwedge`, :user:`systemshift`

**v0.13.0 Nov 30, 2019**
    * Enhancements
        * Added GitHub Action to auto upload releases to PyPI (:pr:`816`)
    * Fixes
        * Fix issue where some primitive options would not be applied (:pr:`807`)
        * Fix issue with converting to pickle or parquet after adding interesting features (:pr:`798`, :pr:`823`)
        * Diff primitive now calculates using all available data (:pr:`824`)
        * Prevent DFS from creating Identity Features of globally ignored variables (:pr:`819`)
    * Changes
        * Remove python 2.7 support from serialize.py (:pr:`812`)
        * Make smart_open, boto3, and s3fs optional dependencies (:pr:`827`)
    * Documentation Changes
        * remove python 2.7 support and add 3.7 in install.rst (:pr:`805`)
        * Fix import error in docs (:pr:`803`)
        * Fix release title formatting in changelog (:pr:`806`)
    * Testing Changes
        * Use multiple CPUS to run tests on CI (:pr:`811`)
        * Refactor test entityset creation to avoid saving to disk (:pr:`813`, :pr:`821`)
        * Remove get_values() from test_es.py to remove warnings (:pr:`820`)

    Thanks to the following people for contributing to this release:
    :user:`frances-h`, :user:`jeff-hernandez`, :user:`rwedge`, :user:`systemshift`

**Breaking Changes**

* The libraries used for downloading or uploading from S3 or URLs are now
  optional and will no longer be installed by default.  To use this
  functionality they will need to be installed separately.
* The fix to how the Diff primitive is calculated may slow down the overall
  calculation time of feature lists that use this primitive.

**v0.12.0 Oct 31, 2019**
    * Enhancements
        * Added First primitive (:pr:`770`)
        * Added Entropy aggregation primitive (:pr:`779`)
        * Allow custom naming for multi-output primitives (:pr:`780`)
    * Fixes
        * Prevents user from removing base entity time index using additional_variables (:pr:`768`)
        * Fixes error when a multioutput primitive was supplied to dfs as a groupby trans primitive (:pr:`786`)
    * Changes
        * Drop Python 2 support (:pr:`759`)
        * Add unit parameter to AvgTimeBetween (:pr:`771`)
        * Require Pandas 0.24.1 or higher (:pr:`787`)
    * Documentation Changes
        * Update featuretools slack link (:pr:`765`)
        * Set up repo to use Read the Docs (:pr:`776`)
        * Add First primitive to API reference docs (:pr:`782`)
    * Testing Changes
        * CircleCI fixes (:pr:`774`)
        * Disable PIP progress bars (:pr:`775`)

    Thanks to the following people for contributing to this release:
    :user:`ablacke-ayx`, :user:`BoopBoopBeepBoop`, :user:`jeffzi`,
    :user:`kmax12`, :user:`rwedge`, :user:`thehomebrewnerd`, :user:`twdobson`

**v0.11.0 Sep 30, 2019**
    .. warning::
        The next non-bugfix release of Featuretools will not support Python 2

    * Enhancements
        * Improve how files are copied and written (:pr:`721`)
        * Add number of rows to graph in entityset.plot (:pr:`727`)
        * Added support for pandas DateOffsets in DFS and Timedelta (:pr:`732`)
        * Enable feature-specific top_n value using a dictionary in encode_features (:pr:`735`)
        * Added progress_callback parameter to dfs() and calculate_feature_matrix() (:pr:`739`, :pr:`745`)
        * Enable specifying primitives on a per column or per entity basis (:pr:`748`)
    * Fixes
        * Fixed entity set deserialization (:pr:`720`)
        * Added error message when DateTimeIndex is a variable but not set as the time_index (:pr:`723`)
        * Fixed CumCount and other group-by transform primitives that take ID as input (:pr:`733`, :pr:`754`)
        * Fix progress bar undercounting (:pr:`743`)
        * Updated training_window error assertion to only check against observations (:pr:`728`)
        * Don't delete the whole destination folder while saving entityset (:pr:`717`)
    * Changes
        * Raise warning and not error on schema version mismatch (:pr:`718`)
        * Change feature calculation to return in order of instance ids provided (:pr:`676`)
        * Removed time remaining from displayed progress bar in dfs() and calculate_feature_matrix() (:pr:`739`)
        * Raise warning in normalize_entity() when time_index of base_entity has an invalid type (:pr:`749`)
        * Remove toolz as a direct dependency (:pr:`755`)
        * Allow boolean variable types to be used in the Multiply primitive (:pr:`756`)
    * Documentation Changes
        * Updated URL for Compose (:pr:`716`)
    * Testing Changes
        * Update dependencies (:pr:`738`, :pr:`741`, :pr:`747`)

    Thanks to the following people for contributing to this release:
    :user:`angela97lin`, :user:`chidauri`, :user:`christopherbunn`,
    :user:`frances-h`, :user:`jeff-hernandez`, :user:`kmax12`,
    :user:`MarcoGorelli`, :user:`rwedge`, :user:`thehomebrewnerd`

**Breaking Changes**

* Feature calculations will return in the order of instance ids provided instead of the order of time points instances are calculated at.

**v0.10.1 Aug 25, 2019**
    * Fixes
        * Fix serialized LatLong data being loaded as strings (:pr:`712`)
    * Documentation Changes
        * Fixed FAQ cell output (:pr:`710`)

    Thanks to the following people for contributing to this release:
    :user:`gsheni`, :user:`rwedge`


**v0.10.0 Aug 19, 2019**
    .. warning::
        The next non-bugfix release of Featuretools will not support Python 2


    * Enhancements
        * Give more frequent progress bar updates and update chunk size behavior (:pr:`631`, :pr:`696`)
        * Added drop_first as param in encode_features (:pr:`647`)
        * Added support for stacking multi-output primitives (:pr:`679`)
        * Generate transform features of direct features (:pr:`623`)
        * Added serializing and deserializing from S3 and deserializing from URLs (:pr:`685`)
        * Added nlp_primitives as an add-on library (:pr:`704`)
        * Added AutoNormalize to Featuretools plugins (:pr:`699`)
        * Added functionality for relative units (month/year) in Timedelta (:pr:`692`)
        * Added categorical-encoding as an add-on library (:pr:`700`)
    * Fixes
        * Fix performance regression in DFS (:pr:`637`)
        * Fix deserialization of feature relationship path (:pr:`665`)
        * Set index after adding ancestor relationship variables (:pr:`668`)
        * Fix user-supplied variable_types modification in Entity init (:pr:`675`)
        * Don't calculate dependencies of unnecessary features (:pr:`667`)
        * Prevent normalize entity's new entity having same index as base entity (:pr:`681`)
        * Update variable type inference to better check for string values (:pr:`683`)
    * Changes
        * Moved dask, distributed imports (:pr:`634`)
    * Documentation Changes
        * Miscellaneous changes (:pr:`641`, :pr:`658`)
        * Modified doc_string of top_n in encoding (:pr:`648`)
        * Hyperlinked ComposeML (:pr:`653`)
        * Added FAQ (:pr:`620`, :pr:`677`)
        * Fixed FAQ question with multiple question marks (:pr:`673`)
    * Testing Changes
        * Add master, and release tests for premium primitives (:pr:`660`, :pr:`669`)
        * Miscellaneous changes (:pr:`672`, :pr:`674`)

    Thanks to the following people for contributing to this release:
    :user:`alexjwang`, :user:`allisonportis`, :user:`ayushpatidar`,
    :user:`CJStadler`, :user:`ctduffy`, :user:`gsheni`, :user:`jeff-hernandez`,
    :user:`jeremyliweishih`, :user:`kmax12`, :user:`rwedge`, :user:`zhxt95`,

**v0.9.1 July 3, 2019**
    * Enhancements
        * Speedup groupby transform calculations (:pr:`609`)
        * Generate features along all paths when there are multiple paths between entities (:pr:`600`, :pr:`608`)
    * Fixes
        * Select columns of dataframe using a list (:pr:`615`)
        * Change type of features calculated on Index features to Categorical (:pr:`602`)
        * Filter dataframes through forward relationships (:pr:`625`)
        * Specify Dask version in requirements for python 2 (:pr:`627`)
        * Keep dataframe sorted by time during feature calculation (:pr:`626`)
        * Fix bug in encode_features that created duplicate columns of
          features with multiple outputs (:pr:`622`)
    * Changes
        * Remove unused variance_selection.py file (:pr:`613`)
        * Remove Timedelta data param (:pr:`619`)
        * Remove DaysSince primitive (:pr:`628`)
    * Documentation Changes
        * Add installation instructions for add-on libraries (:pr:`617`)
        * Clarification of Multi Output Feature Creation (:pr:`638`)
        * Miscellaneous changes (:pr:`632`, :pr:`639`)
    * Testing Changes
        * Miscellaneous changes (:pr:`595`, :pr:`612`)

    Thanks to the following people for contributing to this release:
    :user:`CJStadler`, :user:`kmax12`, :user:`rwedge`, :user:`gsheni`, :user:`kkleidal`, :user:`ctduffy`

**v0.9.0** June 19, 2019
    * Enhancements
        * Add unit parameter to timesince primitives (:pr:`558`)
        * Add ability to install optional add on libraries (:pr:`551`)
        * Load and save features from open files and strings (:pr:`566`)
        * Support custom variable types (:pr:`571`)
        * Support entitysets which have multiple paths between two entities (:pr:`572`, :pr:`544`)
        * Added show_info function, more output information added to CLI `featuretools info` (:pr:`525`)
    * Fixes
        * Normalize_entity specifies error when 'make_time_index' is an invalid string (:pr:`550`)
        * Schema version added for entityset serialization (:pr:`586`)
        * Renamed features have names correctly serialized (:pr:`585`)
        * Improved error message for index/time_index being the same column in normalize_entity and entity_from_dataframe (:pr:`583`)
        * Removed all mentions of allow_where (:pr:`587`, :pr:`588`)
        * Removed unused variable in normalize entity (:pr:`589`)
        * Change time since return type to numeric (:pr:`606`)
    * Changes
        * Refactor get_pandas_data_slice to take single entity (:pr:`547`)
        * Updates TimeSincePrevious and Diff Primitives (:pr:`561`)
        * Remove unecessary time_last variable (:pr:`546`)
    * Documentation Changes
        * Add Featuretools Enterprise to documentation (:pr:`563`)
        * Miscellaneous changes (:pr:`552`, :pr:`573`, :pr:`577`, :pr:`599`)
    * Testing Changes
        * Miscellaneous changes (:pr:`559`, :pr:`569`, :pr:`570`, :pr:`574`, :pr:`584`, :pr:`590`)

    Thanks to the following people for contributing to this release:
    :user:`alexjwang`, :user:`allisonportis`, :user:`CJStadler`, :user:`ctduffy`, :user:`gsheni`, :user:`kmax12`, :user:`rwedge`

**v0.8.0** May 17, 2019
    * Rename NUnique to NumUnique (:pr:`510`)
    * Serialize features as JSON (:pr:`532`)
    * Drop all variables at once in normalize_entity (:pr:`533`)
    * Remove unnecessary sorting from normalize_entity (:pr:`535`)
    * Features cache their names (:pr:`536`)
    * Only calculate features for instances before cutoff (:pr:`523`)
    * Remove all relative imports (:pr:`530`)
    * Added FullName Variable Type (:pr:`506`)
    * Add error message when target entity does not exist (:pr:`520`)
    * New demo links (:pr:`542`)
    * Remove duplicate features check in DFS (:pr:`538`)
    * featuretools_primitives entry point expects list of primitive classes (:pr:`529`)
    * Update ALL_VARIABLE_TYPES list (:pr:`526`)
    * More Informative N Jobs Prints and Warnings (:pr:`511`)
    * Update sklearn version requirements (:pr:`541`)
    * Update Makefile (:pr:`519`)
    * Remove unused parameter in Entity._handle_time (:pr:`524`)
    * Remove build_ext code from setup.py (:pr:`513`)
    * Documentation updates (:pr:`512`, :pr:`514`, :pr:`515`, :pr:`521`, :pr:`522`, :pr:`527`, :pr:`545`)
    * Testing updates (:pr:`509`, :pr:`516`, :pr:`517`, :pr:`539`)

    Thanks to the following people for contributing to this release: :user:`bphi`, :user:`CharlesBradshaw`, :user:`CJStadler`, :user:`glentennis`, :user:`gsheni`, :user:`kmax12`, :user:`rwedge`

**Breaking Changes**

* ``NUnique`` has been renamed to ``NumUnique``.

    Previous behavior

    .. code-block:: python

        from featuretools.primitives import NUnique

    New behavior

    .. code-block:: python

        from featuretools.primitives import NumUnique

**v0.7.1** Apr 24, 2019
    * Automatically generate feature name for controllable primitives (:pr:`481`)
    * Primitive docstring updates (:pr:`489`, :pr:`492`, :pr:`494`, :pr:`495`)
    * Change primitive functions that returned strings to return functions (:pr:`499`)
    * CLI customizable via entrypoints (:pr:`493`)
    * Improve calculation of aggregation features on grandchildren (:pr:`479`)
    * Refactor entrypoints to use decorator (:pr:`483`)
    * Include doctests in testing suite (:pr:`491`)
    * Documentation updates (:pr:`490`)
    * Update how standard primitives are imported internally (:pr:`482`)

    Thanks to the following people for contributing to this release: :user:`bukosabino`, :user:`CharlesBradshaw`, :user:`glentennis`, :user:`gsheni`, :user:`jeff-hernandez`, :user:`kmax12`, :user:`minkvsky`, :user:`rwedge`, :user:`thehomebrewnerd`

**v0.7.0** Mar 29, 2019
    * Improve Entity Set Serialization (:pr:`361`)
    * Support calling a primitive instance's function directly (:pr:`461`, :pr:`468`)
    * Support other libraries extending featuretools functionality via entrypoints (:pr:`452`)
    * Remove featuretools install command (:pr:`475`)
    * Add GroupByTransformFeature (:pr:`455`, :pr:`472`, :pr:`476`)
    * Update Haversine Primitive (:pr:`435`, :pr:`462`)
    * Add commutative argument to SubtractNumeric and DivideNumeric primitives (:pr:`457`)
    * Add FilePath variable_type (:pr:`470`)
    * Add PhoneNumber, DateOfBirth, URL variable types (:pr:`447`)
    * Generalize infer_variable_type, convert_variable_data and convert_all_variable_data methods (:pr:`423`)
    * Documentation updates (:pr:`438`, :pr:`446`, :pr:`458`, :pr:`469`)
    * Testing updates (:pr:`440`, :pr:`444`, :pr:`445`, :pr:`459`)

    Thanks to the following people for contributing to this release: :user:`bukosabino`, :user:`CharlesBradshaw`, :user:`ColCarroll`, :user:`glentennis`, :user:`grayskripko`, :user:`gsheni`, :user:`jeff-hernandez`, :user:`jrkinley`, :user:`kmax12`, :user:`RogerTangos`, :user:`rwedge`

**Breaking Changes**

* ``ft.dfs`` now has a ``groupby_trans_primitives`` parameter that DFS uses to automatically construct features that group by an ID column and then apply a transform primitive to search group. This change applies to the following primitives: ``CumSum``, ``CumCount``, ``CumMean``, ``CumMin``, and ``CumMax``.

    Previous behavior

    .. code-block:: python

        ft.dfs(entityset=es,
               target_entity='customers',
               trans_primitives=["cum_mean"])

    New behavior

    .. code-block:: python

        ft.dfs(entityset=es,
               target_entity='customers',
               groupby_trans_primitives=["cum_mean"])

* Related to the above change, cumulative transform features are now defined using a new feature class, ``GroupByTransformFeature``.

    Previous behavior

    .. code-block:: python

        ft.Feature([base_feature, groupby_feature], primitive=CumulativePrimitive)


    New behavior

    .. code-block:: python

        ft.Feature(base_feature, groupby=groupby_feature, primitive=CumulativePrimitive)


**v0.6.1** Feb 15, 2019
    * Cumulative primitives (:pr:`410`)
    * Entity.query_by_values now preserves row order of underlying data (:pr:`428`)
    * Implementing Country Code and Sub Region Codes as variable types (:pr:`430`)
    * Added IPAddress and EmailAddress variable types (:pr:`426`)
    * Install data and dependencies (:pr:`403`)
    * Add TimeSinceFirst, fix TimeSinceLast (:pr:`388`)
    * Allow user to pass in desired feature return types (:pr:`372`)
    * Add new configuration object (:pr:`401`)
    * Replace NUnique get_function (:pr:`434`)
    * _calculate_idenity_features now only returns the features asked for, instead of the entire entity (:pr:`429`)
    * Primitive function name uniqueness (:pr:`424`)
    * Update NumCharacters and NumWords primitives (:pr:`419`)
    * Removed Variable.dtype (:pr:`416`, :pr:`433`)
    * Change to zipcode rep, str for pandas (:pr:`418`)
    * Remove pandas version upper bound (:pr:`408`)
    * Make S3 dependencies optional (:pr:`404`)
    * Check that agg_primitives and trans_primitives are right primitive type (:pr:`397`)
    * Mean primitive changes (:pr:`395`)
    * Fix transform stacking on multi-output aggregation (:pr:`394`)
    * Fix list_primitives (:pr:`391`)
    * Handle graphviz dependency (:pr:`389`, :pr:`396`, :pr:`398`)
    * Testing updates (:pr:`402`, :pr:`417`, :pr:`433`)
    * Documentation updates (:pr:`400`, :pr:`409`, :pr:`415`, :pr:`417`, :pr:`420`, :pr:`421`, :pr:`422`, :pr:`431`)


    Thanks to the following people for contributing to this release:  :user:`CharlesBradshaw`, :user:`csala`, :user:`floscha`, :user:`gsheni`, :user:`jxwolstenholme`, :user:`kmax12`, :user:`RogerTangos`, :user:`rwedge`

**v0.6.0** Jan 30, 2018
    * Primitive refactor (:pr:`364`)
    * Mean ignore NaNs (:pr:`379`)
    * Plotting entitysets (:pr:`382`)
    * Add seed features later in DFS process (:pr:`357`)
    * Multiple output column features (:pr:`376`)
    * Add ZipCode Variable Type (:pr:`367`)
    * Add `primitive.get_filepath` and example of primitive loading data from external files (:pr:`380`)
    * Transform primitives take series as input (:pr:`385`)
    * Update dependency requirements (:pr:`378`, :pr:`383`, :pr:`386`)
    * Add modulo to override tests (:pr:`384`)
    * Update documentation (:pr:`368`, :pr:`377`)
    * Update README.md (:pr:`366`, :pr:`373`)
    * Update CI tests (:pr:`359`, :pr:`360`, :pr:`375`)

    Thanks to the following people for contributing to this release: :user:`floscha`, :user:`gsheni`, :user:`kmax12`, :user:`RogerTangos`, :user:`rwedge`

**v0.5.1** Dec 17, 2018
    * Add missing dependencies (:pr:`353`)
    * Move comment to note in documentation (:pr:`352`)

**v0.5.0** Dec 17, 2018
    * Add specific error for duplicate additional/copy_variables in normalize_entity (:pr:`348`)
    * Removed EntitySet._import_from_dataframe (:pr:`346`)
    * Removed time_index_reduce parameter (:pr:`344`)
    * Allow installation of additional primitives (:pr:`326`)
    * Fix DatetimeIndex variable conversion (:pr:`342`)
    * Update Sklearn DFS Transformer (:pr:`343`)
    * Clean up entity creation logic (:pr:`336`)
    * remove casting to list in transform feature calculation (:pr:`330`)
    * Fix sklearn wrapper (:pr:`335`)
    * Add readme to pypi
    * Update conda docs after move to conda-forge (:pr:`334`)
    * Add wrapper for scikit-learn Pipelines (:pr:`323`)
    * Remove parse_date_cols parameter from EntitySet._import_from_dataframe (:pr:`333`)

    Thanks to the following people for contributing to this release: :user:`bukosabino`, :user:`georgewambold`, :user:`gsheni`, :user:`jeff-hernandez`, :user:`kmax12`, and :user:`rwedge`.

**v0.4.1** Nov 29, 2018
    * Resolve bug preventing using first column as index by default (:pr:`308`)
    * Handle return type when creating features from Id variables (:pr:`318`)
    * Make id an optional parameter of EntitySet constructor (:pr:`324`)
    * Handle primitives with same function being applied to same column (:pr:`321`)
    * Update requirements (:pr:`328`)
    * Clean up DFS arguments (:pr:`319`)
    * Clean up Pandas Backend (:pr:`302`)
    * Update properties of cumulative transform primitives (:pr:`320`)
    * Feature stability between versions documentation (:pr:`316`)
    * Add download count to GitHub readme (:pr:`310`)
    * Fixed #297 update tests to check error strings (:pr:`303`)
    * Remove usage of fixtures in agg primitive tests (:pr:`325`)

**v0.4.0** Oct 31, 2018
    * Remove ft.utils.gen_utils.getsize and make pympler a test requirement (:pr:`299`)
    * Update requirements.txt (:pr:`298`)
    * Refactor EntitySet.find_path(...) (:pr:`295`)
    * Clean up unused methods (:pr:`293`)
    * Remove unused parents property of Entity (:pr:`283`)
    * Removed relationships parameter (:pr:`284`)
    * Improve time index validation (:pr:`285`)
    * Encode features with "unknown" class in categorical (:pr:`287`)
    * Allow where clauses on direct features in Deep Feature Synthesis (:pr:`279`)
    * Change to fullargsspec (:pr:`288`)
    * Parallel verbose fixes (:pr:`282`)
    * Update tests for python 3.7 (:pr:`277`)
    * Check duplicate rows cutoff times (:pr:`276`)
    * Load retail demo data using compressed file (:pr:`271`)

**v0.3.1** Sept 28, 2018
    * Handling time rewrite (:pr:`245`)
    * Update deep_feature_synthesis.py (:pr:`249`)
    * Handling return type when creating features from DatetimeTimeIndex (:pr:`266`)
    * Update retail.py (:pr:`259`)
    * Improve Consistency of Transform Primitives (:pr:`236`)
    * Update demo docstrings (:pr:`268`)
    * Handle non-string column names (:pr:`255`)
    * Clean up merging of aggregation primitives (:pr:`250`)
    * Add tests for Entity methods (:pr:`262`)
    * Handle no child data when calculating aggregation features with multiple arguments (:pr:`264`)
    * Add `is_string` utils function (:pr:`260`)
    * Update python versions to match docker container (:pr:`261`)
    * Handle where clause when no child data (:pr:`258`)
    * No longer cache demo csvs, remove config file (:pr:`257`)
    * Avoid stacking "expanding" primitives (:pr:`238`)
    * Use randomly generated names in retail csv (:pr:`233`)
    * Update README.md (:pr:`243`)

**v0.3.0** Aug 27, 2018
    * Improve performance of all feature calculations (:pr:`224`)
    * Update agg primitives to use more efficient functions (:pr:`215`)
    * Optimize metadata calculation (:pr:`229`)
    * More robust handling when no data at a cutoff time (:pr:`234`)
    * Workaround categorical merge (:pr:`231`)
    * Switch which CSV is associated with which variable (:pr:`228`)
    * Remove unused kwargs from query_by_values, filter_and_sort (:pr:`225`)
    * Remove convert_links_to_integers (:pr:`219`)
    * Add conda install instructions (:pr:`223`, :pr:`227`)
    * Add example of using Dask to parallelize to docs  (:pr:`221`)

**v0.2.2** Aug 20, 2018
    * Remove unnecessary check no related instances call and refactor (:pr:`209`)
    * Improve memory usage through support for pandas categorical types (:pr:`196`)
    * Bump minimum pandas version from 0.20.3 to 0.23.0 (:pr:`216`)
    * Better parallel memory warnings (:pr:`208`, :pr:`214`)
    * Update demo datasets (:pr:`187`, :pr:`201`, :pr:`207`)
    * Make primitive lookup case insensitive  (:pr:`213`)
    * Use capital name (:pr:`211`)
    * Set class name for Min (:pr:`206`)
    * Remove ``variable_types`` from normalize entity (:pr:`205`)
    * Handle parquet serialization with last time index (:pr:`204`)
    * Reset index of cutoff times in calculate feature matrix (:pr:`198`)
    * Check argument types for .normalize_entity (:pr:`195`)
    * Type checking ignore entities.  (:pr:`193`)

**v0.2.1** July 2, 2018
    * Cpu count fix (:pr:`176`)
    * Update flight (:pr:`175`)
    * Move feature matrix calculation helper functions to separate file (:pr:`177`)

**v0.2.0** June 22, 2018
    * Multiprocessing (:pr:`170`)
    * Handle unicode encoding in repr throughout Featuretools (:pr:`161`)
    * Clean up EntitySet class (:pr:`145`)
    * Add support for building and uploading conda package (:pr:`167`)
    * Parquet serialization (:pr:`152`)
    * Remove variable stats (:pr:`171`)
    * Make sure index variable comes first (:pr:`168`)
    * No last time index update on normalize (:pr:`169`)
    * Remove list of times as on option for `cutoff_time` in `calculate_feature_matrix` (:pr:`165`)
    * Config does error checking to see if it can write to disk (:pr:`162`)


**v0.1.21** May 30, 2018
    * Support Pandas 0.23.0 (:pr:`153`, :pr:`154`, :pr:`155`, :pr:`159`)
    * No EntitySet required in loading/saving features (:pr:`141`)
    * Use s3 demo csv with better column names (:pr:`139`)
    * more reasonable start parameter (:pr:`149`)
    * add issue template (:pr:`133`)
    * Improve tests (:pr:`136`, :pr:`137`, :pr:`144`, :pr:`147`)
    * Remove unused functions (:pr:`140`, :pr:`143`, :pr:`146`)
    * Update documentation after recent changes / removals (:pr:`157`)
    * Rename demo retail csv file (:pr:`148`)
    * Add names for binary (:pr:`142`)
    * EntitySet repr to use get_name rather than id (:pr:`134`)
    * Ensure config dir is writable (:pr:`135`)

**v0.1.20** Apr 13, 2018
    * Primitives as strings in DFS parameters (:pr:`129`)
    * Integer time index bugfixes (:pr:`128`)
    * Add make_temporal_cutoffs utility function (:pr:`126`)
    * Show all entities, switch shape display to row/col (:pr:`124`)
    * Improved chunking when calculating feature matrices  (:pr:`121`)
    * fixed num characters nan fix (:pr:`118`)
    * modify ignore_variables docstring (:pr:`117`)

**v0.1.19** Mar 21, 2018
    * More descriptive DFS progress bar (:pr:`69`)
    * Convert text variable to string before NumWords (:pr:`106`)
    * EntitySet.concat() reindexes relationships (:pr:`96`)
    * Keep non-feature columns when encoding feature matrix (:pr:`111`)
    * Uses full entity update for dependencies of uses_full_entity features (:pr:`110`)
    * Update column names in retail demo (:pr:`104`)
    * Handle Transform features that need access to all values of entity (:pr:`91`)

**v0.1.18** Feb 27, 2018
    * fixes related instances bug (:pr:`97`)
    * Adding non-feature columns to calculated feature matrix (:pr:`78`)
    * Relax numpy version req (:pr:`82`)
    * Remove `entity_from_csv`, tests, and lint (:pr:`71`)

**v0.1.17** Jan 18, 2018
    * LatLong type (:pr:`57`)
    * Last time index fixes (:pr:`70`)
    * Make median agg primitives ignore nans by default (:pr:`61`)
    * Remove Python 3.4 support (:pr:`64`)
    * Change `normalize_entity` to update `secondary_time_index` (:pr:`59`)
    * Unpin requirements (:pr:`53`)
    * associative -> commutative (:pr:`56`)
    * Add Words and Chars primitives (:pr:`51`)

**v0.1.16** Dec 19, 2017
    * fix EntitySet.combine_variables and standardize encode_features (:pr:`47`)
    * Python 3 compatibility (:pr:`16`)

**v0.1.15** Dec 18, 2017
    * Fix variable type in demo data (:pr:`37`)
    * Custom primitive kwarg fix (:pr:`38`)
    * Changed order and text of arguments in make_trans_primitive docstring (:pr:`42`)

**v0.1.14** November 20, 2017
    * Last time index (:pr:`33`)
    * Update Scipy version to 1.0.0 (:pr:`31`)


**v0.1.13** November 1, 2017
    * Add MANIFEST.in (:pr:`26`)

**v0.1.11** October 31, 2017
    * Package linting (:pr:`7`)
    * Custom primitive creation functions (:pr:`13`)
    * Split requirements to separate files and pin to latest versions (:pr:`15`)
    * Select low information features (:pr:`18`)
    * Fix docs typos (:pr:`19`)
    * Fixed Diff primitive for rare nan case (:pr:`21`)
    * added some mising doc strings (:pr:`23`)
    * Trend fix (:pr:`22`)
    * Remove as_dir=False option from EntitySet.to_pickle() (:pr:`20`)
    * Entity Normalization Preserves Types of Copy & Additional Variables (:pr:`25`)

**v0.1.10** October 12, 2017
    * NumTrue primitive added and docstring of other primitives updated (:pr:`11`)
    * fixed hash issue with same base features (:pr:`8`)
    * Head fix (:pr:`9`)
    * Fix training window (:pr:`10`)
    * Add associative attribute to primitives (:pr:`3`)
    * Add status badges, fix license in setup.py (:pr:`1`)
    * fixed head printout and flight demo index (:pr:`2`)

**v0.1.9** September 8, 2017
    * Documentation improvements
    * New ``featuretools.demo.load_mock_customer`` function


**v0.1.8** September 1, 2017
    * Bug fixes
    * Added ``Percentile`` transform primitive

**v0.1.7** August 17, 2017
    * Performance improvements for approximate in ``calculate_feature_matrix`` and ``dfs``
    * Added ``Week`` transform primitive

**v0.1.6** July 26, 2017
    * Added ``load_features`` and ``save_features`` to persist and reload features
    * Added save_progress argument to ``calculate_feature_matrix``
    * Added approximate parameter to ``calculate_feature_matrix`` and ``dfs``
    * Added ``load_flight`` to ft.demo

**v0.1.5** July 11, 2017
    * Windows support

**v0.1.3** July 10, 2017
    * Renamed feature submodule to primitives
    * Renamed prediction_entity arguments to target_entity
    * Added training_window parameter to ``calculate_feature_matrix``


**v0.1.2** July 3rd, 2017
    * Initial release

.. command
.. git log --pretty=oneline --abbrev-commit<|MERGE_RESOLUTION|>--- conflicted
+++ resolved
@@ -16,10 +16,7 @@
         * Update testing dependencies (:pr:`976`)
 
     Thanks to the following people for contributing to this release:
-<<<<<<< HEAD
-    :user:`frances-h`, :user:`gsheni`, :user:`rwedge`
-=======
-    :user:`gsheni`, :user:`rwedge`, :user:`thehomebrewnerd`, :user:`sebrahimi1988`
+    :user:`frances-h`, :user:`gsheni`, :user:`rwedge`, :user:`thehomebrewnerd`, :user:`sebrahimi1988`
 
 **Breaking Changes**
 
@@ -29,7 +26,6 @@
   column that was not the instance id column. With this update, the position of the column in the dataframe is
   no longer used to determine the time column. Now, both instance id columns and time columns in a cutoff time
   dataframe can be in any order as long as they are named properly.
->>>>>>> 88429bfe
 
 **v0.14.0 Apr 30, 2020**
     * Enhancements
