--- conflicted
+++ resolved
@@ -9,11 +9,8 @@
         * Added support for stacking multi-output primitives (:pr:`679`)
         * Generate transform features of direct features (:pr:`623`)
         * Added serializing and deserializing from S3 and deserializing from URLs (:pr:`685`)
-<<<<<<< HEAD
         * Added AutoNormalize to Featuretools plugins (:pr:`699`)
-=======
         * Added functionality for relative units (month/year) in Timedelta (:pr:`692`)
->>>>>>> 56048d20
     * Fixes
         * Fix performance regression in DFS (:pr:`637`)
         * Fix deserialization of feature relationship path (:pr:`665`)
@@ -35,15 +32,9 @@
         * Miscellaneous changes (:pr:`672`, :pr:`674`)
 
     Thanks to the following people for contributing to this release:
-<<<<<<< HEAD
-    :user:`allisonportis`, :user:`ayushpatidar`, :user:`CJStadler`, :user:`gsheni`,
-    :user:`jeff-hernandez`, :user:`kmax12`, :user:`rwedge`, :user:`zhxt95`
-=======
-    :user:`ayushpatidar`, :user:`CJStadler`, :user:`gsheni`, :user:`ctduffy`,
+    :user:`allisonportis`, :user:`ayushpatidar`, :user:`CJStadler`, :user:`gsheni`, :user:`ctduffy`,
     :user:`jeff-hernandez`, :user:`kmax12`, :user:`rwedge`, :user:`zhxt95`,
     :user:`jeremyliweishih`
-
->>>>>>> 56048d20
 
 **v0.9.1 July 3, 2019**
     * Enhancements
