--- conflicted
+++ resolved
@@ -8,11 +8,8 @@
         * Add ``make_index`` when initializing an EntitySet by passing in an ``entities`` dictionary (:pr:`1010`)
         * Add ability to use primitive classes and instances as keys in primitive_options dictionary (:pr:`993`)
     * Fixes
-<<<<<<< HEAD
         * Cleanly close tqdm instance (:pr:`1018`)
-=======
         * Resolve issue with `NaN` values in `LatLong` columns (:pr:`1007`)
->>>>>>> a47673ce
     * Changes
     * Documentation Changes
     * Testing Changes
