.. _changelog:

Changelog
---------
**Future Release**
    * Enhancements
    * Fixes
    * Changes
        * Moved dask, distributed imports (:pr:`634`)
    * Documentation Changes
        * Miscellaneous changes (:pr:`641`)
        *Modified doc_string of top_n in encoding.
    * Testing Changes
        * Miscellaneous changes ()

    Thanks to the following people for contributing to this release:
<<<<<<< HEAD
    :user:`ayushpatidar`
=======
    :user:`rwedge`, :user:`gsheni`
>>>>>>> b3fd88e5

**v0.9.1 July 3, 2019**
    * Enhancements
        * Speedup groupby transform calculations (:pr:`609`)
        * Generate features along all paths when there are multiple paths between entities (:pr:`600`, :pr:`608`)
    * Fixes
        * Select columns of dataframe using a list (:pr:`615`)
        * Change type of features calculated on Index features to Categorical (:pr:`602`)
        * Filter dataframes through forward relationships (:pr:`625`)
        * Specify Dask version in requirements for python 2 (:pr:`627`)
        * Keep dataframe sorted by time during feature calculation (:pr:`626`)
        * Fix bug in encode_features that created duplicate columns of
          features with multiple outputs (:pr:`622`)
    * Changes
        * Remove unused variance_selection.py file (:pr:`613`)
        * Remove Timedelta data param (:pr:`619`)
        * Remove DaysSince primitive (:pr:`628`)
    * Documentation Changes
        * Add installation instructions for add-on libraries (:pr:`617`)
        * Miscellaneous changes (:pr:`632`, :pr:`639`)
    * Testing Changes
        * Miscellaneous changes (:pr:`595`, :pr:`612`)

    Thanks to the following people for contributing to this release:
    :user:`CJStadler`, :user:`gsheni`, :user:`kkleidal`, :user:`kmax12`,
    :user:`rwedge`

**v0.9.0** June 19, 2019
    * Enhancements
        * Add unit parameter to timesince primitives (:pr:`558`)
        * Add ability to install optional add on libraries (:pr:`551`)
        * Load and save features from open files and strings (:pr:`566`)
        * Support custom variable types (:pr:`571`)
        * Support entitysets which have multiple paths between two entities (:pr:`572`, :pr:`544`)
        * Added show_info function, more output information added to CLI `featuretools info` (:pr:`525`)
    * Fixes
        * Normalize_entity specifies error when 'make_time_index' is an invalid string (:pr:`550`)
        * Schema version added for entityset serialization (:pr:`586`)
        * Renamed features have names correctly serialized (:pr:`585`)
        * Improved error message for index/time_index being the same column in normalize_entity and entity_from_dataframe (:pr:`583`)
        * Removed all mentions of allow_where (:pr:`587`, :pr:`588`)
        * Removed unused variable in normalize entity (:pr:`589`)
        * Change time since return type to numeric (:pr:`606`)
    * Changes
        * Refactor get_pandas_data_slice to take single entity (:pr:`547`)
        * Updates TimeSincePrevious and Diff Primitives (:pr:`561`)
        * Remove unecessary time_last variable (:pr:`546`)
    * Documentation Changes
        * Add Featuretools Enterprise to documentation (:pr:`563`)
        * Miscellaneous changes (:pr:`552`, :pr:`573`, :pr:`577`, :pr:`599`)
    * Testing Changes
        * Miscellaneous changes (:pr:`559`, :pr:`569`, :pr:`570`, :pr:`574`, :pr:`584`, :pr:`590`)

    Thanks to the following people for contributing to this release:
    :user:`alexjwang`, :user:`allisonportis`, :user:`CJStadler`, :user:`ctduffy`, :user:`gsheni`, :user:`kmax12`, :user:`rwedge`

**v0.8.0** May 17, 2019
    * Rename NUnique to NumUnique (:pr:`510`)
    * Serialize features as JSON (:pr:`532`)
    * Drop all variables at once in normalize_entity (:pr:`533`)
    * Remove unnecessary sorting from normalize_entity (:pr:`535`)
    * Features cache their names (:pr:`536`)
    * Only calculate features for instances before cutoff (:pr:`523`)
    * Remove all relative imports (:pr:`530`)
    * Added FullName Variable Type (:pr:`506`)
    * Add error message when target entity does not exist (:pr:`520`)
    * New demo links (:pr:`542`)
    * Remove duplicate features check in DFS (:pr:`538`)
    * featuretools_primitives entry point expects list of primitive classes (:pr:`529`)
    * Update ALL_VARIABLE_TYPES list (:pr:`526`)
    * More Informative N Jobs Prints and Warnings (:pr:`511`)
    * Update sklearn version requirements (:pr:`541`)
    * Update Makefile (:pr:`519`)
    * Remove unused parameter in Entity._handle_time (:pr:`524`)
    * Remove build_ext code from setup.py (:pr:`513`)
    * Documentation updates (:pr:`512`, :pr:`514`, :pr:`515`, :pr:`521`, :pr:`522`, :pr:`527`, :pr:`545`)
    * Testing updates (:pr:`509`, :pr:`516`, :pr:`517`, :pr:`539`)

    Thanks to the following people for contributing to this release: :user:`bphi`, :user:`CharlesBradshaw`, :user:`CJStadler`, :user:`glentennis`, :user:`gsheni`, :user:`kmax12`, :user:`rwedge`

**Breaking Changes**

* ``NUnique`` has been renamed to ``NumUnique``.

    Previous behavior

    .. code-block:: python

        from featuretools.primitives import NUnique

    New behavior

    .. code-block:: python

        from featuretools.primitives import NumUnique

**v0.7.1** Apr 24, 2019
    * Automatically generate feature name for controllable primitives (:pr:`481`)
    * Primitive docstring updates (:pr:`489`, :pr:`492`, :pr:`494`, :pr:`495`)
    * Change primitive functions that returned strings to return functions (:pr:`499`)
    * CLI customizable via entrypoints (:pr:`493`)
    * Improve calculation of aggregation features on grandchildren (:pr:`479`)
    * Refactor entrypoints to use decorator (:pr:`483`)
    * Include doctests in testing suite (:pr:`491`)
    * Documentation updates (:pr:`490`)
    * Update how standard primitives are imported internally (:pr:`482`)

    Thanks to the following people for contributing to this release: :user:`bukosabino`, :user:`CharlesBradshaw`, :user:`glentennis`, :user:`gsheni`, :user:`jeff-hernandez`, :user:`kmax12`, :user:`minkvsky`, :user:`rwedge`, :user:`thehomebrewnerd`

**v0.7.0** Mar 29, 2019
    * Improve Entity Set Serialization (:pr:`361`)
    * Support calling a primitive instance's function directly (:pr:`461`, :pr:`468`)
    * Support other libraries extending featuretools functionality via entrypoints (:pr:`452`)
    * Remove featuretools install command (:pr:`475`)
    * Add GroupByTransformFeature (:pr:`455`, :pr:`472`, :pr:`476`)
    * Update Haversine Primitive (:pr:`435`, :pr:`462`)
    * Add commutative argument to SubtractNumeric and DivideNumeric primitives (:pr:`457`)
    * Add FilePath variable_type (:pr:`470`)
    * Add PhoneNumber, DateOfBirth, URL variable types (:pr:`447`)
    * Generalize infer_variable_type, convert_variable_data and convert_all_variable_data methods (:pr:`423`)
    * Documentation updates (:pr:`438`, :pr:`446`, :pr:`458`, :pr:`469`)
    * Testing updates (:pr:`440`, :pr:`444`, :pr:`445`, :pr:`459`)

    Thanks to the following people for contributing to this release: :user:`bukosabino`, :user:`CharlesBradshaw`, :user:`ColCarroll`, :user:`glentennis`, :user:`grayskripko`, :user:`gsheni`, :user:`jeff-hernandez`, :user:`jrkinley`, :user:`kmax12`, :user:`RogerTangos`, :user:`rwedge`

**Breaking Changes**

* ``ft.dfs`` now has a ``groupby_trans_primitives`` parameter that DFS uses to automatically construct features that group by an ID column and then apply a transform primitive to search group. This change applies to the following primitives: ``CumSum``, ``CumCount``, ``CumMean``, ``CumMin``, and ``CumMax``.

    Previous behavior

    .. code-block:: python

        ft.dfs(entityset=es,
               target_entity='customers',
               trans_primitives=["cum_mean"])

    New behavior

    .. code-block:: python

        ft.dfs(entityset=es,
               target_entity='customers',
               groupby_trans_primitives=["cum_mean"])

* Related to the above change, cumulative transform features are now defined using a new feature class, ``GroupByTransformFeature``.

    Previous behavior

    .. code-block:: python

        ft.Feature([base_feature, groupby_feature], primitive=CumulativePrimitive)


    New behavior

    .. code-block:: python

        ft.Feature(base_feature, groupby=groupby_feature, primitive=CumulativePrimitive)


**v0.6.1** Feb 15, 2019
    * Cumulative primitives (:pr:`410`)
    * Entity.query_by_values now preserves row order of underlying data (:pr:`428`)
    * Implementing Country Code and Sub Region Codes as variable types (:pr:`430`)
    * Added IPAddress and EmailAddress variable types (:pr:`426`)
    * Install data and dependencies (:pr:`403`)
    * Add TimeSinceFirst, fix TimeSinceLast (:pr:`388`)
    * Allow user to pass in desired feature return types (:pr:`372`)
    * Add new configuration object (:pr:`401`)
    * Replace NUnique get_function (:pr:`434`)
    * _calculate_idenity_features now only returns the features asked for, instead of the entire entity (:pr:`429`)
    * Primitive function name uniqueness (:pr:`424`)
    * Update NumCharacters and NumWords primitives (:pr:`419`)
    * Removed Variable.dtype (:pr:`416`, :pr:`433`)
    * Change to zipcode rep, str for pandas (:pr:`418`)
    * Remove pandas version upper bound (:pr:`408`)
    * Make S3 dependencies optional (:pr:`404`)
    * Check that agg_primitives and trans_primitives are right primitive type (:pr:`397`)
    * Mean primitive changes (:pr:`395`)
    * Fix transform stacking on multi-output aggregation (:pr:`394`)
    * Fix list_primitives (:pr:`391`)
    * Handle graphviz dependency (:pr:`389`, :pr:`396`, :pr:`398`)
    * Testing updates (:pr:`402`, :pr:`417`, :pr:`433`)
    * Documentation updates (:pr:`400`, :pr:`409`, :pr:`415`, :pr:`417`, :pr:`420`, :pr:`421`, :pr:`422`, :pr:`431`)


    Thanks to the following people for contributing to this release:  :user:`CharlesBradshaw`, :user:`csala`, :user:`floscha`, :user:`gsheni`, :user:`jxwolstenholme`, :user:`kmax12`, :user:`RogerTangos`, :user:`rwedge`

**v0.6.0** Jan 30, 2018
    * Primitive refactor (:pr:`364`)
    * Mean ignore NaNs (:pr:`379`)
    * Plotting entitysets (:pr:`382`)
    * Add seed features later in DFS process (:pr:`357`)
    * Multiple output column features (:pr:`376`)
    * Add ZipCode Variable Type (:pr:`367`)
    * Add `primitive.get_filepath` and example of primitive loading data from external files (:pr:`380`)
    * Transform primitives take series as input (:pr:`385`)
    * Update dependency requirements (:pr:`378`, :pr:`383`, :pr:`386`)
    * Add modulo to override tests (:pr:`384`)
    * Update documentation (:pr:`368`, :pr:`377`)
    * Update README.md (:pr:`366`, :pr:`373`)
    * Update CI tests (:pr:`359`, :pr:`360`, :pr:`375`)

    Thanks to the following people for contributing to this release: :user:`floscha`, :user:`gsheni`, :user:`kmax12`, :user:`RogerTangos`, :user:`rwedge`

**v0.5.1** Dec 17, 2018
    * Add missing dependencies (:pr:`353`)
    * Move comment to note in documentation (:pr:`352`)

**v0.5.0** Dec 17, 2018
    * Add specific error for duplicate additional/copy_variables in normalize_entity (:pr:`348`)
    * Removed EntitySet._import_from_dataframe (:pr:`346`)
    * Removed time_index_reduce parameter (:pr:`344`)
    * Allow installation of additional primitives (:pr:`326`)
    * Fix DatetimeIndex variable conversion (:pr:`342`)
    * Update Sklearn DFS Transformer (:pr:`343`)
    * Clean up entity creation logic (:pr:`336`)
    * remove casting to list in transform feature calculation (:pr:`330`)
    * Fix sklearn wrapper (:pr:`335`)
    * Add readme to pypi
    * Update conda docs after move to conda-forge (:pr:`334`)
    * Add wrapper for scikit-learn Pipelines (:pr:`323`)
    * Remove parse_date_cols parameter from EntitySet._import_from_dataframe (:pr:`333`)

    Thanks to the following people for contributing to this release: :user:`bukosabino`, :user:`georgewambold`, :user:`gsheni`, :user:`jeff-hernandez`, :user:`kmax12`, and :user:`rwedge`.

**v0.4.1** Nov 29, 2018
    * Resolve bug preventing using first column as index by default (:pr:`308`)
    * Handle return type when creating features from Id variables (:pr:`318`)
    * Make id an optional parameter of EntitySet constructor (:pr:`324`)
    * Handle primitives with same function being applied to same column (:pr:`321`)
    * Update requirements (:pr:`328`)
    * Clean up DFS arguments (:pr:`319`)
    * Clean up Pandas Backend (:pr:`302`)
    * Update properties of cumulative transform primitives (:pr:`320`)
    * Feature stability between versions documentation (:pr:`316`)
    * Add download count to GitHub readme (:pr:`310`)
    * Fixed #297 update tests to check error strings (:pr:`303`)
    * Remove usage of fixtures in agg primitive tests (:pr:`325`)

**v0.4.0** Oct 31, 2018
    * Remove ft.utils.gen_utils.getsize and make pympler a test requirement (:pr:`299`)
    * Update requirements.txt (:pr:`298`)
    * Refactor EntitySet.find_path(...) (:pr:`295`)
    * Clean up unused methods (:pr:`293`)
    * Remove unused parents property of Entity (:pr:`283`)
    * Removed relationships parameter (:pr:`284`)
    * Improve time index validation (:pr:`285`)
    * Encode features with "unknown" class in categorical (:pr:`287`)
    * Allow where clauses on direct features in Deep Feature Synthesis (:pr:`279`)
    * Change to fullargsspec (:pr:`288`)
    * Parallel verbose fixes (:pr:`282`)
    * Update tests for python 3.7 (:pr:`277`)
    * Check duplicate rows cutoff times (:pr:`276`)
    * Load retail demo data using compressed file (:pr:`271`)

**v0.3.1** Sept 28, 2018
    * Handling time rewrite (:pr:`245`)
    * Update deep_feature_synthesis.py (:pr:`249`)
    * Handling return type when creating features from DatetimeTimeIndex (:pr:`266`)
    * Update retail.py (:pr:`259`)
    * Improve Consistency of Transform Primitives (:pr:`236`)
    * Update demo docstrings (:pr:`268`)
    * Handle non-string column names (:pr:`255`)
    * Clean up merging of aggregation primitives (:pr:`250`)
    * Add tests for Entity methods (:pr:`262`)
    * Handle no child data when calculating aggregation features with multiple arguments (:pr:`264`)
    * Add `is_string` utils function (:pr:`260`)
    * Update python versions to match docker container (:pr:`261`)
    * Handle where clause when no child data (:pr:`258`)
    * No longer cache demo csvs, remove config file (:pr:`257`)
    * Avoid stacking "expanding" primitives (:pr:`238`)
    * Use randomly generated names in retail csv (:pr:`233`)
    * Update README.md (:pr:`243`)

**v0.3.0** Aug 27, 2018
    * Improve performance of all feature calculations (:pr:`224`)
    * Update agg primitives to use more efficient functions (:pr:`215`)
    * Optimize metadata calculation (:pr:`229`)
    * More robust handling when no data at a cutoff time (:pr:`234`)
    * Workaround categorical merge (:pr:`231`)
    * Switch which CSV is associated with which variable (:pr:`228`)
    * Remove unused kwargs from query_by_values, filter_and_sort (:pr:`225`)
    * Remove convert_links_to_integers (:pr:`219`)
    * Add conda install instructions (:pr:`223`, :pr:`227`)
    * Add example of using Dask to parallelize to docs  (:pr:`221`)

**v0.2.2** Aug 20, 2018
    * Remove unnecessary check no related instances call and refactor (:pr:`209`)
    * Improve memory usage through support for pandas categorical types (:pr:`196`)
    * Bump minimum pandas version from 0.20.3 to 0.23.0 (:pr:`216`)
    * Better parallel memory warnings (:pr:`208`, :pr:`214`)
    * Update demo datasets (:pr:`187`, :pr:`201`, :pr:`207`)
    * Make primitive lookup case insensitive  (:pr:`213`)
    * Use capital name (:pr:`211`)
    * Set class name for Min (:pr:`206`)
    * Remove ``variable_types`` from normalize entity (:pr:`205`)
    * Handle parquet serialization with last time index (:pr:`204`)
    * Reset index of cutoff times in calculate feature matrix (:pr:`198`)
    * Check argument types for .normalize_entity (:pr:`195`)
    * Type checking ignore entities.  (:pr:`193`)

**v0.2.1** July 2, 2018
    * Cpu count fix (:pr:`176`)
    * Update flight (:pr:`175`)
    * Move feature matrix calculation helper functions to separate file (:pr:`177`)

**v0.2.0** June 22, 2018
    * Multiprocessing (:pr:`170`)
    * Handle unicode encoding in repr throughout Featuretools (:pr:`161`)
    * Clean up EntitySet class (:pr:`145`)
    * Add support for building and uploading conda package (:pr:`167`)
    * Parquet serialization (:pr:`152`)
    * Remove variable stats (:pr:`171`)
    * Make sure index variable comes first (:pr:`168`)
    * No last time index update on normalize (:pr:`169`)
    * Remove list of times as on option for `cutoff_time` in `calculate_feature_matrix` (:pr:`165`)
    * Config does error checking to see if it can write to disk (:pr:`162`)


**v0.1.21** May 30, 2018
    * Support Pandas 0.23.0 (:pr:`153`, :pr:`154`, :pr:`155`, :pr:`159`)
    * No EntitySet required in loading/saving features (:pr:`141`)
    * Use s3 demo csv with better column names (:pr:`139`)
    * more reasonable start parameter (:pr:`149`)
    * add issue template (:pr:`133`)
    * Improve tests (:pr:`136`, :pr:`137`, :pr:`144`, :pr:`147`)
    * Remove unused functions (:pr:`140`, :pr:`143`, :pr:`146`)
    * Update documentation after recent changes / removals (:pr:`157`)
    * Rename demo retail csv file (:pr:`148`)
    * Add names for binary (:pr:`142`)
    * EntitySet repr to use get_name rather than id (:pr:`134`)
    * Ensure config dir is writable (:pr:`135`)

**v0.1.20** Apr 13, 2018
    * Primitives as strings in DFS parameters (:pr:`129`)
    * Integer time index bugfixes (:pr:`128`)
    * Add make_temporal_cutoffs utility function (:pr:`126`)
    * Show all entities, switch shape display to row/col (:pr:`124`)
    * Improved chunking when calculating feature matrices  (:pr:`121`)
    * fixed num characters nan fix (:pr:`118`)
    * modify ignore_variables docstring (:pr:`117`)

**v0.1.19** Mar 21, 2018
    * More descriptive DFS progress bar (:pr:`69`)
    * Convert text variable to string before NumWords (:pr:`106`)
    * EntitySet.concat() reindexes relationships (:pr:`96`)
    * Keep non-feature columns when encoding feature matrix (:pr:`111`)
    * Uses full entity update for dependencies of uses_full_entity features (:pr:`110`)
    * Update column names in retail demo (:pr:`104`)
    * Handle Transform features that need access to all values of entity (:pr:`91`)

**v0.1.18** Feb 27, 2018
    * fixes related instances bug (:pr:`97`)
    * Adding non-feature columns to calculated feature matrix (:pr:`78`)
    * Relax numpy version req (:pr:`82`)
    * Remove `entity_from_csv`, tests, and lint (:pr:`71`)

**v0.1.17** Jan 18, 2018
    * LatLong type (:pr:`57`)
    * Last time index fixes (:pr:`70`)
    * Make median agg primitives ignore nans by default (:pr:`61`)
    * Remove Python 3.4 support (:pr:`64`)
    * Change `normalize_entity` to update `secondary_time_index` (:pr:`59`)
    * Unpin requirements (:pr:`53`)
    * associative -> commutative (:pr:`56`)
    * Add Words and Chars primitives (:pr:`51`)

**v0.1.16** Dec 19, 2017
    * fix EntitySet.combine_variables and standardize encode_features (:pr:`47`)
    * Python 3 compatibility (:pr:`16`)

**v0.1.15** Dec 18, 2017
    * Fix variable type in demo data (:pr:`37`)
    * Custom primitive kwarg fix (:pr:`38`)
    * Changed order and text of arguments in make_trans_primitive docstring (:pr:`42`)

**v0.1.14** November 20, 2017
    * Last time index (:pr:`33`)
    * Update Scipy version to 1.0.0 (:pr:`31`)


**v0.1.13** November 1, 2017
    * Add MANIFEST.in (:pr:`26`)

**v0.1.11** October 31, 2017
    * Package linting (:pr:`7`)
    * Custom primitive creation functions (:pr:`13`)
    * Split requirements to separate files and pin to latest versions (:pr:`15`)
    * Select low information features (:pr:`18`)
    * Fix docs typos (:pr:`19`)
    * Fixed Diff primitive for rare nan case (:pr:`21`)
    * added some mising doc strings (:pr:`23`)
    * Trend fix (:pr:`22`)
    * Remove as_dir=False option from EntitySet.to_pickle() (:pr:`20`)
    * Entity Normalization Preserves Types of Copy & Additional Variables (:pr:`25`)

**v0.1.10** October 12, 2017
    * NumTrue primitive added and docstring of other primitives updated (:pr:`11`)
    * fixed hash issue with same base features (:pr:`8`)
    * Head fix (:pr:`9`)
    * Fix training window (:pr:`10`)
    * Add associative attribute to primitives (:pr:`3`)
    * Add status badges, fix license in setup.py (:pr:`1`)
    * fixed head printout and flight demo index (:pr:`2`)

**v0.1.9** September 8, 2017
    * Documentation improvements
    * New ``featuretools.demo.load_mock_customer`` function


**v0.1.8** September 1, 2017
    * Bug fixes
    * Added ``Percentile`` transform primitive

**v0.1.7** August 17, 2017
    * Performance improvements for approximate in ``calculate_feature_matrix`` and ``dfs``
    * Added ``Week`` transform primitive

**v0.1.6** July 26, 2017

    * Added ``load_features`` and ``save_features`` to persist and reload features
    * Added save_progress argument to ``calculate_feature_matrix``
    * Added approximate parameter to ``calculate_feature_matrix`` and ``dfs``
    * Added ``load_flight`` to ft.demo

**v0.1.5** July 11, 2017

    * Windows support

**v0.1.3** July 10, 2017

    * Renamed feature submodule to primitives
    * Renamed prediction_entity arguments to target_entity
    * Added training_window parameter to ``calculate_feature_matrix``


**v0.1.2** July 3rd, 2017

    * Initial release

.. command
.. git log --pretty=oneline --abbrev-commit<|MERGE_RESOLUTION|>--- conflicted
+++ resolved
@@ -14,11 +14,7 @@
         * Miscellaneous changes ()
 
     Thanks to the following people for contributing to this release:
-<<<<<<< HEAD
     :user:`ayushpatidar`
-=======
-    :user:`rwedge`, :user:`gsheni`
->>>>>>> b3fd88e5
 
 **v0.9.1 July 3, 2019**
     * Enhancements
