--- conflicted
+++ resolved
@@ -20,11 +20,8 @@
         * Raise warning and not error on schema version mismatch (:pr:`718`)
         * Removed time remaining from displayed progress bar in dfs() and calculate_feature_matrix() (:pr:`739`)
         * Raise warning in normalize_entity() when time_index of base_entity has an invalid type (:pr:`749`)
-<<<<<<< HEAD
+        * Remove toolz as a direct dependency (:pr:`755`)
         * Allow boolean variable types to be used in the Multiply primivite (:pr:`756`)
-=======
-        * Remove toolz as a direct dependency (:pr:`755`)
->>>>>>> a197dc0e
     * Documentation Changes
         * Updated URL for Compose (:pr:`716`)
     * Testing Changes
