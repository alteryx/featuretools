.. _changelog:

Changelog
---------
**Future Release**
    * Enhancements
        * Added drop_first as param in encode_features (:pr:`647`)
        * Generate transform features of direct features (:pr:`623`)
    * Fixes
        * Fix performance regression in DFS (:pr:`637`)
        * Fix deserialization of feature relationship path (:pr:`665`)
        * Set index after adding ancestor relationship variables (:pr:`668`)
        * Fix user-supplied variable_types modification in Entity init (:pr:`675`)
        * Don't calculate dependencies of unnecessary features (:pr:`667`)
    * Changes
        * Moved dask, distributed imports (:pr:`634`)
    * Documentation Changes
        * Miscellaneous changes (:pr:`641`, :pr:`658`)
        * Modified doc_string of top_n in encoding (:pr:`648`)
        * Hyperlinked ComposeML (:pr:`653`)
        * Added FAQ (:pr:`620`, :pr:`677`)
        * Fixed FAQ question with multiple question marks (:pr:`673`)
    * Testing Changes
        * Add master, and release tests for premium primitives (:pr:`660`, :pr:`669`)
        * Miscellaneous changes (:pr:`672`, :pr:`674`)

    Thanks to the following people for contributing to this release:
<<<<<<< HEAD
    :user:`ayushpatidar`, :user:`CJStadler`, :user:`gsheni`, :user:`jeff-hernandez`, :user:`kmax12`, :user:`zhxt95`
=======
    :user:`ayushpatidar`, :user:`CJStadler`, :user:`gsheni`,
    :user:`jeff-hernandez`, :user:`kmax12`, :user:`rwedge`

>>>>>>> 1bc5f971

**v0.9.1 July 3, 2019**
    * Enhancements
        * Speedup groupby transform calculations (:pr:`609`)
        * Generate features along all paths when there are multiple paths between entities (:pr:`600`, :pr:`608`)
    * Fixes
        * Select columns of dataframe using a list (:pr:`615`)
        * Change type of features calculated on Index features to Categorical (:pr:`602`)
        * Filter dataframes through forward relationships (:pr:`625`)
        * Specify Dask version in requirements for python 2 (:pr:`627`)
        * Keep dataframe sorted by time during feature calculation (:pr:`626`)
        * Fix bug in encode_features that created duplicate columns of
          features with multiple outputs (:pr:`622`)
    * Changes
        * Remove unused variance_selection.py file (:pr:`613`)
        * Remove Timedelta data param (:pr:`619`)
        * Remove DaysSince primitive (:pr:`628`)
    * Documentation Changes
        * Add installation instructions for add-on libraries (:pr:`617`)
        * Clarification of Multi Output Feature Creation (:pr:`638`)
        * Miscellaneous changes (:pr:`632`, :pr:`639`)
    * Testing Changes
        * Miscellaneous changes (:pr:`595`, :pr:`612`)

    Thanks to the following people for contributing to this release:
    :user:`CJStadler`, :user:`kmax12`, :user:`rwedge`, :user:`gsheni`, :user:`kkleidal`, :user:`ctduffy`

**v0.9.0** June 19, 2019
    * Enhancements
        * Add unit parameter to timesince primitives (:pr:`558`)
        * Add ability to install optional add on libraries (:pr:`551`)
        * Load and save features from open files and strings (:pr:`566`)
        * Support custom variable types (:pr:`571`)
        * Support entitysets which have multiple paths between two entities (:pr:`572`, :pr:`544`)
        * Added show_info function, more output information added to CLI `featuretools info` (:pr:`525`)
    * Fixes
        * Normalize_entity specifies error when 'make_time_index' is an invalid string (:pr:`550`)
        * Schema version added for entityset serialization (:pr:`586`)
        * Renamed features have names correctly serialized (:pr:`585`)
        * Improved error message for index/time_index being the same column in normalize_entity and entity_from_dataframe (:pr:`583`)
        * Removed all mentions of allow_where (:pr:`587`, :pr:`588`)
        * Removed unused variable in normalize entity (:pr:`589`)
        * Change time since return type to numeric (:pr:`606`)
    * Changes
        * Refactor get_pandas_data_slice to take single entity (:pr:`547`)
        * Updates TimeSincePrevious and Diff Primitives (:pr:`561`)
        * Remove unecessary time_last variable (:pr:`546`)
    * Documentation Changes
        * Add Featuretools Enterprise to documentation (:pr:`563`)
        * Miscellaneous changes (:pr:`552`, :pr:`573`, :pr:`577`, :pr:`599`)
    * Testing Changes
        * Miscellaneous changes (:pr:`559`, :pr:`569`, :pr:`570`, :pr:`574`, :pr:`584`, :pr:`590`)

    Thanks to the following people for contributing to this release:
    :user:`alexjwang`, :user:`allisonportis`, :user:`CJStadler`, :user:`ctduffy`, :user:`gsheni`, :user:`kmax12`, :user:`rwedge`

**v0.8.0** May 17, 2019
    * Rename NUnique to NumUnique (:pr:`510`)
    * Serialize features as JSON (:pr:`532`)
    * Drop all variables at once in normalize_entity (:pr:`533`)
    * Remove unnecessary sorting from normalize_entity (:pr:`535`)
    * Features cache their names (:pr:`536`)
    * Only calculate features for instances before cutoff (:pr:`523`)
    * Remove all relative imports (:pr:`530`)
    * Added FullName Variable Type (:pr:`506`)
    * Add error message when target entity does not exist (:pr:`520`)
    * New demo links (:pr:`542`)
    * Remove duplicate features check in DFS (:pr:`538`)
    * featuretools_primitives entry point expects list of primitive classes (:pr:`529`)
    * Update ALL_VARIABLE_TYPES list (:pr:`526`)
    * More Informative N Jobs Prints and Warnings (:pr:`511`)
    * Update sklearn version requirements (:pr:`541`)
    * Update Makefile (:pr:`519`)
    * Remove unused parameter in Entity._handle_time (:pr:`524`)
    * Remove build_ext code from setup.py (:pr:`513`)
    * Documentation updates (:pr:`512`, :pr:`514`, :pr:`515`, :pr:`521`, :pr:`522`, :pr:`527`, :pr:`545`)
    * Testing updates (:pr:`509`, :pr:`516`, :pr:`517`, :pr:`539`)

    Thanks to the following people for contributing to this release: :user:`bphi`, :user:`CharlesBradshaw`, :user:`CJStadler`, :user:`glentennis`, :user:`gsheni`, :user:`kmax12`, :user:`rwedge`

**Breaking Changes**

* ``NUnique`` has been renamed to ``NumUnique``.

    Previous behavior

    .. code-block:: python

        from featuretools.primitives import NUnique

    New behavior

    .. code-block:: python

        from featuretools.primitives import NumUnique

**v0.7.1** Apr 24, 2019
    * Automatically generate feature name for controllable primitives (:pr:`481`)
    * Primitive docstring updates (:pr:`489`, :pr:`492`, :pr:`494`, :pr:`495`)
    * Change primitive functions that returned strings to return functions (:pr:`499`)
    * CLI customizable via entrypoints (:pr:`493`)
    * Improve calculation of aggregation features on grandchildren (:pr:`479`)
    * Refactor entrypoints to use decorator (:pr:`483`)
    * Include doctests in testing suite (:pr:`491`)
    * Documentation updates (:pr:`490`)
    * Update how standard primitives are imported internally (:pr:`482`)

    Thanks to the following people for contributing to this release: :user:`bukosabino`, :user:`CharlesBradshaw`, :user:`glentennis`, :user:`gsheni`, :user:`jeff-hernandez`, :user:`kmax12`, :user:`minkvsky`, :user:`rwedge`, :user:`thehomebrewnerd`

**v0.7.0** Mar 29, 2019
    * Improve Entity Set Serialization (:pr:`361`)
    * Support calling a primitive instance's function directly (:pr:`461`, :pr:`468`)
    * Support other libraries extending featuretools functionality via entrypoints (:pr:`452`)
    * Remove featuretools install command (:pr:`475`)
    * Add GroupByTransformFeature (:pr:`455`, :pr:`472`, :pr:`476`)
    * Update Haversine Primitive (:pr:`435`, :pr:`462`)
    * Add commutative argument to SubtractNumeric and DivideNumeric primitives (:pr:`457`)
    * Add FilePath variable_type (:pr:`470`)
    * Add PhoneNumber, DateOfBirth, URL variable types (:pr:`447`)
    * Generalize infer_variable_type, convert_variable_data and convert_all_variable_data methods (:pr:`423`)
    * Documentation updates (:pr:`438`, :pr:`446`, :pr:`458`, :pr:`469`)
    * Testing updates (:pr:`440`, :pr:`444`, :pr:`445`, :pr:`459`)

    Thanks to the following people for contributing to this release: :user:`bukosabino`, :user:`CharlesBradshaw`, :user:`ColCarroll`, :user:`glentennis`, :user:`grayskripko`, :user:`gsheni`, :user:`jeff-hernandez`, :user:`jrkinley`, :user:`kmax12`, :user:`RogerTangos`, :user:`rwedge`

**Breaking Changes**

* ``ft.dfs`` now has a ``groupby_trans_primitives`` parameter that DFS uses to automatically construct features that group by an ID column and then apply a transform primitive to search group. This change applies to the following primitives: ``CumSum``, ``CumCount``, ``CumMean``, ``CumMin``, and ``CumMax``.

    Previous behavior

    .. code-block:: python

        ft.dfs(entityset=es,
               target_entity='customers',
               trans_primitives=["cum_mean"])

    New behavior

    .. code-block:: python

        ft.dfs(entityset=es,
               target_entity='customers',
               groupby_trans_primitives=["cum_mean"])

* Related to the above change, cumulative transform features are now defined using a new feature class, ``GroupByTransformFeature``.

    Previous behavior

    .. code-block:: python

        ft.Feature([base_feature, groupby_feature], primitive=CumulativePrimitive)


    New behavior

    .. code-block:: python

        ft.Feature(base_feature, groupby=groupby_feature, primitive=CumulativePrimitive)


**v0.6.1** Feb 15, 2019
    * Cumulative primitives (:pr:`410`)
    * Entity.query_by_values now preserves row order of underlying data (:pr:`428`)
    * Implementing Country Code and Sub Region Codes as variable types (:pr:`430`)
    * Added IPAddress and EmailAddress variable types (:pr:`426`)
    * Install data and dependencies (:pr:`403`)
    * Add TimeSinceFirst, fix TimeSinceLast (:pr:`388`)
    * Allow user to pass in desired feature return types (:pr:`372`)
    * Add new configuration object (:pr:`401`)
    * Replace NUnique get_function (:pr:`434`)
    * _calculate_idenity_features now only returns the features asked for, instead of the entire entity (:pr:`429`)
    * Primitive function name uniqueness (:pr:`424`)
    * Update NumCharacters and NumWords primitives (:pr:`419`)
    * Removed Variable.dtype (:pr:`416`, :pr:`433`)
    * Change to zipcode rep, str for pandas (:pr:`418`)
    * Remove pandas version upper bound (:pr:`408`)
    * Make S3 dependencies optional (:pr:`404`)
    * Check that agg_primitives and trans_primitives are right primitive type (:pr:`397`)
    * Mean primitive changes (:pr:`395`)
    * Fix transform stacking on multi-output aggregation (:pr:`394`)
    * Fix list_primitives (:pr:`391`)
    * Handle graphviz dependency (:pr:`389`, :pr:`396`, :pr:`398`)
    * Testing updates (:pr:`402`, :pr:`417`, :pr:`433`)
    * Documentation updates (:pr:`400`, :pr:`409`, :pr:`415`, :pr:`417`, :pr:`420`, :pr:`421`, :pr:`422`, :pr:`431`)


    Thanks to the following people for contributing to this release:  :user:`CharlesBradshaw`, :user:`csala`, :user:`floscha`, :user:`gsheni`, :user:`jxwolstenholme`, :user:`kmax12`, :user:`RogerTangos`, :user:`rwedge`

**v0.6.0** Jan 30, 2018
    * Primitive refactor (:pr:`364`)
    * Mean ignore NaNs (:pr:`379`)
    * Plotting entitysets (:pr:`382`)
    * Add seed features later in DFS process (:pr:`357`)
    * Multiple output column features (:pr:`376`)
    * Add ZipCode Variable Type (:pr:`367`)
    * Add `primitive.get_filepath` and example of primitive loading data from external files (:pr:`380`)
    * Transform primitives take series as input (:pr:`385`)
    * Update dependency requirements (:pr:`378`, :pr:`383`, :pr:`386`)
    * Add modulo to override tests (:pr:`384`)
    * Update documentation (:pr:`368`, :pr:`377`)
    * Update README.md (:pr:`366`, :pr:`373`)
    * Update CI tests (:pr:`359`, :pr:`360`, :pr:`375`)

    Thanks to the following people for contributing to this release: :user:`floscha`, :user:`gsheni`, :user:`kmax12`, :user:`RogerTangos`, :user:`rwedge`

**v0.5.1** Dec 17, 2018
    * Add missing dependencies (:pr:`353`)
    * Move comment to note in documentation (:pr:`352`)

**v0.5.0** Dec 17, 2018
    * Add specific error for duplicate additional/copy_variables in normalize_entity (:pr:`348`)
    * Removed EntitySet._import_from_dataframe (:pr:`346`)
    * Removed time_index_reduce parameter (:pr:`344`)
    * Allow installation of additional primitives (:pr:`326`)
    * Fix DatetimeIndex variable conversion (:pr:`342`)
    * Update Sklearn DFS Transformer (:pr:`343`)
    * Clean up entity creation logic (:pr:`336`)
    * remove casting to list in transform feature calculation (:pr:`330`)
    * Fix sklearn wrapper (:pr:`335`)
    * Add readme to pypi
    * Update conda docs after move to conda-forge (:pr:`334`)
    * Add wrapper for scikit-learn Pipelines (:pr:`323`)
    * Remove parse_date_cols parameter from EntitySet._import_from_dataframe (:pr:`333`)

    Thanks to the following people for contributing to this release: :user:`bukosabino`, :user:`georgewambold`, :user:`gsheni`, :user:`jeff-hernandez`, :user:`kmax12`, and :user:`rwedge`.

**v0.4.1** Nov 29, 2018
    * Resolve bug preventing using first column as index by default (:pr:`308`)
    * Handle return type when creating features from Id variables (:pr:`318`)
    * Make id an optional parameter of EntitySet constructor (:pr:`324`)
    * Handle primitives with same function being applied to same column (:pr:`321`)
    * Update requirements (:pr:`328`)
    * Clean up DFS arguments (:pr:`319`)
    * Clean up Pandas Backend (:pr:`302`)
    * Update properties of cumulative transform primitives (:pr:`320`)
    * Feature stability between versions documentation (:pr:`316`)
    * Add download count to GitHub readme (:pr:`310`)
    * Fixed #297 update tests to check error strings (:pr:`303`)
    * Remove usage of fixtures in agg primitive tests (:pr:`325`)

**v0.4.0** Oct 31, 2018
    * Remove ft.utils.gen_utils.getsize and make pympler a test requirement (:pr:`299`)
    * Update requirements.txt (:pr:`298`)
    * Refactor EntitySet.find_path(...) (:pr:`295`)
    * Clean up unused methods (:pr:`293`)
    * Remove unused parents property of Entity (:pr:`283`)
    * Removed relationships parameter (:pr:`284`)
    * Improve time index validation (:pr:`285`)
    * Encode features with "unknown" class in categorical (:pr:`287`)
    * Allow where clauses on direct features in Deep Feature Synthesis (:pr:`279`)
    * Change to fullargsspec (:pr:`288`)
    * Parallel verbose fixes (:pr:`282`)
    * Update tests for python 3.7 (:pr:`277`)
    * Check duplicate rows cutoff times (:pr:`276`)
    * Load retail demo data using compressed file (:pr:`271`)

**v0.3.1** Sept 28, 2018
    * Handling time rewrite (:pr:`245`)
    * Update deep_feature_synthesis.py (:pr:`249`)
    * Handling return type when creating features from DatetimeTimeIndex (:pr:`266`)
    * Update retail.py (:pr:`259`)
    * Improve Consistency of Transform Primitives (:pr:`236`)
    * Update demo docstrings (:pr:`268`)
    * Handle non-string column names (:pr:`255`)
    * Clean up merging of aggregation primitives (:pr:`250`)
    * Add tests for Entity methods (:pr:`262`)
    * Handle no child data when calculating aggregation features with multiple arguments (:pr:`264`)
    * Add `is_string` utils function (:pr:`260`)
    * Update python versions to match docker container (:pr:`261`)
    * Handle where clause when no child data (:pr:`258`)
    * No longer cache demo csvs, remove config file (:pr:`257`)
    * Avoid stacking "expanding" primitives (:pr:`238`)
    * Use randomly generated names in retail csv (:pr:`233`)
    * Update README.md (:pr:`243`)

**v0.3.0** Aug 27, 2018
    * Improve performance of all feature calculations (:pr:`224`)
    * Update agg primitives to use more efficient functions (:pr:`215`)
    * Optimize metadata calculation (:pr:`229`)
    * More robust handling when no data at a cutoff time (:pr:`234`)
    * Workaround categorical merge (:pr:`231`)
    * Switch which CSV is associated with which variable (:pr:`228`)
    * Remove unused kwargs from query_by_values, filter_and_sort (:pr:`225`)
    * Remove convert_links_to_integers (:pr:`219`)
    * Add conda install instructions (:pr:`223`, :pr:`227`)
    * Add example of using Dask to parallelize to docs  (:pr:`221`)

**v0.2.2** Aug 20, 2018
    * Remove unnecessary check no related instances call and refactor (:pr:`209`)
    * Improve memory usage through support for pandas categorical types (:pr:`196`)
    * Bump minimum pandas version from 0.20.3 to 0.23.0 (:pr:`216`)
    * Better parallel memory warnings (:pr:`208`, :pr:`214`)
    * Update demo datasets (:pr:`187`, :pr:`201`, :pr:`207`)
    * Make primitive lookup case insensitive  (:pr:`213`)
    * Use capital name (:pr:`211`)
    * Set class name for Min (:pr:`206`)
    * Remove ``variable_types`` from normalize entity (:pr:`205`)
    * Handle parquet serialization with last time index (:pr:`204`)
    * Reset index of cutoff times in calculate feature matrix (:pr:`198`)
    * Check argument types for .normalize_entity (:pr:`195`)
    * Type checking ignore entities.  (:pr:`193`)

**v0.2.1** July 2, 2018
    * Cpu count fix (:pr:`176`)
    * Update flight (:pr:`175`)
    * Move feature matrix calculation helper functions to separate file (:pr:`177`)

**v0.2.0** June 22, 2018
    * Multiprocessing (:pr:`170`)
    * Handle unicode encoding in repr throughout Featuretools (:pr:`161`)
    * Clean up EntitySet class (:pr:`145`)
    * Add support for building and uploading conda package (:pr:`167`)
    * Parquet serialization (:pr:`152`)
    * Remove variable stats (:pr:`171`)
    * Make sure index variable comes first (:pr:`168`)
    * No last time index update on normalize (:pr:`169`)
    * Remove list of times as on option for `cutoff_time` in `calculate_feature_matrix` (:pr:`165`)
    * Config does error checking to see if it can write to disk (:pr:`162`)


**v0.1.21** May 30, 2018
    * Support Pandas 0.23.0 (:pr:`153`, :pr:`154`, :pr:`155`, :pr:`159`)
    * No EntitySet required in loading/saving features (:pr:`141`)
    * Use s3 demo csv with better column names (:pr:`139`)
    * more reasonable start parameter (:pr:`149`)
    * add issue template (:pr:`133`)
    * Improve tests (:pr:`136`, :pr:`137`, :pr:`144`, :pr:`147`)
    * Remove unused functions (:pr:`140`, :pr:`143`, :pr:`146`)
    * Update documentation after recent changes / removals (:pr:`157`)
    * Rename demo retail csv file (:pr:`148`)
    * Add names for binary (:pr:`142`)
    * EntitySet repr to use get_name rather than id (:pr:`134`)
    * Ensure config dir is writable (:pr:`135`)

**v0.1.20** Apr 13, 2018
    * Primitives as strings in DFS parameters (:pr:`129`)
    * Integer time index bugfixes (:pr:`128`)
    * Add make_temporal_cutoffs utility function (:pr:`126`)
    * Show all entities, switch shape display to row/col (:pr:`124`)
    * Improved chunking when calculating feature matrices  (:pr:`121`)
    * fixed num characters nan fix (:pr:`118`)
    * modify ignore_variables docstring (:pr:`117`)

**v0.1.19** Mar 21, 2018
    * More descriptive DFS progress bar (:pr:`69`)
    * Convert text variable to string before NumWords (:pr:`106`)
    * EntitySet.concat() reindexes relationships (:pr:`96`)
    * Keep non-feature columns when encoding feature matrix (:pr:`111`)
    * Uses full entity update for dependencies of uses_full_entity features (:pr:`110`)
    * Update column names in retail demo (:pr:`104`)
    * Handle Transform features that need access to all values of entity (:pr:`91`)

**v0.1.18** Feb 27, 2018
    * fixes related instances bug (:pr:`97`)
    * Adding non-feature columns to calculated feature matrix (:pr:`78`)
    * Relax numpy version req (:pr:`82`)
    * Remove `entity_from_csv`, tests, and lint (:pr:`71`)

**v0.1.17** Jan 18, 2018
    * LatLong type (:pr:`57`)
    * Last time index fixes (:pr:`70`)
    * Make median agg primitives ignore nans by default (:pr:`61`)
    * Remove Python 3.4 support (:pr:`64`)
    * Change `normalize_entity` to update `secondary_time_index` (:pr:`59`)
    * Unpin requirements (:pr:`53`)
    * associative -> commutative (:pr:`56`)
    * Add Words and Chars primitives (:pr:`51`)

**v0.1.16** Dec 19, 2017
    * fix EntitySet.combine_variables and standardize encode_features (:pr:`47`)
    * Python 3 compatibility (:pr:`16`)

**v0.1.15** Dec 18, 2017
    * Fix variable type in demo data (:pr:`37`)
    * Custom primitive kwarg fix (:pr:`38`)
    * Changed order and text of arguments in make_trans_primitive docstring (:pr:`42`)

**v0.1.14** November 20, 2017
    * Last time index (:pr:`33`)
    * Update Scipy version to 1.0.0 (:pr:`31`)


**v0.1.13** November 1, 2017
    * Add MANIFEST.in (:pr:`26`)

**v0.1.11** October 31, 2017
    * Package linting (:pr:`7`)
    * Custom primitive creation functions (:pr:`13`)
    * Split requirements to separate files and pin to latest versions (:pr:`15`)
    * Select low information features (:pr:`18`)
    * Fix docs typos (:pr:`19`)
    * Fixed Diff primitive for rare nan case (:pr:`21`)
    * added some mising doc strings (:pr:`23`)
    * Trend fix (:pr:`22`)
    * Remove as_dir=False option from EntitySet.to_pickle() (:pr:`20`)
    * Entity Normalization Preserves Types of Copy & Additional Variables (:pr:`25`)

**v0.1.10** October 12, 2017
    * NumTrue primitive added and docstring of other primitives updated (:pr:`11`)
    * fixed hash issue with same base features (:pr:`8`)
    * Head fix (:pr:`9`)
    * Fix training window (:pr:`10`)
    * Add associative attribute to primitives (:pr:`3`)
    * Add status badges, fix license in setup.py (:pr:`1`)
    * fixed head printout and flight demo index (:pr:`2`)

**v0.1.9** September 8, 2017
    * Documentation improvements
    * New ``featuretools.demo.load_mock_customer`` function


**v0.1.8** September 1, 2017
    * Bug fixes
    * Added ``Percentile`` transform primitive

**v0.1.7** August 17, 2017
    * Performance improvements for approximate in ``calculate_feature_matrix`` and ``dfs``
    * Added ``Week`` transform primitive

**v0.1.6** July 26, 2017

    * Added ``load_features`` and ``save_features`` to persist and reload features
    * Added save_progress argument to ``calculate_feature_matrix``
    * Added approximate parameter to ``calculate_feature_matrix`` and ``dfs``
    * Added ``load_flight`` to ft.demo

**v0.1.5** July 11, 2017

    * Windows support

**v0.1.3** July 10, 2017

    * Renamed feature submodule to primitives
    * Renamed prediction_entity arguments to target_entity
    * Added training_window parameter to ``calculate_feature_matrix``


**v0.1.2** July 3rd, 2017

    * Initial release

.. command
.. git log --pretty=oneline --abbrev-commit<|MERGE_RESOLUTION|>--- conflicted
+++ resolved
@@ -25,13 +25,8 @@
         * Miscellaneous changes (:pr:`672`, :pr:`674`)
 
     Thanks to the following people for contributing to this release:
-<<<<<<< HEAD
-    :user:`ayushpatidar`, :user:`CJStadler`, :user:`gsheni`, :user:`jeff-hernandez`, :user:`kmax12`, :user:`zhxt95`
-=======
     :user:`ayushpatidar`, :user:`CJStadler`, :user:`gsheni`,
-    :user:`jeff-hernandez`, :user:`kmax12`, :user:`rwedge`
-
->>>>>>> 1bc5f971
+    :user:`jeff-hernandez`, :user:`kmax12`, :user:`rwedge`, :user:`zhxt95`
 
 **v0.9.1 July 3, 2019**
     * Enhancements
