.. _changelog:

Changelog
---------
**Future Release**
    * Enhancements
    * Fixes
        * Fix issue with converting to pickle or parquet after adding interesting features (:pr:`798`)
    * Changes
    * Documentation Changes
        * remove python 2.7 support and add 3.7 in install.rst (:pr:`805`)
        * Fix import error in docs (:pr:`803`)
    * Testing Changes

    Thanks to the following people for contributing to this release:
<<<<<<< HEAD
    :user:`frances-h`
=======
    :user:`rwedge`, :user:`systemshift`
>>>>>>> 67e603e7

**v0.12.0 Oct 31, 2019**
    * Enhancements
        * Added First primitive (:pr:`770`)
        * Added Entropy aggregation primitive (:pr:`779`)
        * Allow custom naming for multi-output primitives (:pr:`780`)
    * Fixes
        * Prevents user from removing base entity time index using additional_variables (:pr:`768`)
        * Fixes error when a multioutput primitive was supplied to dfs as a groupby trans primitive (:pr:`786`)
    * Changes
        * Drop Python 2 support (:pr:`759`)
        * Add unit parameter to AvgTimeBetween (:pr:`771`)
        * Require Pandas 0.24.1 or higher (:pr:`787`)
    * Documentation Changes
        * Update featuretools slack link (:pr:`765`)
        * Set up repo to use Read the Docs (:pr:`776`)
        * Add First primitive to API reference docs (:pr:`782`)
    * Testing Changes
        * CircleCI fixes (:pr:`774`)
        * Disable PIP progress bars (:pr:`775`)

    Thanks to the following people for contributing to this release:
    :user:`ablacke-ayx`, :user:`BoopBoopBeepBoop`, :user:`jeffzi`,
    :user:`kmax12`, :user:`rwedge`, :user:`thehomebrewnerd`, :user:`twdobson`

**v0.11.0 Sep 30, 2019**

    .. warning::
        The next non-bugfix release of Featuretools will not support Python 2

    * Enhancements
        * Improve how files are copied and written (:pr:`721`)
        * Add number of rows to graph in entityset.plot (:pr:`727`)
        * Added support for pandas DateOffsets in DFS and Timedelta (:pr:`732`)
        * Enable feature-specific top_n value using a dictionary in encode_features (:pr:`735`)
        * Added progress_callback parameter to dfs() and calculate_feature_matrix() (:pr:`739`, :pr:`745`)
        * Enable specifying primitives on a per column or per entity basis (:pr:`748`)
    * Fixes
        * Fixed entity set deserialization (:pr:`720`)
        * Added error message when DateTimeIndex is a variable but not set as the time_index (:pr:`723`)
        * Fixed CumCount and other group-by transform primitives that take ID as input (:pr:`733`, :pr:`754`)
        * Fix progress bar undercounting (:pr:`743`)
        * Updated training_window error assertion to only check against observations (:pr:`728`)
        * Don't delete the whole destination folder while saving entityset (:pr:`717`)
    * Changes
        * Raise warning and not error on schema version mismatch (:pr:`718`)
        * Change feature calculation to return in order of instance ids provided (:pr:`676`)
        * Removed time remaining from displayed progress bar in dfs() and calculate_feature_matrix() (:pr:`739`)
        * Raise warning in normalize_entity() when time_index of base_entity has an invalid type (:pr:`749`)
        * Remove toolz as a direct dependency (:pr:`755`)
        * Allow boolean variable types to be used in the Multiply primitive (:pr:`756`)
    * Documentation Changes
        * Updated URL for Compose (:pr:`716`)
    * Testing Changes
        * Update dependencies (:pr:`738`, :pr:`741`, :pr:`747`)

    Thanks to the following people for contributing to this release:
    :user:`angela97lin`, :user:`chidauri`, :user:`christopherbunn`,
    :user:`frances-h`, :user:`jeff-hernandez`, :user:`kmax12`,
    :user:`MarcoGorelli`, :user:`rwedge`, :user:`thehomebrewnerd`

**Breaking Changes**

* Feature calculations will return in the order of instance ids provided instead of the order of time points instances are calculated at.

**v0.10.1 Aug 25, 2019**
    * Fixes
        * Fix serialized LatLong data being loaded as strings (:pr:`712`)
    * Documentation Changes
        * Fixed FAQ cell output (:pr:`710`)

    Thanks to the following people for contributing to this release:
    :user:`gsheni`, :user:`rwedge`


**v0.10.0 Aug 19, 2019**

    .. warning::
        The next non-bugfix release of Featuretools will not support Python 2


    * Enhancements
        * Give more frequent progress bar updates and update chunk size behavior (:pr:`631`, :pr:`696`)
        * Added drop_first as param in encode_features (:pr:`647`)
        * Added support for stacking multi-output primitives (:pr:`679`)
        * Generate transform features of direct features (:pr:`623`)
        * Added serializing and deserializing from S3 and deserializing from URLs (:pr:`685`)
        * Added nlp_primitives as an add-on library (:pr:`704`)
        * Added AutoNormalize to Featuretools plugins (:pr:`699`)
        * Added functionality for relative units (month/year) in Timedelta (:pr:`692`)
        * Added categorical-encoding as an add-on library (:pr:`700`)
    * Fixes
        * Fix performance regression in DFS (:pr:`637`)
        * Fix deserialization of feature relationship path (:pr:`665`)
        * Set index after adding ancestor relationship variables (:pr:`668`)
        * Fix user-supplied variable_types modification in Entity init (:pr:`675`)
        * Don't calculate dependencies of unnecessary features (:pr:`667`)
        * Prevent normalize entity's new entity having same index as base entity (:pr:`681`)
        * Update variable type inference to better check for string values (:pr:`683`)
    * Changes
        * Moved dask, distributed imports (:pr:`634`)
    * Documentation Changes
        * Miscellaneous changes (:pr:`641`, :pr:`658`)
        * Modified doc_string of top_n in encoding (:pr:`648`)
        * Hyperlinked ComposeML (:pr:`653`)
        * Added FAQ (:pr:`620`, :pr:`677`)
        * Fixed FAQ question with multiple question marks (:pr:`673`)
    * Testing Changes
        * Add master, and release tests for premium primitives (:pr:`660`, :pr:`669`)
        * Miscellaneous changes (:pr:`672`, :pr:`674`)

    Thanks to the following people for contributing to this release:
    :user:`alexjwang`, :user:`allisonportis`, :user:`ayushpatidar`,
    :user:`CJStadler`, :user:`ctduffy`, :user:`gsheni`, :user:`jeff-hernandez`,
    :user:`jeremyliweishih`, :user:`kmax12`, :user:`rwedge`, :user:`zhxt95`,

**v0.9.1 July 3, 2019**
    * Enhancements
        * Speedup groupby transform calculations (:pr:`609`)
        * Generate features along all paths when there are multiple paths between entities (:pr:`600`, :pr:`608`)
    * Fixes
        * Select columns of dataframe using a list (:pr:`615`)
        * Change type of features calculated on Index features to Categorical (:pr:`602`)
        * Filter dataframes through forward relationships (:pr:`625`)
        * Specify Dask version in requirements for python 2 (:pr:`627`)
        * Keep dataframe sorted by time during feature calculation (:pr:`626`)
        * Fix bug in encode_features that created duplicate columns of
          features with multiple outputs (:pr:`622`)
    * Changes
        * Remove unused variance_selection.py file (:pr:`613`)
        * Remove Timedelta data param (:pr:`619`)
        * Remove DaysSince primitive (:pr:`628`)
    * Documentation Changes
        * Add installation instructions for add-on libraries (:pr:`617`)
        * Clarification of Multi Output Feature Creation (:pr:`638`)
        * Miscellaneous changes (:pr:`632`, :pr:`639`)
    * Testing Changes
        * Miscellaneous changes (:pr:`595`, :pr:`612`)

    Thanks to the following people for contributing to this release:
    :user:`CJStadler`, :user:`kmax12`, :user:`rwedge`, :user:`gsheni`, :user:`kkleidal`, :user:`ctduffy`

**v0.9.0** June 19, 2019
    * Enhancements
        * Add unit parameter to timesince primitives (:pr:`558`)
        * Add ability to install optional add on libraries (:pr:`551`)
        * Load and save features from open files and strings (:pr:`566`)
        * Support custom variable types (:pr:`571`)
        * Support entitysets which have multiple paths between two entities (:pr:`572`, :pr:`544`)
        * Added show_info function, more output information added to CLI `featuretools info` (:pr:`525`)
    * Fixes
        * Normalize_entity specifies error when 'make_time_index' is an invalid string (:pr:`550`)
        * Schema version added for entityset serialization (:pr:`586`)
        * Renamed features have names correctly serialized (:pr:`585`)
        * Improved error message for index/time_index being the same column in normalize_entity and entity_from_dataframe (:pr:`583`)
        * Removed all mentions of allow_where (:pr:`587`, :pr:`588`)
        * Removed unused variable in normalize entity (:pr:`589`)
        * Change time since return type to numeric (:pr:`606`)
    * Changes
        * Refactor get_pandas_data_slice to take single entity (:pr:`547`)
        * Updates TimeSincePrevious and Diff Primitives (:pr:`561`)
        * Remove unecessary time_last variable (:pr:`546`)
    * Documentation Changes
        * Add Featuretools Enterprise to documentation (:pr:`563`)
        * Miscellaneous changes (:pr:`552`, :pr:`573`, :pr:`577`, :pr:`599`)
    * Testing Changes
        * Miscellaneous changes (:pr:`559`, :pr:`569`, :pr:`570`, :pr:`574`, :pr:`584`, :pr:`590`)

    Thanks to the following people for contributing to this release:
    :user:`alexjwang`, :user:`allisonportis`, :user:`CJStadler`, :user:`ctduffy`, :user:`gsheni`, :user:`kmax12`, :user:`rwedge`

**v0.8.0** May 17, 2019
    * Rename NUnique to NumUnique (:pr:`510`)
    * Serialize features as JSON (:pr:`532`)
    * Drop all variables at once in normalize_entity (:pr:`533`)
    * Remove unnecessary sorting from normalize_entity (:pr:`535`)
    * Features cache their names (:pr:`536`)
    * Only calculate features for instances before cutoff (:pr:`523`)
    * Remove all relative imports (:pr:`530`)
    * Added FullName Variable Type (:pr:`506`)
    * Add error message when target entity does not exist (:pr:`520`)
    * New demo links (:pr:`542`)
    * Remove duplicate features check in DFS (:pr:`538`)
    * featuretools_primitives entry point expects list of primitive classes (:pr:`529`)
    * Update ALL_VARIABLE_TYPES list (:pr:`526`)
    * More Informative N Jobs Prints and Warnings (:pr:`511`)
    * Update sklearn version requirements (:pr:`541`)
    * Update Makefile (:pr:`519`)
    * Remove unused parameter in Entity._handle_time (:pr:`524`)
    * Remove build_ext code from setup.py (:pr:`513`)
    * Documentation updates (:pr:`512`, :pr:`514`, :pr:`515`, :pr:`521`, :pr:`522`, :pr:`527`, :pr:`545`)
    * Testing updates (:pr:`509`, :pr:`516`, :pr:`517`, :pr:`539`)

    Thanks to the following people for contributing to this release: :user:`bphi`, :user:`CharlesBradshaw`, :user:`CJStadler`, :user:`glentennis`, :user:`gsheni`, :user:`kmax12`, :user:`rwedge`

**Breaking Changes**

* ``NUnique`` has been renamed to ``NumUnique``.

    Previous behavior

    .. code-block:: python

        from featuretools.primitives import NUnique

    New behavior

    .. code-block:: python

        from featuretools.primitives import NumUnique

**v0.7.1** Apr 24, 2019
    * Automatically generate feature name for controllable primitives (:pr:`481`)
    * Primitive docstring updates (:pr:`489`, :pr:`492`, :pr:`494`, :pr:`495`)
    * Change primitive functions that returned strings to return functions (:pr:`499`)
    * CLI customizable via entrypoints (:pr:`493`)
    * Improve calculation of aggregation features on grandchildren (:pr:`479`)
    * Refactor entrypoints to use decorator (:pr:`483`)
    * Include doctests in testing suite (:pr:`491`)
    * Documentation updates (:pr:`490`)
    * Update how standard primitives are imported internally (:pr:`482`)

    Thanks to the following people for contributing to this release: :user:`bukosabino`, :user:`CharlesBradshaw`, :user:`glentennis`, :user:`gsheni`, :user:`jeff-hernandez`, :user:`kmax12`, :user:`minkvsky`, :user:`rwedge`, :user:`thehomebrewnerd`

**v0.7.0** Mar 29, 2019
    * Improve Entity Set Serialization (:pr:`361`)
    * Support calling a primitive instance's function directly (:pr:`461`, :pr:`468`)
    * Support other libraries extending featuretools functionality via entrypoints (:pr:`452`)
    * Remove featuretools install command (:pr:`475`)
    * Add GroupByTransformFeature (:pr:`455`, :pr:`472`, :pr:`476`)
    * Update Haversine Primitive (:pr:`435`, :pr:`462`)
    * Add commutative argument to SubtractNumeric and DivideNumeric primitives (:pr:`457`)
    * Add FilePath variable_type (:pr:`470`)
    * Add PhoneNumber, DateOfBirth, URL variable types (:pr:`447`)
    * Generalize infer_variable_type, convert_variable_data and convert_all_variable_data methods (:pr:`423`)
    * Documentation updates (:pr:`438`, :pr:`446`, :pr:`458`, :pr:`469`)
    * Testing updates (:pr:`440`, :pr:`444`, :pr:`445`, :pr:`459`)

    Thanks to the following people for contributing to this release: :user:`bukosabino`, :user:`CharlesBradshaw`, :user:`ColCarroll`, :user:`glentennis`, :user:`grayskripko`, :user:`gsheni`, :user:`jeff-hernandez`, :user:`jrkinley`, :user:`kmax12`, :user:`RogerTangos`, :user:`rwedge`

**Breaking Changes**

* ``ft.dfs`` now has a ``groupby_trans_primitives`` parameter that DFS uses to automatically construct features that group by an ID column and then apply a transform primitive to search group. This change applies to the following primitives: ``CumSum``, ``CumCount``, ``CumMean``, ``CumMin``, and ``CumMax``.

    Previous behavior

    .. code-block:: python

        ft.dfs(entityset=es,
               target_entity='customers',
               trans_primitives=["cum_mean"])

    New behavior

    .. code-block:: python

        ft.dfs(entityset=es,
               target_entity='customers',
               groupby_trans_primitives=["cum_mean"])

* Related to the above change, cumulative transform features are now defined using a new feature class, ``GroupByTransformFeature``.

    Previous behavior

    .. code-block:: python

        ft.Feature([base_feature, groupby_feature], primitive=CumulativePrimitive)


    New behavior

    .. code-block:: python

        ft.Feature(base_feature, groupby=groupby_feature, primitive=CumulativePrimitive)


**v0.6.1** Feb 15, 2019
    * Cumulative primitives (:pr:`410`)
    * Entity.query_by_values now preserves row order of underlying data (:pr:`428`)
    * Implementing Country Code and Sub Region Codes as variable types (:pr:`430`)
    * Added IPAddress and EmailAddress variable types (:pr:`426`)
    * Install data and dependencies (:pr:`403`)
    * Add TimeSinceFirst, fix TimeSinceLast (:pr:`388`)
    * Allow user to pass in desired feature return types (:pr:`372`)
    * Add new configuration object (:pr:`401`)
    * Replace NUnique get_function (:pr:`434`)
    * _calculate_idenity_features now only returns the features asked for, instead of the entire entity (:pr:`429`)
    * Primitive function name uniqueness (:pr:`424`)
    * Update NumCharacters and NumWords primitives (:pr:`419`)
    * Removed Variable.dtype (:pr:`416`, :pr:`433`)
    * Change to zipcode rep, str for pandas (:pr:`418`)
    * Remove pandas version upper bound (:pr:`408`)
    * Make S3 dependencies optional (:pr:`404`)
    * Check that agg_primitives and trans_primitives are right primitive type (:pr:`397`)
    * Mean primitive changes (:pr:`395`)
    * Fix transform stacking on multi-output aggregation (:pr:`394`)
    * Fix list_primitives (:pr:`391`)
    * Handle graphviz dependency (:pr:`389`, :pr:`396`, :pr:`398`)
    * Testing updates (:pr:`402`, :pr:`417`, :pr:`433`)
    * Documentation updates (:pr:`400`, :pr:`409`, :pr:`415`, :pr:`417`, :pr:`420`, :pr:`421`, :pr:`422`, :pr:`431`)


    Thanks to the following people for contributing to this release:  :user:`CharlesBradshaw`, :user:`csala`, :user:`floscha`, :user:`gsheni`, :user:`jxwolstenholme`, :user:`kmax12`, :user:`RogerTangos`, :user:`rwedge`

**v0.6.0** Jan 30, 2018
    * Primitive refactor (:pr:`364`)
    * Mean ignore NaNs (:pr:`379`)
    * Plotting entitysets (:pr:`382`)
    * Add seed features later in DFS process (:pr:`357`)
    * Multiple output column features (:pr:`376`)
    * Add ZipCode Variable Type (:pr:`367`)
    * Add `primitive.get_filepath` and example of primitive loading data from external files (:pr:`380`)
    * Transform primitives take series as input (:pr:`385`)
    * Update dependency requirements (:pr:`378`, :pr:`383`, :pr:`386`)
    * Add modulo to override tests (:pr:`384`)
    * Update documentation (:pr:`368`, :pr:`377`)
    * Update README.md (:pr:`366`, :pr:`373`)
    * Update CI tests (:pr:`359`, :pr:`360`, :pr:`375`)

    Thanks to the following people for contributing to this release: :user:`floscha`, :user:`gsheni`, :user:`kmax12`, :user:`RogerTangos`, :user:`rwedge`

**v0.5.1** Dec 17, 2018
    * Add missing dependencies (:pr:`353`)
    * Move comment to note in documentation (:pr:`352`)

**v0.5.0** Dec 17, 2018
    * Add specific error for duplicate additional/copy_variables in normalize_entity (:pr:`348`)
    * Removed EntitySet._import_from_dataframe (:pr:`346`)
    * Removed time_index_reduce parameter (:pr:`344`)
    * Allow installation of additional primitives (:pr:`326`)
    * Fix DatetimeIndex variable conversion (:pr:`342`)
    * Update Sklearn DFS Transformer (:pr:`343`)
    * Clean up entity creation logic (:pr:`336`)
    * remove casting to list in transform feature calculation (:pr:`330`)
    * Fix sklearn wrapper (:pr:`335`)
    * Add readme to pypi
    * Update conda docs after move to conda-forge (:pr:`334`)
    * Add wrapper for scikit-learn Pipelines (:pr:`323`)
    * Remove parse_date_cols parameter from EntitySet._import_from_dataframe (:pr:`333`)

    Thanks to the following people for contributing to this release: :user:`bukosabino`, :user:`georgewambold`, :user:`gsheni`, :user:`jeff-hernandez`, :user:`kmax12`, and :user:`rwedge`.

**v0.4.1** Nov 29, 2018
    * Resolve bug preventing using first column as index by default (:pr:`308`)
    * Handle return type when creating features from Id variables (:pr:`318`)
    * Make id an optional parameter of EntitySet constructor (:pr:`324`)
    * Handle primitives with same function being applied to same column (:pr:`321`)
    * Update requirements (:pr:`328`)
    * Clean up DFS arguments (:pr:`319`)
    * Clean up Pandas Backend (:pr:`302`)
    * Update properties of cumulative transform primitives (:pr:`320`)
    * Feature stability between versions documentation (:pr:`316`)
    * Add download count to GitHub readme (:pr:`310`)
    * Fixed #297 update tests to check error strings (:pr:`303`)
    * Remove usage of fixtures in agg primitive tests (:pr:`325`)

**v0.4.0** Oct 31, 2018
    * Remove ft.utils.gen_utils.getsize and make pympler a test requirement (:pr:`299`)
    * Update requirements.txt (:pr:`298`)
    * Refactor EntitySet.find_path(...) (:pr:`295`)
    * Clean up unused methods (:pr:`293`)
    * Remove unused parents property of Entity (:pr:`283`)
    * Removed relationships parameter (:pr:`284`)
    * Improve time index validation (:pr:`285`)
    * Encode features with "unknown" class in categorical (:pr:`287`)
    * Allow where clauses on direct features in Deep Feature Synthesis (:pr:`279`)
    * Change to fullargsspec (:pr:`288`)
    * Parallel verbose fixes (:pr:`282`)
    * Update tests for python 3.7 (:pr:`277`)
    * Check duplicate rows cutoff times (:pr:`276`)
    * Load retail demo data using compressed file (:pr:`271`)

**v0.3.1** Sept 28, 2018
    * Handling time rewrite (:pr:`245`)
    * Update deep_feature_synthesis.py (:pr:`249`)
    * Handling return type when creating features from DatetimeTimeIndex (:pr:`266`)
    * Update retail.py (:pr:`259`)
    * Improve Consistency of Transform Primitives (:pr:`236`)
    * Update demo docstrings (:pr:`268`)
    * Handle non-string column names (:pr:`255`)
    * Clean up merging of aggregation primitives (:pr:`250`)
    * Add tests for Entity methods (:pr:`262`)
    * Handle no child data when calculating aggregation features with multiple arguments (:pr:`264`)
    * Add `is_string` utils function (:pr:`260`)
    * Update python versions to match docker container (:pr:`261`)
    * Handle where clause when no child data (:pr:`258`)
    * No longer cache demo csvs, remove config file (:pr:`257`)
    * Avoid stacking "expanding" primitives (:pr:`238`)
    * Use randomly generated names in retail csv (:pr:`233`)
    * Update README.md (:pr:`243`)

**v0.3.0** Aug 27, 2018
    * Improve performance of all feature calculations (:pr:`224`)
    * Update agg primitives to use more efficient functions (:pr:`215`)
    * Optimize metadata calculation (:pr:`229`)
    * More robust handling when no data at a cutoff time (:pr:`234`)
    * Workaround categorical merge (:pr:`231`)
    * Switch which CSV is associated with which variable (:pr:`228`)
    * Remove unused kwargs from query_by_values, filter_and_sort (:pr:`225`)
    * Remove convert_links_to_integers (:pr:`219`)
    * Add conda install instructions (:pr:`223`, :pr:`227`)
    * Add example of using Dask to parallelize to docs  (:pr:`221`)

**v0.2.2** Aug 20, 2018
    * Remove unnecessary check no related instances call and refactor (:pr:`209`)
    * Improve memory usage through support for pandas categorical types (:pr:`196`)
    * Bump minimum pandas version from 0.20.3 to 0.23.0 (:pr:`216`)
    * Better parallel memory warnings (:pr:`208`, :pr:`214`)
    * Update demo datasets (:pr:`187`, :pr:`201`, :pr:`207`)
    * Make primitive lookup case insensitive  (:pr:`213`)
    * Use capital name (:pr:`211`)
    * Set class name for Min (:pr:`206`)
    * Remove ``variable_types`` from normalize entity (:pr:`205`)
    * Handle parquet serialization with last time index (:pr:`204`)
    * Reset index of cutoff times in calculate feature matrix (:pr:`198`)
    * Check argument types for .normalize_entity (:pr:`195`)
    * Type checking ignore entities.  (:pr:`193`)

**v0.2.1** July 2, 2018
    * Cpu count fix (:pr:`176`)
    * Update flight (:pr:`175`)
    * Move feature matrix calculation helper functions to separate file (:pr:`177`)

**v0.2.0** June 22, 2018
    * Multiprocessing (:pr:`170`)
    * Handle unicode encoding in repr throughout Featuretools (:pr:`161`)
    * Clean up EntitySet class (:pr:`145`)
    * Add support for building and uploading conda package (:pr:`167`)
    * Parquet serialization (:pr:`152`)
    * Remove variable stats (:pr:`171`)
    * Make sure index variable comes first (:pr:`168`)
    * No last time index update on normalize (:pr:`169`)
    * Remove list of times as on option for `cutoff_time` in `calculate_feature_matrix` (:pr:`165`)
    * Config does error checking to see if it can write to disk (:pr:`162`)


**v0.1.21** May 30, 2018
    * Support Pandas 0.23.0 (:pr:`153`, :pr:`154`, :pr:`155`, :pr:`159`)
    * No EntitySet required in loading/saving features (:pr:`141`)
    * Use s3 demo csv with better column names (:pr:`139`)
    * more reasonable start parameter (:pr:`149`)
    * add issue template (:pr:`133`)
    * Improve tests (:pr:`136`, :pr:`137`, :pr:`144`, :pr:`147`)
    * Remove unused functions (:pr:`140`, :pr:`143`, :pr:`146`)
    * Update documentation after recent changes / removals (:pr:`157`)
    * Rename demo retail csv file (:pr:`148`)
    * Add names for binary (:pr:`142`)
    * EntitySet repr to use get_name rather than id (:pr:`134`)
    * Ensure config dir is writable (:pr:`135`)

**v0.1.20** Apr 13, 2018
    * Primitives as strings in DFS parameters (:pr:`129`)
    * Integer time index bugfixes (:pr:`128`)
    * Add make_temporal_cutoffs utility function (:pr:`126`)
    * Show all entities, switch shape display to row/col (:pr:`124`)
    * Improved chunking when calculating feature matrices  (:pr:`121`)
    * fixed num characters nan fix (:pr:`118`)
    * modify ignore_variables docstring (:pr:`117`)

**v0.1.19** Mar 21, 2018
    * More descriptive DFS progress bar (:pr:`69`)
    * Convert text variable to string before NumWords (:pr:`106`)
    * EntitySet.concat() reindexes relationships (:pr:`96`)
    * Keep non-feature columns when encoding feature matrix (:pr:`111`)
    * Uses full entity update for dependencies of uses_full_entity features (:pr:`110`)
    * Update column names in retail demo (:pr:`104`)
    * Handle Transform features that need access to all values of entity (:pr:`91`)

**v0.1.18** Feb 27, 2018
    * fixes related instances bug (:pr:`97`)
    * Adding non-feature columns to calculated feature matrix (:pr:`78`)
    * Relax numpy version req (:pr:`82`)
    * Remove `entity_from_csv`, tests, and lint (:pr:`71`)

**v0.1.17** Jan 18, 2018
    * LatLong type (:pr:`57`)
    * Last time index fixes (:pr:`70`)
    * Make median agg primitives ignore nans by default (:pr:`61`)
    * Remove Python 3.4 support (:pr:`64`)
    * Change `normalize_entity` to update `secondary_time_index` (:pr:`59`)
    * Unpin requirements (:pr:`53`)
    * associative -> commutative (:pr:`56`)
    * Add Words and Chars primitives (:pr:`51`)

**v0.1.16** Dec 19, 2017
    * fix EntitySet.combine_variables and standardize encode_features (:pr:`47`)
    * Python 3 compatibility (:pr:`16`)

**v0.1.15** Dec 18, 2017
    * Fix variable type in demo data (:pr:`37`)
    * Custom primitive kwarg fix (:pr:`38`)
    * Changed order and text of arguments in make_trans_primitive docstring (:pr:`42`)

**v0.1.14** November 20, 2017
    * Last time index (:pr:`33`)
    * Update Scipy version to 1.0.0 (:pr:`31`)


**v0.1.13** November 1, 2017
    * Add MANIFEST.in (:pr:`26`)

**v0.1.11** October 31, 2017
    * Package linting (:pr:`7`)
    * Custom primitive creation functions (:pr:`13`)
    * Split requirements to separate files and pin to latest versions (:pr:`15`)
    * Select low information features (:pr:`18`)
    * Fix docs typos (:pr:`19`)
    * Fixed Diff primitive for rare nan case (:pr:`21`)
    * added some mising doc strings (:pr:`23`)
    * Trend fix (:pr:`22`)
    * Remove as_dir=False option from EntitySet.to_pickle() (:pr:`20`)
    * Entity Normalization Preserves Types of Copy & Additional Variables (:pr:`25`)

**v0.1.10** October 12, 2017
    * NumTrue primitive added and docstring of other primitives updated (:pr:`11`)
    * fixed hash issue with same base features (:pr:`8`)
    * Head fix (:pr:`9`)
    * Fix training window (:pr:`10`)
    * Add associative attribute to primitives (:pr:`3`)
    * Add status badges, fix license in setup.py (:pr:`1`)
    * fixed head printout and flight demo index (:pr:`2`)

**v0.1.9** September 8, 2017
    * Documentation improvements
    * New ``featuretools.demo.load_mock_customer`` function


**v0.1.8** September 1, 2017
    * Bug fixes
    * Added ``Percentile`` transform primitive

**v0.1.7** August 17, 2017
    * Performance improvements for approximate in ``calculate_feature_matrix`` and ``dfs``
    * Added ``Week`` transform primitive

**v0.1.6** July 26, 2017

    * Added ``load_features`` and ``save_features`` to persist and reload features
    * Added save_progress argument to ``calculate_feature_matrix``
    * Added approximate parameter to ``calculate_feature_matrix`` and ``dfs``
    * Added ``load_flight`` to ft.demo

**v0.1.5** July 11, 2017

    * Windows support

**v0.1.3** July 10, 2017

    * Renamed feature submodule to primitives
    * Renamed prediction_entity arguments to target_entity
    * Added training_window parameter to ``calculate_feature_matrix``


**v0.1.2** July 3rd, 2017

    * Initial release

.. command
.. git log --pretty=oneline --abbrev-commit<|MERGE_RESOLUTION|>--- conflicted
+++ resolved
@@ -13,11 +13,7 @@
     * Testing Changes
 
     Thanks to the following people for contributing to this release:
-<<<<<<< HEAD
-    :user:`frances-h`
-=======
-    :user:`rwedge`, :user:`systemshift`
->>>>>>> 67e603e7
+    :user:`rwedge`, :user:`systemshift`, :user:`frances-h`
 
 **v0.12.0 Oct 31, 2019**
     * Enhancements
