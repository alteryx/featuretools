--- conflicted
+++ resolved
@@ -20,12 +20,8 @@
         * Remove DaysSince primitive (:pr:`628`)
     * Documentation Changes
         * Add installation instructions for add-on libraries (:pr:`617`)
-<<<<<<< HEAD
         * Clarification of Multi Output Feature Creation (:pr:`638`)
-        * Miscellaneous changes (:pr:`632`)
-=======
         * Miscellaneous changes (:pr:`632`, :pr:`639`)
->>>>>>> 801977ee
     * Testing Changes
         * Miscellaneous changes (:pr:`595`, :pr:`612`)
 
