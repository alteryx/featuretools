.. _changelog:

Changelog
---------
**Future Release**
    * Enhancements
        * Add ``get_default_aggregation_primitives`` and ``get_default_transform_primitives`` (:pr:`945`)
    * Fixes
    * Changes
    * Documentation Changes
    * Testing Changes
<<<<<<< HEAD
        * Add automated tests for python 3.8 environment (:pr:`847`)
=======
        * Update testing dependencies (:pr:`976`)
>>>>>>> e97c3759

    Thanks to the following people for contributing to this release:
    :user:`gsheni`, :user:`rwedge`

**v0.14.0 Apr 30, 2020**
    * Enhancements
        * ft.encode_features - use less memory for one-hot encoded columns (:pr:`876`)
    * Fixes
        * Use logger.warning to fix deprecated logger.warn (:pr:`871`)
        * Add dtype to interesting_values to fix deprecated empty Series with no dtype (:pr:`933`)
        * Remove overlap in training windows (:pr:`930`)
        * Fix progress bar in notebook (:pr:`932`)
    * Changes
        * Change premium primitives CI test to Python 3.6 (:pr:`916`)
        * Remove Python 3.5 support (:pr:`917`)
    * Documentation Changes
        * Fix README links to docs (:pr:`872`)
        * Fix Github links with correct organizations (:pr:`908`)
        * Fix hyperlinks in docs and docstrings with updated address (:pr:`910`)
        * Remove unused script for uploading docs to AWS (:pr:`911`)

    Thanks to the following people for contributing to this release:
    :user:`frances-h`, :user:`gsheni`, :user:`jeff-hernandez`, :user:`rwedge`

**Breaking Changes**

* Using training windows in feature calculations can result in different values than previous versions.
  This was done to prevent consecutive training windows from overlapping by excluding data at the oldest point in time.
  For example, if we use a cutoff time at the first minute of the hour with a one hour training window,
  the first minute of the previous hour will no longer be included in the feature calculation.

**v0.13.4 Mar 27, 2020**
    .. warning::
        The next non-bugfix release of Featuretools will not support Python 3.5

    * Fixes
        * Fix ft.show_info() not displaying in Jupyter notebooks (:pr:`863`)
    * Changes
        * Added Plugin Warnings at Entry Point (:pr:`850`, :pr:`869`)
    * Documentation Changes
        * Add links to primitives.featurelabs.com (:pr:`860`)
        * Add source code links to API reference (:pr:`862`)
        * Update links for testing Dask/Spark integrations (:pr:`867`)
        * Update release documentation for featuretools (:pr:`868`)
    * Testing Changes
        * Miscellaneous changes (:pr:`861`)

    Thanks to the following people for contributing to this release:
    :user:`frances-h`, :user:`FreshLeaf8865`, :user:`jeff-hernandez`, :user:`rwedge`, :user:`thehomebrewnerd`

**v0.13.3 Feb 28, 2020**
    * Fixes
        * Fix a connection closed error when using n_jobs (:pr:`853`)
    * Changes
        * Pin msgpack dependency for Python 3.5; remove dataframe from Dask dependency (:pr:`851`)
    * Documentation Changes
        * Update link to help documentation page in Github issue template (:pr:`855`)

    Thanks to the following people for contributing to this release:
    :user:`frances-h`, :user:`rwedge`

**v0.13.2 Jan 31, 2020**
    * Enhancements
        * Support for Pandas 1.0.0 (:pr:`844`)
    * Changes
        * Remove dependency on s3fs library for anonymous downloads from S3 (:pr:`825`)
    * Testing Changes
        * Added GitHub Action to automatically run performance tests (:pr:`840`)

    Thanks to the following people for contributing to this release:
    :user:`frances-h`, :user:`rwedge`

**v0.13.1 Dec 28, 2019**
    * Fixes
        * Raise error when given wrong input for ignore_variables (:pr:`826`)
        * Fix multi-output features not created when there is no child data (:pr:`834`)
        * Removing type casting in Equals and NotEquals primitives (:pr:`504`)
    * Changes
        * Replace pd.timedelta time units that were deprecated (:pr:`822`)
        * Move sklearn wrapper to separate library (:pr:`835`, :pr:`837`)
    * Testing Changes
        * Run unit tests in windows environment (:pr:`790`)
        * Update boto3 version requirement for tests (:pr:`838`)

    Thanks to the following people for contributing to this release:
    :user:`jeffzi`, :user:`kmax12`, :user:`rwedge`, :user:`systemshift`

**v0.13.0 Nov 30, 2019**
    * Enhancements
        * Added GitHub Action to auto upload releases to PyPI (:pr:`816`)
    * Fixes
        * Fix issue where some primitive options would not be applied (:pr:`807`)
        * Fix issue with converting to pickle or parquet after adding interesting features (:pr:`798`, :pr:`823`)
        * Diff primitive now calculates using all available data (:pr:`824`)
        * Prevent DFS from creating Identity Features of globally ignored variables (:pr:`819`)
    * Changes
        * Remove python 2.7 support from serialize.py (:pr:`812`)
        * Make smart_open, boto3, and s3fs optional dependencies (:pr:`827`)
    * Documentation Changes
        * remove python 2.7 support and add 3.7 in install.rst (:pr:`805`)
        * Fix import error in docs (:pr:`803`)
        * Fix release title formatting in changelog (:pr:`806`)
    * Testing Changes
        * Use multiple CPUS to run tests on CI (:pr:`811`)
        * Refactor test entityset creation to avoid saving to disk (:pr:`813`, :pr:`821`)
        * Remove get_values() from test_es.py to remove warnings (:pr:`820`)

    Thanks to the following people for contributing to this release:
    :user:`frances-h`, :user:`jeff-hernandez`, :user:`rwedge`, :user:`systemshift`

**Breaking Changes**

* The libraries used for downloading or uploading from S3 or URLs are now
  optional and will no longer be installed by default.  To use this
  functionality they will need to be installed separately.
* The fix to how the Diff primitive is calculated may slow down the overall
  calculation time of feature lists that use this primitive.

**v0.12.0 Oct 31, 2019**
    * Enhancements
        * Added First primitive (:pr:`770`)
        * Added Entropy aggregation primitive (:pr:`779`)
        * Allow custom naming for multi-output primitives (:pr:`780`)
    * Fixes
        * Prevents user from removing base entity time index using additional_variables (:pr:`768`)
        * Fixes error when a multioutput primitive was supplied to dfs as a groupby trans primitive (:pr:`786`)
    * Changes
        * Drop Python 2 support (:pr:`759`)
        * Add unit parameter to AvgTimeBetween (:pr:`771`)
        * Require Pandas 0.24.1 or higher (:pr:`787`)
    * Documentation Changes
        * Update featuretools slack link (:pr:`765`)
        * Set up repo to use Read the Docs (:pr:`776`)
        * Add First primitive to API reference docs (:pr:`782`)
    * Testing Changes
        * CircleCI fixes (:pr:`774`)
        * Disable PIP progress bars (:pr:`775`)

    Thanks to the following people for contributing to this release:
    :user:`ablacke-ayx`, :user:`BoopBoopBeepBoop`, :user:`jeffzi`,
    :user:`kmax12`, :user:`rwedge`, :user:`thehomebrewnerd`, :user:`twdobson`

**v0.11.0 Sep 30, 2019**
    .. warning::
        The next non-bugfix release of Featuretools will not support Python 2

    * Enhancements
        * Improve how files are copied and written (:pr:`721`)
        * Add number of rows to graph in entityset.plot (:pr:`727`)
        * Added support for pandas DateOffsets in DFS and Timedelta (:pr:`732`)
        * Enable feature-specific top_n value using a dictionary in encode_features (:pr:`735`)
        * Added progress_callback parameter to dfs() and calculate_feature_matrix() (:pr:`739`, :pr:`745`)
        * Enable specifying primitives on a per column or per entity basis (:pr:`748`)
    * Fixes
        * Fixed entity set deserialization (:pr:`720`)
        * Added error message when DateTimeIndex is a variable but not set as the time_index (:pr:`723`)
        * Fixed CumCount and other group-by transform primitives that take ID as input (:pr:`733`, :pr:`754`)
        * Fix progress bar undercounting (:pr:`743`)
        * Updated training_window error assertion to only check against observations (:pr:`728`)
        * Don't delete the whole destination folder while saving entityset (:pr:`717`)
    * Changes
        * Raise warning and not error on schema version mismatch (:pr:`718`)
        * Change feature calculation to return in order of instance ids provided (:pr:`676`)
        * Removed time remaining from displayed progress bar in dfs() and calculate_feature_matrix() (:pr:`739`)
        * Raise warning in normalize_entity() when time_index of base_entity has an invalid type (:pr:`749`)
        * Remove toolz as a direct dependency (:pr:`755`)
        * Allow boolean variable types to be used in the Multiply primitive (:pr:`756`)
    * Documentation Changes
        * Updated URL for Compose (:pr:`716`)
    * Testing Changes
        * Update dependencies (:pr:`738`, :pr:`741`, :pr:`747`)

    Thanks to the following people for contributing to this release:
    :user:`angela97lin`, :user:`chidauri`, :user:`christopherbunn`,
    :user:`frances-h`, :user:`jeff-hernandez`, :user:`kmax12`,
    :user:`MarcoGorelli`, :user:`rwedge`, :user:`thehomebrewnerd`

**Breaking Changes**

* Feature calculations will return in the order of instance ids provided instead of the order of time points instances are calculated at.

**v0.10.1 Aug 25, 2019**
    * Fixes
        * Fix serialized LatLong data being loaded as strings (:pr:`712`)
    * Documentation Changes
        * Fixed FAQ cell output (:pr:`710`)

    Thanks to the following people for contributing to this release:
    :user:`gsheni`, :user:`rwedge`


**v0.10.0 Aug 19, 2019**
    .. warning::
        The next non-bugfix release of Featuretools will not support Python 2


    * Enhancements
        * Give more frequent progress bar updates and update chunk size behavior (:pr:`631`, :pr:`696`)
        * Added drop_first as param in encode_features (:pr:`647`)
        * Added support for stacking multi-output primitives (:pr:`679`)
        * Generate transform features of direct features (:pr:`623`)
        * Added serializing and deserializing from S3 and deserializing from URLs (:pr:`685`)
        * Added nlp_primitives as an add-on library (:pr:`704`)
        * Added AutoNormalize to Featuretools plugins (:pr:`699`)
        * Added functionality for relative units (month/year) in Timedelta (:pr:`692`)
        * Added categorical-encoding as an add-on library (:pr:`700`)
    * Fixes
        * Fix performance regression in DFS (:pr:`637`)
        * Fix deserialization of feature relationship path (:pr:`665`)
        * Set index after adding ancestor relationship variables (:pr:`668`)
        * Fix user-supplied variable_types modification in Entity init (:pr:`675`)
        * Don't calculate dependencies of unnecessary features (:pr:`667`)
        * Prevent normalize entity's new entity having same index as base entity (:pr:`681`)
        * Update variable type inference to better check for string values (:pr:`683`)
    * Changes
        * Moved dask, distributed imports (:pr:`634`)
    * Documentation Changes
        * Miscellaneous changes (:pr:`641`, :pr:`658`)
        * Modified doc_string of top_n in encoding (:pr:`648`)
        * Hyperlinked ComposeML (:pr:`653`)
        * Added FAQ (:pr:`620`, :pr:`677`)
        * Fixed FAQ question with multiple question marks (:pr:`673`)
    * Testing Changes
        * Add master, and release tests for premium primitives (:pr:`660`, :pr:`669`)
        * Miscellaneous changes (:pr:`672`, :pr:`674`)

    Thanks to the following people for contributing to this release:
    :user:`alexjwang`, :user:`allisonportis`, :user:`ayushpatidar`,
    :user:`CJStadler`, :user:`ctduffy`, :user:`gsheni`, :user:`jeff-hernandez`,
    :user:`jeremyliweishih`, :user:`kmax12`, :user:`rwedge`, :user:`zhxt95`,

**v0.9.1 July 3, 2019**
    * Enhancements
        * Speedup groupby transform calculations (:pr:`609`)
        * Generate features along all paths when there are multiple paths between entities (:pr:`600`, :pr:`608`)
    * Fixes
        * Select columns of dataframe using a list (:pr:`615`)
        * Change type of features calculated on Index features to Categorical (:pr:`602`)
        * Filter dataframes through forward relationships (:pr:`625`)
        * Specify Dask version in requirements for python 2 (:pr:`627`)
        * Keep dataframe sorted by time during feature calculation (:pr:`626`)
        * Fix bug in encode_features that created duplicate columns of
          features with multiple outputs (:pr:`622`)
    * Changes
        * Remove unused variance_selection.py file (:pr:`613`)
        * Remove Timedelta data param (:pr:`619`)
        * Remove DaysSince primitive (:pr:`628`)
    * Documentation Changes
        * Add installation instructions for add-on libraries (:pr:`617`)
        * Clarification of Multi Output Feature Creation (:pr:`638`)
        * Miscellaneous changes (:pr:`632`, :pr:`639`)
    * Testing Changes
        * Miscellaneous changes (:pr:`595`, :pr:`612`)

    Thanks to the following people for contributing to this release:
    :user:`CJStadler`, :user:`kmax12`, :user:`rwedge`, :user:`gsheni`, :user:`kkleidal`, :user:`ctduffy`

**v0.9.0** June 19, 2019
    * Enhancements
        * Add unit parameter to timesince primitives (:pr:`558`)
        * Add ability to install optional add on libraries (:pr:`551`)
        * Load and save features from open files and strings (:pr:`566`)
        * Support custom variable types (:pr:`571`)
        * Support entitysets which have multiple paths between two entities (:pr:`572`, :pr:`544`)
        * Added show_info function, more output information added to CLI `featuretools info` (:pr:`525`)
    * Fixes
        * Normalize_entity specifies error when 'make_time_index' is an invalid string (:pr:`550`)
        * Schema version added for entityset serialization (:pr:`586`)
        * Renamed features have names correctly serialized (:pr:`585`)
        * Improved error message for index/time_index being the same column in normalize_entity and entity_from_dataframe (:pr:`583`)
        * Removed all mentions of allow_where (:pr:`587`, :pr:`588`)
        * Removed unused variable in normalize entity (:pr:`589`)
        * Change time since return type to numeric (:pr:`606`)
    * Changes
        * Refactor get_pandas_data_slice to take single entity (:pr:`547`)
        * Updates TimeSincePrevious and Diff Primitives (:pr:`561`)
        * Remove unecessary time_last variable (:pr:`546`)
    * Documentation Changes
        * Add Featuretools Enterprise to documentation (:pr:`563`)
        * Miscellaneous changes (:pr:`552`, :pr:`573`, :pr:`577`, :pr:`599`)
    * Testing Changes
        * Miscellaneous changes (:pr:`559`, :pr:`569`, :pr:`570`, :pr:`574`, :pr:`584`, :pr:`590`)

    Thanks to the following people for contributing to this release:
    :user:`alexjwang`, :user:`allisonportis`, :user:`CJStadler`, :user:`ctduffy`, :user:`gsheni`, :user:`kmax12`, :user:`rwedge`

**v0.8.0** May 17, 2019
    * Rename NUnique to NumUnique (:pr:`510`)
    * Serialize features as JSON (:pr:`532`)
    * Drop all variables at once in normalize_entity (:pr:`533`)
    * Remove unnecessary sorting from normalize_entity (:pr:`535`)
    * Features cache their names (:pr:`536`)
    * Only calculate features for instances before cutoff (:pr:`523`)
    * Remove all relative imports (:pr:`530`)
    * Added FullName Variable Type (:pr:`506`)
    * Add error message when target entity does not exist (:pr:`520`)
    * New demo links (:pr:`542`)
    * Remove duplicate features check in DFS (:pr:`538`)
    * featuretools_primitives entry point expects list of primitive classes (:pr:`529`)
    * Update ALL_VARIABLE_TYPES list (:pr:`526`)
    * More Informative N Jobs Prints and Warnings (:pr:`511`)
    * Update sklearn version requirements (:pr:`541`)
    * Update Makefile (:pr:`519`)
    * Remove unused parameter in Entity._handle_time (:pr:`524`)
    * Remove build_ext code from setup.py (:pr:`513`)
    * Documentation updates (:pr:`512`, :pr:`514`, :pr:`515`, :pr:`521`, :pr:`522`, :pr:`527`, :pr:`545`)
    * Testing updates (:pr:`509`, :pr:`516`, :pr:`517`, :pr:`539`)

    Thanks to the following people for contributing to this release: :user:`bphi`, :user:`CharlesBradshaw`, :user:`CJStadler`, :user:`glentennis`, :user:`gsheni`, :user:`kmax12`, :user:`rwedge`

**Breaking Changes**

* ``NUnique`` has been renamed to ``NumUnique``.

    Previous behavior

    .. code-block:: python

        from featuretools.primitives import NUnique

    New behavior

    .. code-block:: python

        from featuretools.primitives import NumUnique

**v0.7.1** Apr 24, 2019
    * Automatically generate feature name for controllable primitives (:pr:`481`)
    * Primitive docstring updates (:pr:`489`, :pr:`492`, :pr:`494`, :pr:`495`)
    * Change primitive functions that returned strings to return functions (:pr:`499`)
    * CLI customizable via entrypoints (:pr:`493`)
    * Improve calculation of aggregation features on grandchildren (:pr:`479`)
    * Refactor entrypoints to use decorator (:pr:`483`)
    * Include doctests in testing suite (:pr:`491`)
    * Documentation updates (:pr:`490`)
    * Update how standard primitives are imported internally (:pr:`482`)

    Thanks to the following people for contributing to this release: :user:`bukosabino`, :user:`CharlesBradshaw`, :user:`glentennis`, :user:`gsheni`, :user:`jeff-hernandez`, :user:`kmax12`, :user:`minkvsky`, :user:`rwedge`, :user:`thehomebrewnerd`

**v0.7.0** Mar 29, 2019
    * Improve Entity Set Serialization (:pr:`361`)
    * Support calling a primitive instance's function directly (:pr:`461`, :pr:`468`)
    * Support other libraries extending featuretools functionality via entrypoints (:pr:`452`)
    * Remove featuretools install command (:pr:`475`)
    * Add GroupByTransformFeature (:pr:`455`, :pr:`472`, :pr:`476`)
    * Update Haversine Primitive (:pr:`435`, :pr:`462`)
    * Add commutative argument to SubtractNumeric and DivideNumeric primitives (:pr:`457`)
    * Add FilePath variable_type (:pr:`470`)
    * Add PhoneNumber, DateOfBirth, URL variable types (:pr:`447`)
    * Generalize infer_variable_type, convert_variable_data and convert_all_variable_data methods (:pr:`423`)
    * Documentation updates (:pr:`438`, :pr:`446`, :pr:`458`, :pr:`469`)
    * Testing updates (:pr:`440`, :pr:`444`, :pr:`445`, :pr:`459`)

    Thanks to the following people for contributing to this release: :user:`bukosabino`, :user:`CharlesBradshaw`, :user:`ColCarroll`, :user:`glentennis`, :user:`grayskripko`, :user:`gsheni`, :user:`jeff-hernandez`, :user:`jrkinley`, :user:`kmax12`, :user:`RogerTangos`, :user:`rwedge`

**Breaking Changes**

* ``ft.dfs`` now has a ``groupby_trans_primitives`` parameter that DFS uses to automatically construct features that group by an ID column and then apply a transform primitive to search group. This change applies to the following primitives: ``CumSum``, ``CumCount``, ``CumMean``, ``CumMin``, and ``CumMax``.

    Previous behavior

    .. code-block:: python

        ft.dfs(entityset=es,
               target_entity='customers',
               trans_primitives=["cum_mean"])

    New behavior

    .. code-block:: python

        ft.dfs(entityset=es,
               target_entity='customers',
               groupby_trans_primitives=["cum_mean"])

* Related to the above change, cumulative transform features are now defined using a new feature class, ``GroupByTransformFeature``.

    Previous behavior

    .. code-block:: python

        ft.Feature([base_feature, groupby_feature], primitive=CumulativePrimitive)


    New behavior

    .. code-block:: python

        ft.Feature(base_feature, groupby=groupby_feature, primitive=CumulativePrimitive)


**v0.6.1** Feb 15, 2019
    * Cumulative primitives (:pr:`410`)
    * Entity.query_by_values now preserves row order of underlying data (:pr:`428`)
    * Implementing Country Code and Sub Region Codes as variable types (:pr:`430`)
    * Added IPAddress and EmailAddress variable types (:pr:`426`)
    * Install data and dependencies (:pr:`403`)
    * Add TimeSinceFirst, fix TimeSinceLast (:pr:`388`)
    * Allow user to pass in desired feature return types (:pr:`372`)
    * Add new configuration object (:pr:`401`)
    * Replace NUnique get_function (:pr:`434`)
    * _calculate_idenity_features now only returns the features asked for, instead of the entire entity (:pr:`429`)
    * Primitive function name uniqueness (:pr:`424`)
    * Update NumCharacters and NumWords primitives (:pr:`419`)
    * Removed Variable.dtype (:pr:`416`, :pr:`433`)
    * Change to zipcode rep, str for pandas (:pr:`418`)
    * Remove pandas version upper bound (:pr:`408`)
    * Make S3 dependencies optional (:pr:`404`)
    * Check that agg_primitives and trans_primitives are right primitive type (:pr:`397`)
    * Mean primitive changes (:pr:`395`)
    * Fix transform stacking on multi-output aggregation (:pr:`394`)
    * Fix list_primitives (:pr:`391`)
    * Handle graphviz dependency (:pr:`389`, :pr:`396`, :pr:`398`)
    * Testing updates (:pr:`402`, :pr:`417`, :pr:`433`)
    * Documentation updates (:pr:`400`, :pr:`409`, :pr:`415`, :pr:`417`, :pr:`420`, :pr:`421`, :pr:`422`, :pr:`431`)


    Thanks to the following people for contributing to this release:  :user:`CharlesBradshaw`, :user:`csala`, :user:`floscha`, :user:`gsheni`, :user:`jxwolstenholme`, :user:`kmax12`, :user:`RogerTangos`, :user:`rwedge`

**v0.6.0** Jan 30, 2018
    * Primitive refactor (:pr:`364`)
    * Mean ignore NaNs (:pr:`379`)
    * Plotting entitysets (:pr:`382`)
    * Add seed features later in DFS process (:pr:`357`)
    * Multiple output column features (:pr:`376`)
    * Add ZipCode Variable Type (:pr:`367`)
    * Add `primitive.get_filepath` and example of primitive loading data from external files (:pr:`380`)
    * Transform primitives take series as input (:pr:`385`)
    * Update dependency requirements (:pr:`378`, :pr:`383`, :pr:`386`)
    * Add modulo to override tests (:pr:`384`)
    * Update documentation (:pr:`368`, :pr:`377`)
    * Update README.md (:pr:`366`, :pr:`373`)
    * Update CI tests (:pr:`359`, :pr:`360`, :pr:`375`)

    Thanks to the following people for contributing to this release: :user:`floscha`, :user:`gsheni`, :user:`kmax12`, :user:`RogerTangos`, :user:`rwedge`

**v0.5.1** Dec 17, 2018
    * Add missing dependencies (:pr:`353`)
    * Move comment to note in documentation (:pr:`352`)

**v0.5.0** Dec 17, 2018
    * Add specific error for duplicate additional/copy_variables in normalize_entity (:pr:`348`)
    * Removed EntitySet._import_from_dataframe (:pr:`346`)
    * Removed time_index_reduce parameter (:pr:`344`)
    * Allow installation of additional primitives (:pr:`326`)
    * Fix DatetimeIndex variable conversion (:pr:`342`)
    * Update Sklearn DFS Transformer (:pr:`343`)
    * Clean up entity creation logic (:pr:`336`)
    * remove casting to list in transform feature calculation (:pr:`330`)
    * Fix sklearn wrapper (:pr:`335`)
    * Add readme to pypi
    * Update conda docs after move to conda-forge (:pr:`334`)
    * Add wrapper for scikit-learn Pipelines (:pr:`323`)
    * Remove parse_date_cols parameter from EntitySet._import_from_dataframe (:pr:`333`)

    Thanks to the following people for contributing to this release: :user:`bukosabino`, :user:`georgewambold`, :user:`gsheni`, :user:`jeff-hernandez`, :user:`kmax12`, and :user:`rwedge`.

**v0.4.1** Nov 29, 2018
    * Resolve bug preventing using first column as index by default (:pr:`308`)
    * Handle return type when creating features from Id variables (:pr:`318`)
    * Make id an optional parameter of EntitySet constructor (:pr:`324`)
    * Handle primitives with same function being applied to same column (:pr:`321`)
    * Update requirements (:pr:`328`)
    * Clean up DFS arguments (:pr:`319`)
    * Clean up Pandas Backend (:pr:`302`)
    * Update properties of cumulative transform primitives (:pr:`320`)
    * Feature stability between versions documentation (:pr:`316`)
    * Add download count to GitHub readme (:pr:`310`)
    * Fixed #297 update tests to check error strings (:pr:`303`)
    * Remove usage of fixtures in agg primitive tests (:pr:`325`)

**v0.4.0** Oct 31, 2018
    * Remove ft.utils.gen_utils.getsize and make pympler a test requirement (:pr:`299`)
    * Update requirements.txt (:pr:`298`)
    * Refactor EntitySet.find_path(...) (:pr:`295`)
    * Clean up unused methods (:pr:`293`)
    * Remove unused parents property of Entity (:pr:`283`)
    * Removed relationships parameter (:pr:`284`)
    * Improve time index validation (:pr:`285`)
    * Encode features with "unknown" class in categorical (:pr:`287`)
    * Allow where clauses on direct features in Deep Feature Synthesis (:pr:`279`)
    * Change to fullargsspec (:pr:`288`)
    * Parallel verbose fixes (:pr:`282`)
    * Update tests for python 3.7 (:pr:`277`)
    * Check duplicate rows cutoff times (:pr:`276`)
    * Load retail demo data using compressed file (:pr:`271`)

**v0.3.1** Sept 28, 2018
    * Handling time rewrite (:pr:`245`)
    * Update deep_feature_synthesis.py (:pr:`249`)
    * Handling return type when creating features from DatetimeTimeIndex (:pr:`266`)
    * Update retail.py (:pr:`259`)
    * Improve Consistency of Transform Primitives (:pr:`236`)
    * Update demo docstrings (:pr:`268`)
    * Handle non-string column names (:pr:`255`)
    * Clean up merging of aggregation primitives (:pr:`250`)
    * Add tests for Entity methods (:pr:`262`)
    * Handle no child data when calculating aggregation features with multiple arguments (:pr:`264`)
    * Add `is_string` utils function (:pr:`260`)
    * Update python versions to match docker container (:pr:`261`)
    * Handle where clause when no child data (:pr:`258`)
    * No longer cache demo csvs, remove config file (:pr:`257`)
    * Avoid stacking "expanding" primitives (:pr:`238`)
    * Use randomly generated names in retail csv (:pr:`233`)
    * Update README.md (:pr:`243`)

**v0.3.0** Aug 27, 2018
    * Improve performance of all feature calculations (:pr:`224`)
    * Update agg primitives to use more efficient functions (:pr:`215`)
    * Optimize metadata calculation (:pr:`229`)
    * More robust handling when no data at a cutoff time (:pr:`234`)
    * Workaround categorical merge (:pr:`231`)
    * Switch which CSV is associated with which variable (:pr:`228`)
    * Remove unused kwargs from query_by_values, filter_and_sort (:pr:`225`)
    * Remove convert_links_to_integers (:pr:`219`)
    * Add conda install instructions (:pr:`223`, :pr:`227`)
    * Add example of using Dask to parallelize to docs  (:pr:`221`)

**v0.2.2** Aug 20, 2018
    * Remove unnecessary check no related instances call and refactor (:pr:`209`)
    * Improve memory usage through support for pandas categorical types (:pr:`196`)
    * Bump minimum pandas version from 0.20.3 to 0.23.0 (:pr:`216`)
    * Better parallel memory warnings (:pr:`208`, :pr:`214`)
    * Update demo datasets (:pr:`187`, :pr:`201`, :pr:`207`)
    * Make primitive lookup case insensitive  (:pr:`213`)
    * Use capital name (:pr:`211`)
    * Set class name for Min (:pr:`206`)
    * Remove ``variable_types`` from normalize entity (:pr:`205`)
    * Handle parquet serialization with last time index (:pr:`204`)
    * Reset index of cutoff times in calculate feature matrix (:pr:`198`)
    * Check argument types for .normalize_entity (:pr:`195`)
    * Type checking ignore entities.  (:pr:`193`)

**v0.2.1** July 2, 2018
    * Cpu count fix (:pr:`176`)
    * Update flight (:pr:`175`)
    * Move feature matrix calculation helper functions to separate file (:pr:`177`)

**v0.2.0** June 22, 2018
    * Multiprocessing (:pr:`170`)
    * Handle unicode encoding in repr throughout Featuretools (:pr:`161`)
    * Clean up EntitySet class (:pr:`145`)
    * Add support for building and uploading conda package (:pr:`167`)
    * Parquet serialization (:pr:`152`)
    * Remove variable stats (:pr:`171`)
    * Make sure index variable comes first (:pr:`168`)
    * No last time index update on normalize (:pr:`169`)
    * Remove list of times as on option for `cutoff_time` in `calculate_feature_matrix` (:pr:`165`)
    * Config does error checking to see if it can write to disk (:pr:`162`)


**v0.1.21** May 30, 2018
    * Support Pandas 0.23.0 (:pr:`153`, :pr:`154`, :pr:`155`, :pr:`159`)
    * No EntitySet required in loading/saving features (:pr:`141`)
    * Use s3 demo csv with better column names (:pr:`139`)
    * more reasonable start parameter (:pr:`149`)
    * add issue template (:pr:`133`)
    * Improve tests (:pr:`136`, :pr:`137`, :pr:`144`, :pr:`147`)
    * Remove unused functions (:pr:`140`, :pr:`143`, :pr:`146`)
    * Update documentation after recent changes / removals (:pr:`157`)
    * Rename demo retail csv file (:pr:`148`)
    * Add names for binary (:pr:`142`)
    * EntitySet repr to use get_name rather than id (:pr:`134`)
    * Ensure config dir is writable (:pr:`135`)

**v0.1.20** Apr 13, 2018
    * Primitives as strings in DFS parameters (:pr:`129`)
    * Integer time index bugfixes (:pr:`128`)
    * Add make_temporal_cutoffs utility function (:pr:`126`)
    * Show all entities, switch shape display to row/col (:pr:`124`)
    * Improved chunking when calculating feature matrices  (:pr:`121`)
    * fixed num characters nan fix (:pr:`118`)
    * modify ignore_variables docstring (:pr:`117`)

**v0.1.19** Mar 21, 2018
    * More descriptive DFS progress bar (:pr:`69`)
    * Convert text variable to string before NumWords (:pr:`106`)
    * EntitySet.concat() reindexes relationships (:pr:`96`)
    * Keep non-feature columns when encoding feature matrix (:pr:`111`)
    * Uses full entity update for dependencies of uses_full_entity features (:pr:`110`)
    * Update column names in retail demo (:pr:`104`)
    * Handle Transform features that need access to all values of entity (:pr:`91`)

**v0.1.18** Feb 27, 2018
    * fixes related instances bug (:pr:`97`)
    * Adding non-feature columns to calculated feature matrix (:pr:`78`)
    * Relax numpy version req (:pr:`82`)
    * Remove `entity_from_csv`, tests, and lint (:pr:`71`)

**v0.1.17** Jan 18, 2018
    * LatLong type (:pr:`57`)
    * Last time index fixes (:pr:`70`)
    * Make median agg primitives ignore nans by default (:pr:`61`)
    * Remove Python 3.4 support (:pr:`64`)
    * Change `normalize_entity` to update `secondary_time_index` (:pr:`59`)
    * Unpin requirements (:pr:`53`)
    * associative -> commutative (:pr:`56`)
    * Add Words and Chars primitives (:pr:`51`)

**v0.1.16** Dec 19, 2017
    * fix EntitySet.combine_variables and standardize encode_features (:pr:`47`)
    * Python 3 compatibility (:pr:`16`)

**v0.1.15** Dec 18, 2017
    * Fix variable type in demo data (:pr:`37`)
    * Custom primitive kwarg fix (:pr:`38`)
    * Changed order and text of arguments in make_trans_primitive docstring (:pr:`42`)

**v0.1.14** November 20, 2017
    * Last time index (:pr:`33`)
    * Update Scipy version to 1.0.0 (:pr:`31`)


**v0.1.13** November 1, 2017
    * Add MANIFEST.in (:pr:`26`)

**v0.1.11** October 31, 2017
    * Package linting (:pr:`7`)
    * Custom primitive creation functions (:pr:`13`)
    * Split requirements to separate files and pin to latest versions (:pr:`15`)
    * Select low information features (:pr:`18`)
    * Fix docs typos (:pr:`19`)
    * Fixed Diff primitive for rare nan case (:pr:`21`)
    * added some mising doc strings (:pr:`23`)
    * Trend fix (:pr:`22`)
    * Remove as_dir=False option from EntitySet.to_pickle() (:pr:`20`)
    * Entity Normalization Preserves Types of Copy & Additional Variables (:pr:`25`)

**v0.1.10** October 12, 2017
    * NumTrue primitive added and docstring of other primitives updated (:pr:`11`)
    * fixed hash issue with same base features (:pr:`8`)
    * Head fix (:pr:`9`)
    * Fix training window (:pr:`10`)
    * Add associative attribute to primitives (:pr:`3`)
    * Add status badges, fix license in setup.py (:pr:`1`)
    * fixed head printout and flight demo index (:pr:`2`)

**v0.1.9** September 8, 2017
    * Documentation improvements
    * New ``featuretools.demo.load_mock_customer`` function


**v0.1.8** September 1, 2017
    * Bug fixes
    * Added ``Percentile`` transform primitive

**v0.1.7** August 17, 2017
    * Performance improvements for approximate in ``calculate_feature_matrix`` and ``dfs``
    * Added ``Week`` transform primitive

**v0.1.6** July 26, 2017
    * Added ``load_features`` and ``save_features`` to persist and reload features
    * Added save_progress argument to ``calculate_feature_matrix``
    * Added approximate parameter to ``calculate_feature_matrix`` and ``dfs``
    * Added ``load_flight`` to ft.demo

**v0.1.5** July 11, 2017
    * Windows support

**v0.1.3** July 10, 2017
    * Renamed feature submodule to primitives
    * Renamed prediction_entity arguments to target_entity
    * Added training_window parameter to ``calculate_feature_matrix``


**v0.1.2** July 3rd, 2017
    * Initial release

.. command
.. git log --pretty=oneline --abbrev-commit<|MERGE_RESOLUTION|>--- conflicted
+++ resolved
@@ -9,11 +9,8 @@
     * Changes
     * Documentation Changes
     * Testing Changes
-<<<<<<< HEAD
         * Add automated tests for python 3.8 environment (:pr:`847`)
-=======
         * Update testing dependencies (:pr:`976`)
->>>>>>> e97c3759
 
     Thanks to the following people for contributing to this release:
     :user:`gsheni`, :user:`rwedge`
