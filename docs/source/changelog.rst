.. _changelog:

Changelog
---------
**Future Release**
    * Enhancements
    * Fixes
    * Changes
        * Change default branch to ``main`` (:pr:`1038`)
    * Documentation Changes
    * Testing Changes
<<<<<<< HEAD
        * Implement automated process for checking critical dependencies (:pr:`1045`)

    Thanks to the following people for contributing to this release:
    :user:`thehomebrewnerd`

=======
    
    Thanks to the following people for contributing to this release:
    :user:`gsheni`
    
>>>>>>> 45998e8f
**v0.17.0 June 30, 2020**
    * Enhancements
        * Add ``list_variable_types`` and ``graph_variable_types`` for Variable Types (:pr:`1013`)
        * Add ``graph_feature`` to generate a feature lineage graph for a given feature (:pr:`1032`)
    * Fixes
        * Improve warnings when using a Dask dataframe for cutoff times (:pr:`1026`)
        * Error if attempting to add entityset relationship where child variable is also child index (:pr:`1034`)
    * Changes
        * Remove ``Feature.get_names`` (:pr:`1021`)
        * Remove unnecessary ``pd.Series`` and ``pd.DatetimeIndex`` calls from primitives (:pr:`1020`, :pr:`1024`)
        * Improve cutoff time handling when a single value or no value is passed (:pr:`1028`)
        * Moved ``find_variable_types`` to Variable utils (:pr:`1013`)
    * Documentation Changes
        * Add page on Variable Types to describe some Variable Types, and util functions (:pr:`1013`)
        * Remove featuretools enterprise from documentation (:pr:`1022`)
        * Add development install instructions to contributing.md (:pr:`1030`)
    * Testing Changes
        * Add ``required`` flag to CircleCI codecov upload command (:pr:`1035`)

    Thanks to the following people for contributing to this release:
    :user:`frances-h`, :user:`gsheni`, :user:`kmax12`, :user:`rwedge`,
    :user:`thehomebrewnerd`, :user:`tuethan1999`
        
**Breaking Changes**

* Removed ``Feature.get_names``, ``Feature.get_feature_names`` should be used instead

**v0.16.0 June 5, 2020**
    * Enhancements
        * Support use of Dask DataFrames in entitysets (:pr:`783`)
        * Add ``make_index`` when initializing an EntitySet by passing in an ``entities`` dictionary (:pr:`1010`)
        * Add ability to use primitive classes and instances as keys in primitive_options dictionary (:pr:`993`)
    * Fixes
        * Cleanly close tqdm instance (:pr:`1018`)
        * Resolve issue with ``NaN`` values in ``LatLong`` columns (:pr:`1007`)
    * Testing Changes
        * Update tests for numpy v1.19.0 compatability (:pr:`1016`)

    Thanks to the following people for contributing to this release:
    :user:`Alex-Monahan`, :user:`frances-h`, :user:`gsheni`, :user:`rwedge`, :user:`thehomebrewnerd`

**v0.15.0 May 29, 2020**
    * Enhancements
        * Add ``get_default_aggregation_primitives`` and ``get_default_transform_primitives`` (:pr:`945`)
        * Allow cutoff time dataframe columns to be in any order (:pr:`969`, :pr:`995`)
        * Add Age primitive, and make it a default transform primitive for DFS (:pr:`987`)
        * Add ``include_cutoff_time`` arg - control whether data at cutoff times are included in feature calculations (:pr:`959`)
        * Allow ``variables_types`` to be referenced by their ``type_string``
          for the ``entity_from_dataframe`` function (:pr:`988`)
    * Fixes
        * Fix errors with Equals and NotEquals primitives when comparing categoricals or different dtypes (:pr:`968`)
        * Normalized type_strings of ``Variable`` classes so that the ``find_variable_types`` function produces a
          dictionary with a clear key to name transition (:pr:`982`, :pr:`996`)
        * Remove pandas.datetime in test_calculate_feature_matrix due to deprecation (:pr:`998`)
    * Documentation Changes
        * Add python 3.8 support for docs (:pr:`983`)
        * Adds consistent Entityset Docstrings (:pr:`986`)
    * Testing Changes
        * Add automated tests for python 3.8 environment (:pr:`847`)
        * Update testing dependencies (:pr:`976`)

    Thanks to the following people for contributing to this release:
    :user:`ctduffy`, :user:`frances-h`, :user:`gsheni`, :user:`jeff-hernandez`, :user:`rightx2`, :user:`rwedge`, :user:`sebrahimi1988`, :user:`thehomebrewnerd`,  :user:`tuethan1999`

**Breaking Changes**

* Calls to ``featuretools.dfs`` or ``featuretools.calculate_feature_matrix`` that use a cutoff time
  dataframe, but do not label the time column with either the target entity time index variable name or
  as ``time``, will now result in an ``AttributeError``. Previously, the time column was selected to be the first
  column that was not the instance id column. With this update, the position of the column in the dataframe is
  no longer used to determine the time column. Now, both instance id columns and time columns in a cutoff time
  dataframe can be in any order as long as they are named properly.

* The ``type_string`` attributes of all ``Variable`` subclasses are now a snake case conversion of their class names. This
  changes the ``type_string`` of the ``Unknown``, ``IPAddress``, ``EmailAddress``, ``SubRegionCode``, ``FilePath``, ``LatLong``, and ``ZIPcode`` classes.
  Old saved entitysets that used these variables may load incorrectly.

**v0.14.0 Apr 30, 2020**
    * Enhancements
        * ft.encode_features - use less memory for one-hot encoded columns (:pr:`876`)
    * Fixes
        * Use logger.warning to fix deprecated logger.warn (:pr:`871`)
        * Add dtype to interesting_values to fix deprecated empty Series with no dtype (:pr:`933`)
        * Remove overlap in training windows (:pr:`930`)
        * Fix progress bar in notebook (:pr:`932`)
    * Changes
        * Change premium primitives CI test to Python 3.6 (:pr:`916`)
        * Remove Python 3.5 support (:pr:`917`)
    * Documentation Changes
        * Fix README links to docs (:pr:`872`)
        * Fix Github links with correct organizations (:pr:`908`)
        * Fix hyperlinks in docs and docstrings with updated address (:pr:`910`)
        * Remove unused script for uploading docs to AWS (:pr:`911`)

    Thanks to the following people for contributing to this release:
    :user:`frances-h`, :user:`gsheni`, :user:`jeff-hernandez`, :user:`rwedge`

**Breaking Changes**

* Using training windows in feature calculations can result in different values than previous versions.
  This was done to prevent consecutive training windows from overlapping by excluding data at the oldest point in time.
  For example, if we use a cutoff time at the first minute of the hour with a one hour training window,
  the first minute of the previous hour will no longer be included in the feature calculation.

**v0.13.4 Mar 27, 2020**
    .. warning::
        The next non-bugfix release of Featuretools will not support Python 3.5

    * Fixes
        * Fix ft.show_info() not displaying in Jupyter notebooks (:pr:`863`)
    * Changes
        * Added Plugin Warnings at Entry Point (:pr:`850`, :pr:`869`)
    * Documentation Changes
        * Add links to primitives.featurelabs.com (:pr:`860`)
        * Add source code links to API reference (:pr:`862`)
        * Update links for testing Dask/Spark integrations (:pr:`867`)
        * Update release documentation for featuretools (:pr:`868`)
    * Testing Changes
        * Miscellaneous changes (:pr:`861`)

    Thanks to the following people for contributing to this release:
    :user:`frances-h`, :user:`FreshLeaf8865`, :user:`jeff-hernandez`, :user:`rwedge`, :user:`thehomebrewnerd`

**v0.13.3 Feb 28, 2020**
    * Fixes
        * Fix a connection closed error when using n_jobs (:pr:`853`)
    * Changes
        * Pin msgpack dependency for Python 3.5; remove dataframe from Dask dependency (:pr:`851`)
    * Documentation Changes
        * Update link to help documentation page in Github issue template (:pr:`855`)

    Thanks to the following people for contributing to this release:
    :user:`frances-h`, :user:`rwedge`

**v0.13.2 Jan 31, 2020**
    * Enhancements
        * Support for Pandas 1.0.0 (:pr:`844`)
    * Changes
        * Remove dependency on s3fs library for anonymous downloads from S3 (:pr:`825`)
    * Testing Changes
        * Added GitHub Action to automatically run performance tests (:pr:`840`)

    Thanks to the following people for contributing to this release:
    :user:`frances-h`, :user:`rwedge`

**v0.13.1 Dec 28, 2019**
    * Fixes
        * Raise error when given wrong input for ignore_variables (:pr:`826`)
        * Fix multi-output features not created when there is no child data (:pr:`834`)
        * Removing type casting in Equals and NotEquals primitives (:pr:`504`)
    * Changes
        * Replace pd.timedelta time units that were deprecated (:pr:`822`)
        * Move sklearn wrapper to separate library (:pr:`835`, :pr:`837`)
    * Testing Changes
        * Run unit tests in windows environment (:pr:`790`)
        * Update boto3 version requirement for tests (:pr:`838`)

    Thanks to the following people for contributing to this release:
    :user:`jeffzi`, :user:`kmax12`, :user:`rwedge`, :user:`systemshift`

**v0.13.0 Nov 30, 2019**
    * Enhancements
        * Added GitHub Action to auto upload releases to PyPI (:pr:`816`)
    * Fixes
        * Fix issue where some primitive options would not be applied (:pr:`807`)
        * Fix issue with converting to pickle or parquet after adding interesting features (:pr:`798`, :pr:`823`)
        * Diff primitive now calculates using all available data (:pr:`824`)
        * Prevent DFS from creating Identity Features of globally ignored variables (:pr:`819`)
    * Changes
        * Remove python 2.7 support from serialize.py (:pr:`812`)
        * Make smart_open, boto3, and s3fs optional dependencies (:pr:`827`)
    * Documentation Changes
        * remove python 2.7 support and add 3.7 in install.rst (:pr:`805`)
        * Fix import error in docs (:pr:`803`)
        * Fix release title formatting in changelog (:pr:`806`)
    * Testing Changes
        * Use multiple CPUS to run tests on CI (:pr:`811`)
        * Refactor test entityset creation to avoid saving to disk (:pr:`813`, :pr:`821`)
        * Remove get_values() from test_es.py to remove warnings (:pr:`820`)

    Thanks to the following people for contributing to this release:
    :user:`frances-h`, :user:`jeff-hernandez`, :user:`rwedge`, :user:`systemshift`

**Breaking Changes**

* The libraries used for downloading or uploading from S3 or URLs are now
  optional and will no longer be installed by default.  To use this
  functionality they will need to be installed separately.
* The fix to how the Diff primitive is calculated may slow down the overall
  calculation time of feature lists that use this primitive.

**v0.12.0 Oct 31, 2019**
    * Enhancements
        * Added First primitive (:pr:`770`)
        * Added Entropy aggregation primitive (:pr:`779`)
        * Allow custom naming for multi-output primitives (:pr:`780`)
    * Fixes
        * Prevents user from removing base entity time index using additional_variables (:pr:`768`)
        * Fixes error when a multioutput primitive was supplied to dfs as a groupby trans primitive (:pr:`786`)
    * Changes
        * Drop Python 2 support (:pr:`759`)
        * Add unit parameter to AvgTimeBetween (:pr:`771`)
        * Require Pandas 0.24.1 or higher (:pr:`787`)
    * Documentation Changes
        * Update featuretools slack link (:pr:`765`)
        * Set up repo to use Read the Docs (:pr:`776`)
        * Add First primitive to API reference docs (:pr:`782`)
    * Testing Changes
        * CircleCI fixes (:pr:`774`)
        * Disable PIP progress bars (:pr:`775`)

    Thanks to the following people for contributing to this release:
    :user:`ablacke-ayx`, :user:`BoopBoopBeepBoop`, :user:`jeffzi`,
    :user:`kmax12`, :user:`rwedge`, :user:`thehomebrewnerd`, :user:`twdobson`

**v0.11.0 Sep 30, 2019**
    .. warning::
        The next non-bugfix release of Featuretools will not support Python 2

    * Enhancements
        * Improve how files are copied and written (:pr:`721`)
        * Add number of rows to graph in entityset.plot (:pr:`727`)
        * Added support for pandas DateOffsets in DFS and Timedelta (:pr:`732`)
        * Enable feature-specific top_n value using a dictionary in encode_features (:pr:`735`)
        * Added progress_callback parameter to dfs() and calculate_feature_matrix() (:pr:`739`, :pr:`745`)
        * Enable specifying primitives on a per column or per entity basis (:pr:`748`)
    * Fixes
        * Fixed entity set deserialization (:pr:`720`)
        * Added error message when DateTimeIndex is a variable but not set as the time_index (:pr:`723`)
        * Fixed CumCount and other group-by transform primitives that take ID as input (:pr:`733`, :pr:`754`)
        * Fix progress bar undercounting (:pr:`743`)
        * Updated training_window error assertion to only check against observations (:pr:`728`)
        * Don't delete the whole destination folder while saving entityset (:pr:`717`)
    * Changes
        * Raise warning and not error on schema version mismatch (:pr:`718`)
        * Change feature calculation to return in order of instance ids provided (:pr:`676`)
        * Removed time remaining from displayed progress bar in dfs() and calculate_feature_matrix() (:pr:`739`)
        * Raise warning in normalize_entity() when time_index of base_entity has an invalid type (:pr:`749`)
        * Remove toolz as a direct dependency (:pr:`755`)
        * Allow boolean variable types to be used in the Multiply primitive (:pr:`756`)
    * Documentation Changes
        * Updated URL for Compose (:pr:`716`)
    * Testing Changes
        * Update dependencies (:pr:`738`, :pr:`741`, :pr:`747`)

    Thanks to the following people for contributing to this release:
    :user:`angela97lin`, :user:`chidauri`, :user:`christopherbunn`,
    :user:`frances-h`, :user:`jeff-hernandez`, :user:`kmax12`,
    :user:`MarcoGorelli`, :user:`rwedge`, :user:`thehomebrewnerd`

**Breaking Changes**

* Feature calculations will return in the order of instance ids provided instead of the order of time points instances are calculated at.

**v0.10.1 Aug 25, 2019**
    * Fixes
        * Fix serialized LatLong data being loaded as strings (:pr:`712`)
    * Documentation Changes
        * Fixed FAQ cell output (:pr:`710`)

    Thanks to the following people for contributing to this release:
    :user:`gsheni`, :user:`rwedge`


**v0.10.0 Aug 19, 2019**
    .. warning::
        The next non-bugfix release of Featuretools will not support Python 2


    * Enhancements
        * Give more frequent progress bar updates and update chunk size behavior (:pr:`631`, :pr:`696`)
        * Added drop_first as param in encode_features (:pr:`647`)
        * Added support for stacking multi-output primitives (:pr:`679`)
        * Generate transform features of direct features (:pr:`623`)
        * Added serializing and deserializing from S3 and deserializing from URLs (:pr:`685`)
        * Added nlp_primitives as an add-on library (:pr:`704`)
        * Added AutoNormalize to Featuretools plugins (:pr:`699`)
        * Added functionality for relative units (month/year) in Timedelta (:pr:`692`)
        * Added categorical-encoding as an add-on library (:pr:`700`)
    * Fixes
        * Fix performance regression in DFS (:pr:`637`)
        * Fix deserialization of feature relationship path (:pr:`665`)
        * Set index after adding ancestor relationship variables (:pr:`668`)
        * Fix user-supplied variable_types modification in Entity init (:pr:`675`)
        * Don't calculate dependencies of unnecessary features (:pr:`667`)
        * Prevent normalize entity's new entity having same index as base entity (:pr:`681`)
        * Update variable type inference to better check for string values (:pr:`683`)
    * Changes
        * Moved dask, distributed imports (:pr:`634`)
    * Documentation Changes
        * Miscellaneous changes (:pr:`641`, :pr:`658`)
        * Modified doc_string of top_n in encoding (:pr:`648`)
        * Hyperlinked ComposeML (:pr:`653`)
        * Added FAQ (:pr:`620`, :pr:`677`)
        * Fixed FAQ question with multiple question marks (:pr:`673`)
    * Testing Changes
        * Add master, and release tests for premium primitives (:pr:`660`, :pr:`669`)
        * Miscellaneous changes (:pr:`672`, :pr:`674`)

    Thanks to the following people for contributing to this release:
    :user:`alexjwang`, :user:`allisonportis`, :user:`ayushpatidar`,
    :user:`CJStadler`, :user:`ctduffy`, :user:`gsheni`, :user:`jeff-hernandez`,
    :user:`jeremyliweishih`, :user:`kmax12`, :user:`rwedge`, :user:`zhxt95`,

**v0.9.1 July 3, 2019**
    * Enhancements
        * Speedup groupby transform calculations (:pr:`609`)
        * Generate features along all paths when there are multiple paths between entities (:pr:`600`, :pr:`608`)
    * Fixes
        * Select columns of dataframe using a list (:pr:`615`)
        * Change type of features calculated on Index features to Categorical (:pr:`602`)
        * Filter dataframes through forward relationships (:pr:`625`)
        * Specify Dask version in requirements for python 2 (:pr:`627`)
        * Keep dataframe sorted by time during feature calculation (:pr:`626`)
        * Fix bug in encode_features that created duplicate columns of
          features with multiple outputs (:pr:`622`)
    * Changes
        * Remove unused variance_selection.py file (:pr:`613`)
        * Remove Timedelta data param (:pr:`619`)
        * Remove DaysSince primitive (:pr:`628`)
    * Documentation Changes
        * Add installation instructions for add-on libraries (:pr:`617`)
        * Clarification of Multi Output Feature Creation (:pr:`638`)
        * Miscellaneous changes (:pr:`632`, :pr:`639`)
    * Testing Changes
        * Miscellaneous changes (:pr:`595`, :pr:`612`)

    Thanks to the following people for contributing to this release:
    :user:`CJStadler`, :user:`kmax12`, :user:`rwedge`, :user:`gsheni`, :user:`kkleidal`, :user:`ctduffy`

**v0.9.0** June 19, 2019
    * Enhancements
        * Add unit parameter to timesince primitives (:pr:`558`)
        * Add ability to install optional add on libraries (:pr:`551`)
        * Load and save features from open files and strings (:pr:`566`)
        * Support custom variable types (:pr:`571`)
        * Support entitysets which have multiple paths between two entities (:pr:`572`, :pr:`544`)
        * Added show_info function, more output information added to CLI `featuretools info` (:pr:`525`)
    * Fixes
        * Normalize_entity specifies error when 'make_time_index' is an invalid string (:pr:`550`)
        * Schema version added for entityset serialization (:pr:`586`)
        * Renamed features have names correctly serialized (:pr:`585`)
        * Improved error message for index/time_index being the same column in normalize_entity and entity_from_dataframe (:pr:`583`)
        * Removed all mentions of allow_where (:pr:`587`, :pr:`588`)
        * Removed unused variable in normalize entity (:pr:`589`)
        * Change time since return type to numeric (:pr:`606`)
    * Changes
        * Refactor get_pandas_data_slice to take single entity (:pr:`547`)
        * Updates TimeSincePrevious and Diff Primitives (:pr:`561`)
        * Remove unecessary time_last variable (:pr:`546`)
    * Documentation Changes
        * Add Featuretools Enterprise to documentation (:pr:`563`)
        * Miscellaneous changes (:pr:`552`, :pr:`573`, :pr:`577`, :pr:`599`)
    * Testing Changes
        * Miscellaneous changes (:pr:`559`, :pr:`569`, :pr:`570`, :pr:`574`, :pr:`584`, :pr:`590`)

    Thanks to the following people for contributing to this release:
    :user:`alexjwang`, :user:`allisonportis`, :user:`CJStadler`, :user:`ctduffy`, :user:`gsheni`, :user:`kmax12`, :user:`rwedge`

**v0.8.0** May 17, 2019
    * Rename NUnique to NumUnique (:pr:`510`)
    * Serialize features as JSON (:pr:`532`)
    * Drop all variables at once in normalize_entity (:pr:`533`)
    * Remove unnecessary sorting from normalize_entity (:pr:`535`)
    * Features cache their names (:pr:`536`)
    * Only calculate features for instances before cutoff (:pr:`523`)
    * Remove all relative imports (:pr:`530`)
    * Added FullName Variable Type (:pr:`506`)
    * Add error message when target entity does not exist (:pr:`520`)
    * New demo links (:pr:`542`)
    * Remove duplicate features check in DFS (:pr:`538`)
    * featuretools_primitives entry point expects list of primitive classes (:pr:`529`)
    * Update ALL_VARIABLE_TYPES list (:pr:`526`)
    * More Informative N Jobs Prints and Warnings (:pr:`511`)
    * Update sklearn version requirements (:pr:`541`)
    * Update Makefile (:pr:`519`)
    * Remove unused parameter in Entity._handle_time (:pr:`524`)
    * Remove build_ext code from setup.py (:pr:`513`)
    * Documentation updates (:pr:`512`, :pr:`514`, :pr:`515`, :pr:`521`, :pr:`522`, :pr:`527`, :pr:`545`)
    * Testing updates (:pr:`509`, :pr:`516`, :pr:`517`, :pr:`539`)

    Thanks to the following people for contributing to this release: :user:`bphi`, :user:`CharlesBradshaw`, :user:`CJStadler`, :user:`glentennis`, :user:`gsheni`, :user:`kmax12`, :user:`rwedge`

**Breaking Changes**

* ``NUnique`` has been renamed to ``NumUnique``.

    Previous behavior

    .. code-block:: python

        from featuretools.primitives import NUnique

    New behavior

    .. code-block:: python

        from featuretools.primitives import NumUnique

**v0.7.1** Apr 24, 2019
    * Automatically generate feature name for controllable primitives (:pr:`481`)
    * Primitive docstring updates (:pr:`489`, :pr:`492`, :pr:`494`, :pr:`495`)
    * Change primitive functions that returned strings to return functions (:pr:`499`)
    * CLI customizable via entrypoints (:pr:`493`)
    * Improve calculation of aggregation features on grandchildren (:pr:`479`)
    * Refactor entrypoints to use decorator (:pr:`483`)
    * Include doctests in testing suite (:pr:`491`)
    * Documentation updates (:pr:`490`)
    * Update how standard primitives are imported internally (:pr:`482`)

    Thanks to the following people for contributing to this release: :user:`bukosabino`, :user:`CharlesBradshaw`, :user:`glentennis`, :user:`gsheni`, :user:`jeff-hernandez`, :user:`kmax12`, :user:`minkvsky`, :user:`rwedge`, :user:`thehomebrewnerd`

**v0.7.0** Mar 29, 2019
    * Improve Entity Set Serialization (:pr:`361`)
    * Support calling a primitive instance's function directly (:pr:`461`, :pr:`468`)
    * Support other libraries extending featuretools functionality via entrypoints (:pr:`452`)
    * Remove featuretools install command (:pr:`475`)
    * Add GroupByTransformFeature (:pr:`455`, :pr:`472`, :pr:`476`)
    * Update Haversine Primitive (:pr:`435`, :pr:`462`)
    * Add commutative argument to SubtractNumeric and DivideNumeric primitives (:pr:`457`)
    * Add FilePath variable_type (:pr:`470`)
    * Add PhoneNumber, DateOfBirth, URL variable types (:pr:`447`)
    * Generalize infer_variable_type, convert_variable_data and convert_all_variable_data methods (:pr:`423`)
    * Documentation updates (:pr:`438`, :pr:`446`, :pr:`458`, :pr:`469`)
    * Testing updates (:pr:`440`, :pr:`444`, :pr:`445`, :pr:`459`)

    Thanks to the following people for contributing to this release: :user:`bukosabino`, :user:`CharlesBradshaw`, :user:`ColCarroll`, :user:`glentennis`, :user:`grayskripko`, :user:`gsheni`, :user:`jeff-hernandez`, :user:`jrkinley`, :user:`kmax12`, :user:`RogerTangos`, :user:`rwedge`

**Breaking Changes**

* ``ft.dfs`` now has a ``groupby_trans_primitives`` parameter that DFS uses to automatically construct features that group by an ID column and then apply a transform primitive to search group. This change applies to the following primitives: ``CumSum``, ``CumCount``, ``CumMean``, ``CumMin``, and ``CumMax``.

    Previous behavior

    .. code-block:: python

        ft.dfs(entityset=es,
               target_entity='customers',
               trans_primitives=["cum_mean"])

    New behavior

    .. code-block:: python

        ft.dfs(entityset=es,
               target_entity='customers',
               groupby_trans_primitives=["cum_mean"])

* Related to the above change, cumulative transform features are now defined using a new feature class, ``GroupByTransformFeature``.

    Previous behavior

    .. code-block:: python

        ft.Feature([base_feature, groupby_feature], primitive=CumulativePrimitive)


    New behavior

    .. code-block:: python

        ft.Feature(base_feature, groupby=groupby_feature, primitive=CumulativePrimitive)


**v0.6.1** Feb 15, 2019
    * Cumulative primitives (:pr:`410`)
    * Entity.query_by_values now preserves row order of underlying data (:pr:`428`)
    * Implementing Country Code and Sub Region Codes as variable types (:pr:`430`)
    * Added IPAddress and EmailAddress variable types (:pr:`426`)
    * Install data and dependencies (:pr:`403`)
    * Add TimeSinceFirst, fix TimeSinceLast (:pr:`388`)
    * Allow user to pass in desired feature return types (:pr:`372`)
    * Add new configuration object (:pr:`401`)
    * Replace NUnique get_function (:pr:`434`)
    * _calculate_idenity_features now only returns the features asked for, instead of the entire entity (:pr:`429`)
    * Primitive function name uniqueness (:pr:`424`)
    * Update NumCharacters and NumWords primitives (:pr:`419`)
    * Removed Variable.dtype (:pr:`416`, :pr:`433`)
    * Change to zipcode rep, str for pandas (:pr:`418`)
    * Remove pandas version upper bound (:pr:`408`)
    * Make S3 dependencies optional (:pr:`404`)
    * Check that agg_primitives and trans_primitives are right primitive type (:pr:`397`)
    * Mean primitive changes (:pr:`395`)
    * Fix transform stacking on multi-output aggregation (:pr:`394`)
    * Fix list_primitives (:pr:`391`)
    * Handle graphviz dependency (:pr:`389`, :pr:`396`, :pr:`398`)
    * Testing updates (:pr:`402`, :pr:`417`, :pr:`433`)
    * Documentation updates (:pr:`400`, :pr:`409`, :pr:`415`, :pr:`417`, :pr:`420`, :pr:`421`, :pr:`422`, :pr:`431`)


    Thanks to the following people for contributing to this release:  :user:`CharlesBradshaw`, :user:`csala`, :user:`floscha`, :user:`gsheni`, :user:`jxwolstenholme`, :user:`kmax12`, :user:`RogerTangos`, :user:`rwedge`

**v0.6.0** Jan 30, 2018
    * Primitive refactor (:pr:`364`)
    * Mean ignore NaNs (:pr:`379`)
    * Plotting entitysets (:pr:`382`)
    * Add seed features later in DFS process (:pr:`357`)
    * Multiple output column features (:pr:`376`)
    * Add ZipCode Variable Type (:pr:`367`)
    * Add `primitive.get_filepath` and example of primitive loading data from external files (:pr:`380`)
    * Transform primitives take series as input (:pr:`385`)
    * Update dependency requirements (:pr:`378`, :pr:`383`, :pr:`386`)
    * Add modulo to override tests (:pr:`384`)
    * Update documentation (:pr:`368`, :pr:`377`)
    * Update README.md (:pr:`366`, :pr:`373`)
    * Update CI tests (:pr:`359`, :pr:`360`, :pr:`375`)

    Thanks to the following people for contributing to this release: :user:`floscha`, :user:`gsheni`, :user:`kmax12`, :user:`RogerTangos`, :user:`rwedge`

**v0.5.1** Dec 17, 2018
    * Add missing dependencies (:pr:`353`)
    * Move comment to note in documentation (:pr:`352`)

**v0.5.0** Dec 17, 2018
    * Add specific error for duplicate additional/copy_variables in normalize_entity (:pr:`348`)
    * Removed EntitySet._import_from_dataframe (:pr:`346`)
    * Removed time_index_reduce parameter (:pr:`344`)
    * Allow installation of additional primitives (:pr:`326`)
    * Fix DatetimeIndex variable conversion (:pr:`342`)
    * Update Sklearn DFS Transformer (:pr:`343`)
    * Clean up entity creation logic (:pr:`336`)
    * remove casting to list in transform feature calculation (:pr:`330`)
    * Fix sklearn wrapper (:pr:`335`)
    * Add readme to pypi
    * Update conda docs after move to conda-forge (:pr:`334`)
    * Add wrapper for scikit-learn Pipelines (:pr:`323`)
    * Remove parse_date_cols parameter from EntitySet._import_from_dataframe (:pr:`333`)

    Thanks to the following people for contributing to this release: :user:`bukosabino`, :user:`georgewambold`, :user:`gsheni`, :user:`jeff-hernandez`, :user:`kmax12`, and :user:`rwedge`.

**v0.4.1** Nov 29, 2018
    * Resolve bug preventing using first column as index by default (:pr:`308`)
    * Handle return type when creating features from Id variables (:pr:`318`)
    * Make id an optional parameter of EntitySet constructor (:pr:`324`)
    * Handle primitives with same function being applied to same column (:pr:`321`)
    * Update requirements (:pr:`328`)
    * Clean up DFS arguments (:pr:`319`)
    * Clean up Pandas Backend (:pr:`302`)
    * Update properties of cumulative transform primitives (:pr:`320`)
    * Feature stability between versions documentation (:pr:`316`)
    * Add download count to GitHub readme (:pr:`310`)
    * Fixed #297 update tests to check error strings (:pr:`303`)
    * Remove usage of fixtures in agg primitive tests (:pr:`325`)

**v0.4.0** Oct 31, 2018
    * Remove ft.utils.gen_utils.getsize and make pympler a test requirement (:pr:`299`)
    * Update requirements.txt (:pr:`298`)
    * Refactor EntitySet.find_path(...) (:pr:`295`)
    * Clean up unused methods (:pr:`293`)
    * Remove unused parents property of Entity (:pr:`283`)
    * Removed relationships parameter (:pr:`284`)
    * Improve time index validation (:pr:`285`)
    * Encode features with "unknown" class in categorical (:pr:`287`)
    * Allow where clauses on direct features in Deep Feature Synthesis (:pr:`279`)
    * Change to fullargsspec (:pr:`288`)
    * Parallel verbose fixes (:pr:`282`)
    * Update tests for python 3.7 (:pr:`277`)
    * Check duplicate rows cutoff times (:pr:`276`)
    * Load retail demo data using compressed file (:pr:`271`)

**v0.3.1** Sept 28, 2018
    * Handling time rewrite (:pr:`245`)
    * Update deep_feature_synthesis.py (:pr:`249`)
    * Handling return type when creating features from DatetimeTimeIndex (:pr:`266`)
    * Update retail.py (:pr:`259`)
    * Improve Consistency of Transform Primitives (:pr:`236`)
    * Update demo docstrings (:pr:`268`)
    * Handle non-string column names (:pr:`255`)
    * Clean up merging of aggregation primitives (:pr:`250`)
    * Add tests for Entity methods (:pr:`262`)
    * Handle no child data when calculating aggregation features with multiple arguments (:pr:`264`)
    * Add `is_string` utils function (:pr:`260`)
    * Update python versions to match docker container (:pr:`261`)
    * Handle where clause when no child data (:pr:`258`)
    * No longer cache demo csvs, remove config file (:pr:`257`)
    * Avoid stacking "expanding" primitives (:pr:`238`)
    * Use randomly generated names in retail csv (:pr:`233`)
    * Update README.md (:pr:`243`)

**v0.3.0** Aug 27, 2018
    * Improve performance of all feature calculations (:pr:`224`)
    * Update agg primitives to use more efficient functions (:pr:`215`)
    * Optimize metadata calculation (:pr:`229`)
    * More robust handling when no data at a cutoff time (:pr:`234`)
    * Workaround categorical merge (:pr:`231`)
    * Switch which CSV is associated with which variable (:pr:`228`)
    * Remove unused kwargs from query_by_values, filter_and_sort (:pr:`225`)
    * Remove convert_links_to_integers (:pr:`219`)
    * Add conda install instructions (:pr:`223`, :pr:`227`)
    * Add example of using Dask to parallelize to docs  (:pr:`221`)

**v0.2.2** Aug 20, 2018
    * Remove unnecessary check no related instances call and refactor (:pr:`209`)
    * Improve memory usage through support for pandas categorical types (:pr:`196`)
    * Bump minimum pandas version from 0.20.3 to 0.23.0 (:pr:`216`)
    * Better parallel memory warnings (:pr:`208`, :pr:`214`)
    * Update demo datasets (:pr:`187`, :pr:`201`, :pr:`207`)
    * Make primitive lookup case insensitive  (:pr:`213`)
    * Use capital name (:pr:`211`)
    * Set class name for Min (:pr:`206`)
    * Remove ``variable_types`` from normalize entity (:pr:`205`)
    * Handle parquet serialization with last time index (:pr:`204`)
    * Reset index of cutoff times in calculate feature matrix (:pr:`198`)
    * Check argument types for .normalize_entity (:pr:`195`)
    * Type checking ignore entities.  (:pr:`193`)

**v0.2.1** July 2, 2018
    * Cpu count fix (:pr:`176`)
    * Update flight (:pr:`175`)
    * Move feature matrix calculation helper functions to separate file (:pr:`177`)

**v0.2.0** June 22, 2018
    * Multiprocessing (:pr:`170`)
    * Handle unicode encoding in repr throughout Featuretools (:pr:`161`)
    * Clean up EntitySet class (:pr:`145`)
    * Add support for building and uploading conda package (:pr:`167`)
    * Parquet serialization (:pr:`152`)
    * Remove variable stats (:pr:`171`)
    * Make sure index variable comes first (:pr:`168`)
    * No last time index update on normalize (:pr:`169`)
    * Remove list of times as on option for `cutoff_time` in `calculate_feature_matrix` (:pr:`165`)
    * Config does error checking to see if it can write to disk (:pr:`162`)


**v0.1.21** May 30, 2018
    * Support Pandas 0.23.0 (:pr:`153`, :pr:`154`, :pr:`155`, :pr:`159`)
    * No EntitySet required in loading/saving features (:pr:`141`)
    * Use s3 demo csv with better column names (:pr:`139`)
    * more reasonable start parameter (:pr:`149`)
    * add issue template (:pr:`133`)
    * Improve tests (:pr:`136`, :pr:`137`, :pr:`144`, :pr:`147`)
    * Remove unused functions (:pr:`140`, :pr:`143`, :pr:`146`)
    * Update documentation after recent changes / removals (:pr:`157`)
    * Rename demo retail csv file (:pr:`148`)
    * Add names for binary (:pr:`142`)
    * EntitySet repr to use get_name rather than id (:pr:`134`)
    * Ensure config dir is writable (:pr:`135`)

**v0.1.20** Apr 13, 2018
    * Primitives as strings in DFS parameters (:pr:`129`)
    * Integer time index bugfixes (:pr:`128`)
    * Add make_temporal_cutoffs utility function (:pr:`126`)
    * Show all entities, switch shape display to row/col (:pr:`124`)
    * Improved chunking when calculating feature matrices  (:pr:`121`)
    * fixed num characters nan fix (:pr:`118`)
    * modify ignore_variables docstring (:pr:`117`)

**v0.1.19** Mar 21, 2018
    * More descriptive DFS progress bar (:pr:`69`)
    * Convert text variable to string before NumWords (:pr:`106`)
    * EntitySet.concat() reindexes relationships (:pr:`96`)
    * Keep non-feature columns when encoding feature matrix (:pr:`111`)
    * Uses full entity update for dependencies of uses_full_entity features (:pr:`110`)
    * Update column names in retail demo (:pr:`104`)
    * Handle Transform features that need access to all values of entity (:pr:`91`)

**v0.1.18** Feb 27, 2018
    * fixes related instances bug (:pr:`97`)
    * Adding non-feature columns to calculated feature matrix (:pr:`78`)
    * Relax numpy version req (:pr:`82`)
    * Remove `entity_from_csv`, tests, and lint (:pr:`71`)

**v0.1.17** Jan 18, 2018
    * LatLong type (:pr:`57`)
    * Last time index fixes (:pr:`70`)
    * Make median agg primitives ignore nans by default (:pr:`61`)
    * Remove Python 3.4 support (:pr:`64`)
    * Change `normalize_entity` to update `secondary_time_index` (:pr:`59`)
    * Unpin requirements (:pr:`53`)
    * associative -> commutative (:pr:`56`)
    * Add Words and Chars primitives (:pr:`51`)

**v0.1.16** Dec 19, 2017
    * fix EntitySet.combine_variables and standardize encode_features (:pr:`47`)
    * Python 3 compatibility (:pr:`16`)

**v0.1.15** Dec 18, 2017
    * Fix variable type in demo data (:pr:`37`)
    * Custom primitive kwarg fix (:pr:`38`)
    * Changed order and text of arguments in make_trans_primitive docstring (:pr:`42`)

**v0.1.14** November 20, 2017
    * Last time index (:pr:`33`)
    * Update Scipy version to 1.0.0 (:pr:`31`)


**v0.1.13** November 1, 2017
    * Add MANIFEST.in (:pr:`26`)

**v0.1.11** October 31, 2017
    * Package linting (:pr:`7`)
    * Custom primitive creation functions (:pr:`13`)
    * Split requirements to separate files and pin to latest versions (:pr:`15`)
    * Select low information features (:pr:`18`)
    * Fix docs typos (:pr:`19`)
    * Fixed Diff primitive for rare nan case (:pr:`21`)
    * added some mising doc strings (:pr:`23`)
    * Trend fix (:pr:`22`)
    * Remove as_dir=False option from EntitySet.to_pickle() (:pr:`20`)
    * Entity Normalization Preserves Types of Copy & Additional Variables (:pr:`25`)

**v0.1.10** October 12, 2017
    * NumTrue primitive added and docstring of other primitives updated (:pr:`11`)
    * fixed hash issue with same base features (:pr:`8`)
    * Head fix (:pr:`9`)
    * Fix training window (:pr:`10`)
    * Add associative attribute to primitives (:pr:`3`)
    * Add status badges, fix license in setup.py (:pr:`1`)
    * fixed head printout and flight demo index (:pr:`2`)

**v0.1.9** September 8, 2017
    * Documentation improvements
    * New ``featuretools.demo.load_mock_customer`` function


**v0.1.8** September 1, 2017
    * Bug fixes
    * Added ``Percentile`` transform primitive

**v0.1.7** August 17, 2017
    * Performance improvements for approximate in ``calculate_feature_matrix`` and ``dfs``
    * Added ``Week`` transform primitive

**v0.1.6** July 26, 2017
    * Added ``load_features`` and ``save_features`` to persist and reload features
    * Added save_progress argument to ``calculate_feature_matrix``
    * Added approximate parameter to ``calculate_feature_matrix`` and ``dfs``
    * Added ``load_flight`` to ft.demo

**v0.1.5** July 11, 2017
    * Windows support

**v0.1.3** July 10, 2017
    * Renamed feature submodule to primitives
    * Renamed prediction_entity arguments to target_entity
    * Added training_window parameter to ``calculate_feature_matrix``


**v0.1.2** July 3rd, 2017
    * Initial release

.. command
.. git log --pretty=oneline --abbrev-commit<|MERGE_RESOLUTION|>--- conflicted
+++ resolved
@@ -9,18 +9,11 @@
         * Change default branch to ``main`` (:pr:`1038`)
     * Documentation Changes
     * Testing Changes
-<<<<<<< HEAD
         * Implement automated process for checking critical dependencies (:pr:`1045`)
 
     Thanks to the following people for contributing to this release:
-    :user:`thehomebrewnerd`
-
-=======
-    
-    Thanks to the following people for contributing to this release:
-    :user:`gsheni`
-    
->>>>>>> 45998e8f
+    :user:`gsheni`, :user:`thehomebrewnerd`
+
 **v0.17.0 June 30, 2020**
     * Enhancements
         * Add ``list_variable_types`` and ``graph_variable_types`` for Variable Types (:pr:`1013`)
