--- conflicted
+++ resolved
@@ -21,12 +21,8 @@
         * Disable PIP progress bars (:pr:`775`)
 
     Thanks to the following people for contributing to this release:
-<<<<<<< HEAD
-    :user:`kmax12`, :user:`rwedge`, :user:`ablacke-ayx`, :user:`jeffzi`, :user:`BoopBoopBeepBoop`, :user:`thehomebrewnerd`
-=======
     :user:`kmax12`, :user:`rwedge`, :user:`ablacke-ayx`, :user:`jeffzi`, :user:`BoopBoopBeepBoop`,
     :user:`thehomebrewnerd`
->>>>>>> b6312c0d
 
 **v0.11.0 Sep 30, 2019**
 
