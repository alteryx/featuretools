.. _changelog:

Changelog
---------
**Future Release**
    * Enhancements
    * Fixes
        * Raise error when given wrong input for ignore_variables (:pr:`826`)
    * Changes
    * Documentation Changes
    * Testing Changes

    Thanks to the following people for contributing to this release:
    :user:`systemshift`

**v0.13.0 Nov 30, 2019**
    * Enhancements
        * Added GitHub Action to auto upload releases to PyPI (:pr:`816`)
    * Fixes
        * Fix issue where some primitive options would not be applied (:pr:`807`)
        * Fix issue with converting to pickle or parquet after adding interesting features (:pr:`798`, :pr:`823`)
        * Diff primitive now calculates using all available data (:pr:`824`)
        * Prevent DFS from creating Identity Features of globally ignored variables (:pr:`819`)
    * Changes
        * Remove python 2.7 support from serialize.py (:pr:`812`)
        * Make smart_open, boto3, and s3fs optional dependencies (:pr:`827`)
    * Documentation Changes
        * remove python 2.7 support and add 3.7 in install.rst (:pr:`805`)
        * Fix import error in docs (:pr:`803`)
        * Fix release title formatting in changelog (:pr:`806`)
    * Testing Changes
        * Use multiple CPUS to run tests on CI (:pr:`811`)
<<<<<<< HEAD
        * Refactor test entityset creation to avoid saving to disk (:pr:`813`,:pr:`821`)
        * Replace pd.timedelta time units with weeks (:pr:`822`)
=======
        * Refactor test entityset creation to avoid saving to disk (:pr:`813`, :pr:`821`)
        * Remove get_values() from test_es.py to remove warnings (:pr:`820`)
>>>>>>> 5f72d967

    Thanks to the following people for contributing to this release:
    :user:`frances-h`, :user:`jeff-hernandez`, :user:`rwedge`, :user:`systemshift`

**Breaking Changes**

* The libraries used for downloading or uploading from S3 or URLs are now
  optional and will no longer be installed by default.  To use this
  functionality they will need to be installed separately.
* The fix to how the Diff primitive is calculated may slow down the overall
  calculation time of feature lists that use this primitive.

**v0.12.0 Oct 31, 2019**
    * Enhancements
        * Added First primitive (:pr:`770`)
        * Added Entropy aggregation primitive (:pr:`779`)
        * Allow custom naming for multi-output primitives (:pr:`780`)
    * Fixes
        * Prevents user from removing base entity time index using additional_variables (:pr:`768`)
        * Fixes error when a multioutput primitive was supplied to dfs as a groupby trans primitive (:pr:`786`)
    * Changes
        * Drop Python 2 support (:pr:`759`)
        * Add unit parameter to AvgTimeBetween (:pr:`771`)
        * Require Pandas 0.24.1 or higher (:pr:`787`)
    * Documentation Changes
        * Update featuretools slack link (:pr:`765`)
        * Set up repo to use Read the Docs (:pr:`776`)
        * Add First primitive to API reference docs (:pr:`782`)
    * Testing Changes
        * CircleCI fixes (:pr:`774`)
        * Disable PIP progress bars (:pr:`775`)

    Thanks to the following people for contributing to this release:
    :user:`ablacke-ayx`, :user:`BoopBoopBeepBoop`, :user:`jeffzi`,
    :user:`kmax12`, :user:`rwedge`, :user:`thehomebrewnerd`, :user:`twdobson`

**v0.11.0 Sep 30, 2019**
    .. warning::
        The next non-bugfix release of Featuretools will not support Python 2

    * Enhancements
        * Improve how files are copied and written (:pr:`721`)
        * Add number of rows to graph in entityset.plot (:pr:`727`)
        * Added support for pandas DateOffsets in DFS and Timedelta (:pr:`732`)
        * Enable feature-specific top_n value using a dictionary in encode_features (:pr:`735`)
        * Added progress_callback parameter to dfs() and calculate_feature_matrix() (:pr:`739`, :pr:`745`)
        * Enable specifying primitives on a per column or per entity basis (:pr:`748`)
    * Fixes
        * Fixed entity set deserialization (:pr:`720`)
        * Added error message when DateTimeIndex is a variable but not set as the time_index (:pr:`723`)
        * Fixed CumCount and other group-by transform primitives that take ID as input (:pr:`733`, :pr:`754`)
        * Fix progress bar undercounting (:pr:`743`)
        * Updated training_window error assertion to only check against observations (:pr:`728`)
        * Don't delete the whole destination folder while saving entityset (:pr:`717`)
    * Changes
        * Raise warning and not error on schema version mismatch (:pr:`718`)
        * Change feature calculation to return in order of instance ids provided (:pr:`676`)
        * Removed time remaining from displayed progress bar in dfs() and calculate_feature_matrix() (:pr:`739`)
        * Raise warning in normalize_entity() when time_index of base_entity has an invalid type (:pr:`749`)
        * Remove toolz as a direct dependency (:pr:`755`)
        * Allow boolean variable types to be used in the Multiply primitive (:pr:`756`)
    * Documentation Changes
        * Updated URL for Compose (:pr:`716`)
    * Testing Changes
        * Update dependencies (:pr:`738`, :pr:`741`, :pr:`747`)

    Thanks to the following people for contributing to this release:
    :user:`angela97lin`, :user:`chidauri`, :user:`christopherbunn`,
    :user:`frances-h`, :user:`jeff-hernandez`, :user:`kmax12`,
    :user:`MarcoGorelli`, :user:`rwedge`, :user:`thehomebrewnerd`

**Breaking Changes**

* Feature calculations will return in the order of instance ids provided instead of the order of time points instances are calculated at.

**v0.10.1 Aug 25, 2019**
    * Fixes
        * Fix serialized LatLong data being loaded as strings (:pr:`712`)
    * Documentation Changes
        * Fixed FAQ cell output (:pr:`710`)

    Thanks to the following people for contributing to this release:
    :user:`gsheni`, :user:`rwedge`


**v0.10.0 Aug 19, 2019**
    .. warning::
        The next non-bugfix release of Featuretools will not support Python 2


    * Enhancements
        * Give more frequent progress bar updates and update chunk size behavior (:pr:`631`, :pr:`696`)
        * Added drop_first as param in encode_features (:pr:`647`)
        * Added support for stacking multi-output primitives (:pr:`679`)
        * Generate transform features of direct features (:pr:`623`)
        * Added serializing and deserializing from S3 and deserializing from URLs (:pr:`685`)
        * Added nlp_primitives as an add-on library (:pr:`704`)
        * Added AutoNormalize to Featuretools plugins (:pr:`699`)
        * Added functionality for relative units (month/year) in Timedelta (:pr:`692`)
        * Added categorical-encoding as an add-on library (:pr:`700`)
    * Fixes
        * Fix performance regression in DFS (:pr:`637`)
        * Fix deserialization of feature relationship path (:pr:`665`)
        * Set index after adding ancestor relationship variables (:pr:`668`)
        * Fix user-supplied variable_types modification in Entity init (:pr:`675`)
        * Don't calculate dependencies of unnecessary features (:pr:`667`)
        * Prevent normalize entity's new entity having same index as base entity (:pr:`681`)
        * Update variable type inference to better check for string values (:pr:`683`)
    * Changes
        * Moved dask, distributed imports (:pr:`634`)
    * Documentation Changes
        * Miscellaneous changes (:pr:`641`, :pr:`658`)
        * Modified doc_string of top_n in encoding (:pr:`648`)
        * Hyperlinked ComposeML (:pr:`653`)
        * Added FAQ (:pr:`620`, :pr:`677`)
        * Fixed FAQ question with multiple question marks (:pr:`673`)
    * Testing Changes
        * Add master, and release tests for premium primitives (:pr:`660`, :pr:`669`)
        * Miscellaneous changes (:pr:`672`, :pr:`674`)

    Thanks to the following people for contributing to this release:
    :user:`alexjwang`, :user:`allisonportis`, :user:`ayushpatidar`,
    :user:`CJStadler`, :user:`ctduffy`, :user:`gsheni`, :user:`jeff-hernandez`,
    :user:`jeremyliweishih`, :user:`kmax12`, :user:`rwedge`, :user:`zhxt95`,

**v0.9.1 July 3, 2019**
    * Enhancements
        * Speedup groupby transform calculations (:pr:`609`)
        * Generate features along all paths when there are multiple paths between entities (:pr:`600`, :pr:`608`)
    * Fixes
        * Select columns of dataframe using a list (:pr:`615`)
        * Change type of features calculated on Index features to Categorical (:pr:`602`)
        * Filter dataframes through forward relationships (:pr:`625`)
        * Specify Dask version in requirements for python 2 (:pr:`627`)
        * Keep dataframe sorted by time during feature calculation (:pr:`626`)
        * Fix bug in encode_features that created duplicate columns of
          features with multiple outputs (:pr:`622`)
    * Changes
        * Remove unused variance_selection.py file (:pr:`613`)
        * Remove Timedelta data param (:pr:`619`)
        * Remove DaysSince primitive (:pr:`628`)
    * Documentation Changes
        * Add installation instructions for add-on libraries (:pr:`617`)
        * Clarification of Multi Output Feature Creation (:pr:`638`)
        * Miscellaneous changes (:pr:`632`, :pr:`639`)
    * Testing Changes
        * Miscellaneous changes (:pr:`595`, :pr:`612`)

    Thanks to the following people for contributing to this release:
    :user:`CJStadler`, :user:`kmax12`, :user:`rwedge`, :user:`gsheni`, :user:`kkleidal`, :user:`ctduffy`

**v0.9.0** June 19, 2019
    * Enhancements
        * Add unit parameter to timesince primitives (:pr:`558`)
        * Add ability to install optional add on libraries (:pr:`551`)
        * Load and save features from open files and strings (:pr:`566`)
        * Support custom variable types (:pr:`571`)
        * Support entitysets which have multiple paths between two entities (:pr:`572`, :pr:`544`)
        * Added show_info function, more output information added to CLI `featuretools info` (:pr:`525`)
    * Fixes
        * Normalize_entity specifies error when 'make_time_index' is an invalid string (:pr:`550`)
        * Schema version added for entityset serialization (:pr:`586`)
        * Renamed features have names correctly serialized (:pr:`585`)
        * Improved error message for index/time_index being the same column in normalize_entity and entity_from_dataframe (:pr:`583`)
        * Removed all mentions of allow_where (:pr:`587`, :pr:`588`)
        * Removed unused variable in normalize entity (:pr:`589`)
        * Change time since return type to numeric (:pr:`606`)
    * Changes
        * Refactor get_pandas_data_slice to take single entity (:pr:`547`)
        * Updates TimeSincePrevious and Diff Primitives (:pr:`561`)
        * Remove unecessary time_last variable (:pr:`546`)
    * Documentation Changes
        * Add Featuretools Enterprise to documentation (:pr:`563`)
        * Miscellaneous changes (:pr:`552`, :pr:`573`, :pr:`577`, :pr:`599`)
    * Testing Changes
        * Miscellaneous changes (:pr:`559`, :pr:`569`, :pr:`570`, :pr:`574`, :pr:`584`, :pr:`590`)

    Thanks to the following people for contributing to this release:
    :user:`alexjwang`, :user:`allisonportis`, :user:`CJStadler`, :user:`ctduffy`, :user:`gsheni`, :user:`kmax12`, :user:`rwedge`

**v0.8.0** May 17, 2019
    * Rename NUnique to NumUnique (:pr:`510`)
    * Serialize features as JSON (:pr:`532`)
    * Drop all variables at once in normalize_entity (:pr:`533`)
    * Remove unnecessary sorting from normalize_entity (:pr:`535`)
    * Features cache their names (:pr:`536`)
    * Only calculate features for instances before cutoff (:pr:`523`)
    * Remove all relative imports (:pr:`530`)
    * Added FullName Variable Type (:pr:`506`)
    * Add error message when target entity does not exist (:pr:`520`)
    * New demo links (:pr:`542`)
    * Remove duplicate features check in DFS (:pr:`538`)
    * featuretools_primitives entry point expects list of primitive classes (:pr:`529`)
    * Update ALL_VARIABLE_TYPES list (:pr:`526`)
    * More Informative N Jobs Prints and Warnings (:pr:`511`)
    * Update sklearn version requirements (:pr:`541`)
    * Update Makefile (:pr:`519`)
    * Remove unused parameter in Entity._handle_time (:pr:`524`)
    * Remove build_ext code from setup.py (:pr:`513`)
    * Documentation updates (:pr:`512`, :pr:`514`, :pr:`515`, :pr:`521`, :pr:`522`, :pr:`527`, :pr:`545`)
    * Testing updates (:pr:`509`, :pr:`516`, :pr:`517`, :pr:`539`)

    Thanks to the following people for contributing to this release: :user:`bphi`, :user:`CharlesBradshaw`, :user:`CJStadler`, :user:`glentennis`, :user:`gsheni`, :user:`kmax12`, :user:`rwedge`

**Breaking Changes**

* ``NUnique`` has been renamed to ``NumUnique``.

    Previous behavior

    .. code-block:: python

        from featuretools.primitives import NUnique

    New behavior

    .. code-block:: python

        from featuretools.primitives import NumUnique

**v0.7.1** Apr 24, 2019
    * Automatically generate feature name for controllable primitives (:pr:`481`)
    * Primitive docstring updates (:pr:`489`, :pr:`492`, :pr:`494`, :pr:`495`)
    * Change primitive functions that returned strings to return functions (:pr:`499`)
    * CLI customizable via entrypoints (:pr:`493`)
    * Improve calculation of aggregation features on grandchildren (:pr:`479`)
    * Refactor entrypoints to use decorator (:pr:`483`)
    * Include doctests in testing suite (:pr:`491`)
    * Documentation updates (:pr:`490`)
    * Update how standard primitives are imported internally (:pr:`482`)

    Thanks to the following people for contributing to this release: :user:`bukosabino`, :user:`CharlesBradshaw`, :user:`glentennis`, :user:`gsheni`, :user:`jeff-hernandez`, :user:`kmax12`, :user:`minkvsky`, :user:`rwedge`, :user:`thehomebrewnerd`

**v0.7.0** Mar 29, 2019
    * Improve Entity Set Serialization (:pr:`361`)
    * Support calling a primitive instance's function directly (:pr:`461`, :pr:`468`)
    * Support other libraries extending featuretools functionality via entrypoints (:pr:`452`)
    * Remove featuretools install command (:pr:`475`)
    * Add GroupByTransformFeature (:pr:`455`, :pr:`472`, :pr:`476`)
    * Update Haversine Primitive (:pr:`435`, :pr:`462`)
    * Add commutative argument to SubtractNumeric and DivideNumeric primitives (:pr:`457`)
    * Add FilePath variable_type (:pr:`470`)
    * Add PhoneNumber, DateOfBirth, URL variable types (:pr:`447`)
    * Generalize infer_variable_type, convert_variable_data and convert_all_variable_data methods (:pr:`423`)
    * Documentation updates (:pr:`438`, :pr:`446`, :pr:`458`, :pr:`469`)
    * Testing updates (:pr:`440`, :pr:`444`, :pr:`445`, :pr:`459`)

    Thanks to the following people for contributing to this release: :user:`bukosabino`, :user:`CharlesBradshaw`, :user:`ColCarroll`, :user:`glentennis`, :user:`grayskripko`, :user:`gsheni`, :user:`jeff-hernandez`, :user:`jrkinley`, :user:`kmax12`, :user:`RogerTangos`, :user:`rwedge`

**Breaking Changes**

* ``ft.dfs`` now has a ``groupby_trans_primitives`` parameter that DFS uses to automatically construct features that group by an ID column and then apply a transform primitive to search group. This change applies to the following primitives: ``CumSum``, ``CumCount``, ``CumMean``, ``CumMin``, and ``CumMax``.

    Previous behavior

    .. code-block:: python

        ft.dfs(entityset=es,
               target_entity='customers',
               trans_primitives=["cum_mean"])

    New behavior

    .. code-block:: python

        ft.dfs(entityset=es,
               target_entity='customers',
               groupby_trans_primitives=["cum_mean"])

* Related to the above change, cumulative transform features are now defined using a new feature class, ``GroupByTransformFeature``.

    Previous behavior

    .. code-block:: python

        ft.Feature([base_feature, groupby_feature], primitive=CumulativePrimitive)


    New behavior

    .. code-block:: python

        ft.Feature(base_feature, groupby=groupby_feature, primitive=CumulativePrimitive)


**v0.6.1** Feb 15, 2019
    * Cumulative primitives (:pr:`410`)
    * Entity.query_by_values now preserves row order of underlying data (:pr:`428`)
    * Implementing Country Code and Sub Region Codes as variable types (:pr:`430`)
    * Added IPAddress and EmailAddress variable types (:pr:`426`)
    * Install data and dependencies (:pr:`403`)
    * Add TimeSinceFirst, fix TimeSinceLast (:pr:`388`)
    * Allow user to pass in desired feature return types (:pr:`372`)
    * Add new configuration object (:pr:`401`)
    * Replace NUnique get_function (:pr:`434`)
    * _calculate_idenity_features now only returns the features asked for, instead of the entire entity (:pr:`429`)
    * Primitive function name uniqueness (:pr:`424`)
    * Update NumCharacters and NumWords primitives (:pr:`419`)
    * Removed Variable.dtype (:pr:`416`, :pr:`433`)
    * Change to zipcode rep, str for pandas (:pr:`418`)
    * Remove pandas version upper bound (:pr:`408`)
    * Make S3 dependencies optional (:pr:`404`)
    * Check that agg_primitives and trans_primitives are right primitive type (:pr:`397`)
    * Mean primitive changes (:pr:`395`)
    * Fix transform stacking on multi-output aggregation (:pr:`394`)
    * Fix list_primitives (:pr:`391`)
    * Handle graphviz dependency (:pr:`389`, :pr:`396`, :pr:`398`)
    * Testing updates (:pr:`402`, :pr:`417`, :pr:`433`)
    * Documentation updates (:pr:`400`, :pr:`409`, :pr:`415`, :pr:`417`, :pr:`420`, :pr:`421`, :pr:`422`, :pr:`431`)


    Thanks to the following people for contributing to this release:  :user:`CharlesBradshaw`, :user:`csala`, :user:`floscha`, :user:`gsheni`, :user:`jxwolstenholme`, :user:`kmax12`, :user:`RogerTangos`, :user:`rwedge`

**v0.6.0** Jan 30, 2018
    * Primitive refactor (:pr:`364`)
    * Mean ignore NaNs (:pr:`379`)
    * Plotting entitysets (:pr:`382`)
    * Add seed features later in DFS process (:pr:`357`)
    * Multiple output column features (:pr:`376`)
    * Add ZipCode Variable Type (:pr:`367`)
    * Add `primitive.get_filepath` and example of primitive loading data from external files (:pr:`380`)
    * Transform primitives take series as input (:pr:`385`)
    * Update dependency requirements (:pr:`378`, :pr:`383`, :pr:`386`)
    * Add modulo to override tests (:pr:`384`)
    * Update documentation (:pr:`368`, :pr:`377`)
    * Update README.md (:pr:`366`, :pr:`373`)
    * Update CI tests (:pr:`359`, :pr:`360`, :pr:`375`)

    Thanks to the following people for contributing to this release: :user:`floscha`, :user:`gsheni`, :user:`kmax12`, :user:`RogerTangos`, :user:`rwedge`

**v0.5.1** Dec 17, 2018
    * Add missing dependencies (:pr:`353`)
    * Move comment to note in documentation (:pr:`352`)

**v0.5.0** Dec 17, 2018
    * Add specific error for duplicate additional/copy_variables in normalize_entity (:pr:`348`)
    * Removed EntitySet._import_from_dataframe (:pr:`346`)
    * Removed time_index_reduce parameter (:pr:`344`)
    * Allow installation of additional primitives (:pr:`326`)
    * Fix DatetimeIndex variable conversion (:pr:`342`)
    * Update Sklearn DFS Transformer (:pr:`343`)
    * Clean up entity creation logic (:pr:`336`)
    * remove casting to list in transform feature calculation (:pr:`330`)
    * Fix sklearn wrapper (:pr:`335`)
    * Add readme to pypi
    * Update conda docs after move to conda-forge (:pr:`334`)
    * Add wrapper for scikit-learn Pipelines (:pr:`323`)
    * Remove parse_date_cols parameter from EntitySet._import_from_dataframe (:pr:`333`)

    Thanks to the following people for contributing to this release: :user:`bukosabino`, :user:`georgewambold`, :user:`gsheni`, :user:`jeff-hernandez`, :user:`kmax12`, and :user:`rwedge`.

**v0.4.1** Nov 29, 2018
    * Resolve bug preventing using first column as index by default (:pr:`308`)
    * Handle return type when creating features from Id variables (:pr:`318`)
    * Make id an optional parameter of EntitySet constructor (:pr:`324`)
    * Handle primitives with same function being applied to same column (:pr:`321`)
    * Update requirements (:pr:`328`)
    * Clean up DFS arguments (:pr:`319`)
    * Clean up Pandas Backend (:pr:`302`)
    * Update properties of cumulative transform primitives (:pr:`320`)
    * Feature stability between versions documentation (:pr:`316`)
    * Add download count to GitHub readme (:pr:`310`)
    * Fixed #297 update tests to check error strings (:pr:`303`)
    * Remove usage of fixtures in agg primitive tests (:pr:`325`)

**v0.4.0** Oct 31, 2018
    * Remove ft.utils.gen_utils.getsize and make pympler a test requirement (:pr:`299`)
    * Update requirements.txt (:pr:`298`)
    * Refactor EntitySet.find_path(...) (:pr:`295`)
    * Clean up unused methods (:pr:`293`)
    * Remove unused parents property of Entity (:pr:`283`)
    * Removed relationships parameter (:pr:`284`)
    * Improve time index validation (:pr:`285`)
    * Encode features with "unknown" class in categorical (:pr:`287`)
    * Allow where clauses on direct features in Deep Feature Synthesis (:pr:`279`)
    * Change to fullargsspec (:pr:`288`)
    * Parallel verbose fixes (:pr:`282`)
    * Update tests for python 3.7 (:pr:`277`)
    * Check duplicate rows cutoff times (:pr:`276`)
    * Load retail demo data using compressed file (:pr:`271`)

**v0.3.1** Sept 28, 2018
    * Handling time rewrite (:pr:`245`)
    * Update deep_feature_synthesis.py (:pr:`249`)
    * Handling return type when creating features from DatetimeTimeIndex (:pr:`266`)
    * Update retail.py (:pr:`259`)
    * Improve Consistency of Transform Primitives (:pr:`236`)
    * Update demo docstrings (:pr:`268`)
    * Handle non-string column names (:pr:`255`)
    * Clean up merging of aggregation primitives (:pr:`250`)
    * Add tests for Entity methods (:pr:`262`)
    * Handle no child data when calculating aggregation features with multiple arguments (:pr:`264`)
    * Add `is_string` utils function (:pr:`260`)
    * Update python versions to match docker container (:pr:`261`)
    * Handle where clause when no child data (:pr:`258`)
    * No longer cache demo csvs, remove config file (:pr:`257`)
    * Avoid stacking "expanding" primitives (:pr:`238`)
    * Use randomly generated names in retail csv (:pr:`233`)
    * Update README.md (:pr:`243`)

**v0.3.0** Aug 27, 2018
    * Improve performance of all feature calculations (:pr:`224`)
    * Update agg primitives to use more efficient functions (:pr:`215`)
    * Optimize metadata calculation (:pr:`229`)
    * More robust handling when no data at a cutoff time (:pr:`234`)
    * Workaround categorical merge (:pr:`231`)
    * Switch which CSV is associated with which variable (:pr:`228`)
    * Remove unused kwargs from query_by_values, filter_and_sort (:pr:`225`)
    * Remove convert_links_to_integers (:pr:`219`)
    * Add conda install instructions (:pr:`223`, :pr:`227`)
    * Add example of using Dask to parallelize to docs  (:pr:`221`)

**v0.2.2** Aug 20, 2018
    * Remove unnecessary check no related instances call and refactor (:pr:`209`)
    * Improve memory usage through support for pandas categorical types (:pr:`196`)
    * Bump minimum pandas version from 0.20.3 to 0.23.0 (:pr:`216`)
    * Better parallel memory warnings (:pr:`208`, :pr:`214`)
    * Update demo datasets (:pr:`187`, :pr:`201`, :pr:`207`)
    * Make primitive lookup case insensitive  (:pr:`213`)
    * Use capital name (:pr:`211`)
    * Set class name for Min (:pr:`206`)
    * Remove ``variable_types`` from normalize entity (:pr:`205`)
    * Handle parquet serialization with last time index (:pr:`204`)
    * Reset index of cutoff times in calculate feature matrix (:pr:`198`)
    * Check argument types for .normalize_entity (:pr:`195`)
    * Type checking ignore entities.  (:pr:`193`)

**v0.2.1** July 2, 2018
    * Cpu count fix (:pr:`176`)
    * Update flight (:pr:`175`)
    * Move feature matrix calculation helper functions to separate file (:pr:`177`)

**v0.2.0** June 22, 2018
    * Multiprocessing (:pr:`170`)
    * Handle unicode encoding in repr throughout Featuretools (:pr:`161`)
    * Clean up EntitySet class (:pr:`145`)
    * Add support for building and uploading conda package (:pr:`167`)
    * Parquet serialization (:pr:`152`)
    * Remove variable stats (:pr:`171`)
    * Make sure index variable comes first (:pr:`168`)
    * No last time index update on normalize (:pr:`169`)
    * Remove list of times as on option for `cutoff_time` in `calculate_feature_matrix` (:pr:`165`)
    * Config does error checking to see if it can write to disk (:pr:`162`)


**v0.1.21** May 30, 2018
    * Support Pandas 0.23.0 (:pr:`153`, :pr:`154`, :pr:`155`, :pr:`159`)
    * No EntitySet required in loading/saving features (:pr:`141`)
    * Use s3 demo csv with better column names (:pr:`139`)
    * more reasonable start parameter (:pr:`149`)
    * add issue template (:pr:`133`)
    * Improve tests (:pr:`136`, :pr:`137`, :pr:`144`, :pr:`147`)
    * Remove unused functions (:pr:`140`, :pr:`143`, :pr:`146`)
    * Update documentation after recent changes / removals (:pr:`157`)
    * Rename demo retail csv file (:pr:`148`)
    * Add names for binary (:pr:`142`)
    * EntitySet repr to use get_name rather than id (:pr:`134`)
    * Ensure config dir is writable (:pr:`135`)

**v0.1.20** Apr 13, 2018
    * Primitives as strings in DFS parameters (:pr:`129`)
    * Integer time index bugfixes (:pr:`128`)
    * Add make_temporal_cutoffs utility function (:pr:`126`)
    * Show all entities, switch shape display to row/col (:pr:`124`)
    * Improved chunking when calculating feature matrices  (:pr:`121`)
    * fixed num characters nan fix (:pr:`118`)
    * modify ignore_variables docstring (:pr:`117`)

**v0.1.19** Mar 21, 2018
    * More descriptive DFS progress bar (:pr:`69`)
    * Convert text variable to string before NumWords (:pr:`106`)
    * EntitySet.concat() reindexes relationships (:pr:`96`)
    * Keep non-feature columns when encoding feature matrix (:pr:`111`)
    * Uses full entity update for dependencies of uses_full_entity features (:pr:`110`)
    * Update column names in retail demo (:pr:`104`)
    * Handle Transform features that need access to all values of entity (:pr:`91`)

**v0.1.18** Feb 27, 2018
    * fixes related instances bug (:pr:`97`)
    * Adding non-feature columns to calculated feature matrix (:pr:`78`)
    * Relax numpy version req (:pr:`82`)
    * Remove `entity_from_csv`, tests, and lint (:pr:`71`)

**v0.1.17** Jan 18, 2018
    * LatLong type (:pr:`57`)
    * Last time index fixes (:pr:`70`)
    * Make median agg primitives ignore nans by default (:pr:`61`)
    * Remove Python 3.4 support (:pr:`64`)
    * Change `normalize_entity` to update `secondary_time_index` (:pr:`59`)
    * Unpin requirements (:pr:`53`)
    * associative -> commutative (:pr:`56`)
    * Add Words and Chars primitives (:pr:`51`)

**v0.1.16** Dec 19, 2017
    * fix EntitySet.combine_variables and standardize encode_features (:pr:`47`)
    * Python 3 compatibility (:pr:`16`)

**v0.1.15** Dec 18, 2017
    * Fix variable type in demo data (:pr:`37`)
    * Custom primitive kwarg fix (:pr:`38`)
    * Changed order and text of arguments in make_trans_primitive docstring (:pr:`42`)

**v0.1.14** November 20, 2017
    * Last time index (:pr:`33`)
    * Update Scipy version to 1.0.0 (:pr:`31`)


**v0.1.13** November 1, 2017
    * Add MANIFEST.in (:pr:`26`)

**v0.1.11** October 31, 2017
    * Package linting (:pr:`7`)
    * Custom primitive creation functions (:pr:`13`)
    * Split requirements to separate files and pin to latest versions (:pr:`15`)
    * Select low information features (:pr:`18`)
    * Fix docs typos (:pr:`19`)
    * Fixed Diff primitive for rare nan case (:pr:`21`)
    * added some mising doc strings (:pr:`23`)
    * Trend fix (:pr:`22`)
    * Remove as_dir=False option from EntitySet.to_pickle() (:pr:`20`)
    * Entity Normalization Preserves Types of Copy & Additional Variables (:pr:`25`)

**v0.1.10** October 12, 2017
    * NumTrue primitive added and docstring of other primitives updated (:pr:`11`)
    * fixed hash issue with same base features (:pr:`8`)
    * Head fix (:pr:`9`)
    * Fix training window (:pr:`10`)
    * Add associative attribute to primitives (:pr:`3`)
    * Add status badges, fix license in setup.py (:pr:`1`)
    * fixed head printout and flight demo index (:pr:`2`)

**v0.1.9** September 8, 2017
    * Documentation improvements
    * New ``featuretools.demo.load_mock_customer`` function


**v0.1.8** September 1, 2017
    * Bug fixes
    * Added ``Percentile`` transform primitive

**v0.1.7** August 17, 2017
    * Performance improvements for approximate in ``calculate_feature_matrix`` and ``dfs``
    * Added ``Week`` transform primitive

**v0.1.6** July 26, 2017
    * Added ``load_features`` and ``save_features`` to persist and reload features
    * Added save_progress argument to ``calculate_feature_matrix``
    * Added approximate parameter to ``calculate_feature_matrix`` and ``dfs``
    * Added ``load_flight`` to ft.demo

**v0.1.5** July 11, 2017
    * Windows support

**v0.1.3** July 10, 2017
    * Renamed feature submodule to primitives
    * Renamed prediction_entity arguments to target_entity
    * Added training_window parameter to ``calculate_feature_matrix``


**v0.1.2** July 3rd, 2017
    * Initial release

.. command
.. git log --pretty=oneline --abbrev-commit<|MERGE_RESOLUTION|>--- conflicted
+++ resolved
@@ -7,6 +7,7 @@
     * Fixes
         * Raise error when given wrong input for ignore_variables (:pr:`826`)
     * Changes
+        * Replace pd.timedelta time units with weeks (:pr:`822`)
     * Documentation Changes
     * Testing Changes
 
@@ -30,13 +31,8 @@
         * Fix release title formatting in changelog (:pr:`806`)
     * Testing Changes
         * Use multiple CPUS to run tests on CI (:pr:`811`)
-<<<<<<< HEAD
-        * Refactor test entityset creation to avoid saving to disk (:pr:`813`,:pr:`821`)
-        * Replace pd.timedelta time units with weeks (:pr:`822`)
-=======
         * Refactor test entityset creation to avoid saving to disk (:pr:`813`, :pr:`821`)
         * Remove get_values() from test_es.py to remove warnings (:pr:`820`)
->>>>>>> 5f72d967
 
     Thanks to the following people for contributing to this release:
     :user:`frances-h`, :user:`jeff-hernandez`, :user:`rwedge`, :user:`systemshift`
