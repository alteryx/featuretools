--- conflicted
+++ resolved
@@ -9,11 +9,8 @@
         * Improve warnings when using a Dask dataframe for cutoff times (:pr:`1026`)
     * Changes
         * Remove unnecessary ``pd.Series`` and ``pd.DatetimeIndex`` calls from primitives (:pr:`1020`, :pr:`1024`)
-<<<<<<< HEAD
         * Improve cutoff time handling when a single value or no value is passed (:pr:`1028`)
-=======
         * Moved ``find_variable_types`` to Variable utils (:pr:`1013`)
->>>>>>> f1491ea1
     * Documentation Changes
         * Add page on Variable Types to describe some Variable Types, and util functions (:pr:`1013`)
         * Remove featuretools enterprise from documentation (:pr:`1022`)
