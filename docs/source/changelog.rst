.. _changelog:

Changelog
---------
**Future Release**
    * Enhancements
        * Add unit parameter to timesince primitives (:pr:`558`)
        * Add ability to install optional add on libraries (:pr:`551`)
        * Load and save features from open files and strings (:pr:`566`)
        * Support custom variable types (:pr:`571`)
    * Fixes
        * Normalize_entity specifies error when 'make_time_index' is an invalid string (:pr:`550`)
<<<<<<< HEAD
        * Improved error message for index/time_index being the same column in normalize_entity and entity_from_dataframe (:pr:`583`)
        * Removed all mentions of allow_where (:pr:`587`)
=======
        * Removed all mentions of allow_where (:pr:`587`, :pr:`588`)
>>>>>>> d289fefc
        * Removed unused variable in normalize entity (:pr:`589`)
    * Changes
        * Refactor get_pandas_data_slice to take single entity (:pr:`547`)
        * Updates TimeSincePrevious and Diff Primitives (:pr:`561`)
        * Remove unecessary time_last variable (:pr:`546`)
    * Documentation Changes
        * Add Featuretools Enterprise to documentation (:pr:`563`)
        * Miscellaneous changes (:pr:`552`, :pr:`573`, :pr:`577`)
    * Testing Changes
        * Miscellaneous changes (:pr:`559`, :pr:`569`, :pr:`570`, :pr:`574`, :pr:`584`, :pr:`590`)

    Thanks to the following people for contributing to this release:
    :user:`alexjwang`, :user:`allisonportis`, :user:`CJStadler`, :user:`ctduffy`, :user:`gsheni`, :user:`kmax12`, :user:`rwedge`

**v0.8.0** May 17, 2019
    * Rename NUnique to NumUnique (:pr:`510`)
    * Serialize features as JSON (:pr:`532`)
    * Drop all variables at once in normalize_entity (:pr:`533`)
    * Remove unnecessary sorting from normalize_entity (:pr:`535`)
    * Features cache their names (:pr:`536`)
    * Only calculate features for instances before cutoff (:pr:`523`)
    * Remove all relative imports (:pr:`530`)
    * Added FullName Variable Type (:pr:`506`)
    * Add error message when target entity does not exist (:pr:`520`)
    * New demo links (:pr:`542`)
    * Remove duplicate features check in DFS (:pr:`538`)
    * featuretools_primitives entry point expects list of primitive classes (:pr:`529`)
    * Update ALL_VARIABLE_TYPES list (:pr:`526`)
    * More Informative N Jobs Prints and Warnings (:pr:`511`)
    * Update sklearn version requirements (:pr:`541`)
    * Update Makefile (:pr:`519`)
    * Remove unused parameter in Entity._handle_time (:pr:`524`)
    * Remove build_ext code from setup.py (:pr:`513`)
    * Documentation updates (:pr:`512`, :pr:`514`, :pr:`515`, :pr:`521`, :pr:`522`, :pr:`527`, :pr:`545`)
    * Testing updates (:pr:`509`, :pr:`516`, :pr:`517`, :pr:`539`)

    Thanks to the following people for contributing to this release: :user:`bphi`, :user:`CharlesBradshaw`, :user:`CJStadler`, :user:`glentennis`, :user:`gsheni`, :user:`kmax12`, :user:`rwedge`

**Breaking Changes**

* ``NUnique`` has been renamed to ``NumUnique``.

    Previous behavior

    .. code-block:: python

        from featuretools.primitives import NUnique

    New behavior

    .. code-block:: python

        from featuretools.primitives import NumUnique

**v0.7.1** Apr 24, 2019
    * Automatically generate feature name for controllable primitives (:pr:`481`)
    * Primitive docstring updates (:pr:`489`, :pr:`492`, :pr:`494`, :pr:`495`)
    * Change primitive functions that returned strings to return functions (:pr:`499`)
    * CLI customizable via entrypoints (:pr:`493`)
    * Improve calculation of aggregation features on grandchildren (:pr:`479`)
    * Refactor entrypoints to use decorator (:pr:`483`)
    * Include doctests in testing suite (:pr:`491`)
    * Documentation updates (:pr:`490`)
    * Update how standard primitives are imported internally (:pr:`482`)

    Thanks to the following people for contributing to this release: :user:`bukosabino`, :user:`CharlesBradshaw`, :user:`glentennis`, :user:`gsheni`, :user:`jeff-hernandez`, :user:`kmax12`, :user:`minkvsky`, :user:`rwedge`, :user:`thehomebrewnerd`

**v0.7.0** Mar 29, 2019
    * Improve Entity Set Serialization (:pr:`361`)
    * Support calling a primitive instance's function directly (:pr:`461`, :pr:`468`)
    * Support other libraries extending featuretools functionality via entrypoints (:pr:`452`)
    * Remove featuretools install command (:pr:`475`)
    * Add GroupByTransformFeature (:pr:`455`, :pr:`472`, :pr:`476`)
    * Update Haversine Primitive (:pr:`435`, :pr:`462`)
    * Add commutative argument to SubtractNumeric and DivideNumeric primitives (:pr:`457`)
    * Add FilePath variable_type (:pr:`470`)
    * Add PhoneNumber, DateOfBirth, URL variable types (:pr:`447`)
    * Generalize infer_variable_type, convert_variable_data and convert_all_variable_data methods (:pr:`423`)
    * Documentation updates (:pr:`438`, :pr:`446`, :pr:`458`, :pr:`469`)
    * Testing updates (:pr:`440`, :pr:`444`, :pr:`445`, :pr:`459`)

    Thanks to the following people for contributing to this release: :user:`bukosabino`, :user:`CharlesBradshaw`, :user:`ColCarroll`, :user:`glentennis`, :user:`grayskripko`, :user:`gsheni`, :user:`jeff-hernandez`, :user:`jrkinley`, :user:`kmax12`, :user:`RogerTangos`, :user:`rwedge`

**Breaking Changes**

* ``ft.dfs`` now has a ``groupby_trans_primitives`` parameter that DFS uses to automatically construct features that group by an ID column and then apply a transform primitive to search group. This change applies to the following primitives: ``CumSum``, ``CumCount``, ``CumMean``, ``CumMin``, and ``CumMax``.

    Previous behavior

    .. code-block:: python

        ft.dfs(entityset=es,
               target_entity='customers',
               trans_primitives=["cum_mean"])

    New behavior

    .. code-block:: python

        ft.dfs(entityset=es,
               target_entity='customers',
               groupby_trans_primitives=["cum_mean"])

* Related to the above change, cumulative transform features are now defined using a new feature class, ``GroupByTransformFeature``.

    Previous behavior

    .. code-block:: python

        ft.Feature([base_feature, groupby_feature], primitive=CumulativePrimitive)


    New behavior

    .. code-block:: python

        ft.Feature(base_feature, groupby=groupby_feature, primitive=CumulativePrimitive)


**v0.6.1** Feb 15, 2019
    * Cumulative primitives (:pr:`410`)
    * Entity.query_by_values now preserves row order of underlying data (:pr:`428`)
    * Implementing Country Code and Sub Region Codes as variable types (:pr:`430`)
    * Added IPAddress and EmailAddress variable types (:pr:`426`)
    * Install data and dependencies (:pr:`403`)
    * Add TimeSinceFirst, fix TimeSinceLast (:pr:`388`)
    * Allow user to pass in desired feature return types (:pr:`372`)
    * Add new configuration object (:pr:`401`)
    * Replace NUnique get_function (:pr:`434`)
    * _calculate_idenity_features now only returns the features asked for, instead of the entire entity (:pr:`429`)
    * Primitive function name uniqueness (:pr:`424`)
    * Update NumCharacters and NumWords primitives (:pr:`419`)
    * Removed Variable.dtype (:pr:`416`, :pr:`433`)
    * Change to zipcode rep, str for pandas (:pr:`418`)
    * Remove pandas version upper bound (:pr:`408`)
    * Make S3 dependencies optional (:pr:`404`)
    * Check that agg_primitives and trans_primitives are right primitive type (:pr:`397`)
    * Mean primitive changes (:pr:`395`)
    * Fix transform stacking on multi-output aggregation (:pr:`394`)
    * Fix list_primitives (:pr:`391`)
    * Handle graphviz dependency (:pr:`389`, :pr:`396`, :pr:`398`)
    * Testing updates (:pr:`402`, :pr:`417`, :pr:`433`)
    * Documentation updates (:pr:`400`, :pr:`409`, :pr:`415`, :pr:`417`, :pr:`420`, :pr:`421`, :pr:`422`, :pr:`431`)


    Thanks to the following people for contributing to this release:  :user:`CharlesBradshaw`, :user:`csala`, :user:`floscha`, :user:`gsheni`, :user:`jxwolstenholme`, :user:`kmax12`, :user:`RogerTangos`, :user:`rwedge`

**v0.6.0** Jan 30, 2018
    * Primitive refactor (:pr:`364`)
    * Mean ignore NaNs (:pr:`379`)
    * Plotting entitysets (:pr:`382`)
    * Add seed features later in DFS process (:pr:`357`)
    * Multiple output column features (:pr:`376`)
    * Add ZipCode Variable Type (:pr:`367`)
    * Add `primitive.get_filepath` and example of primitive loading data from external files (:pr:`380`)
    * Transform primitives take series as input (:pr:`385`)
    * Update dependency requirements (:pr:`378`, :pr:`383`, :pr:`386`)
    * Add modulo to override tests (:pr:`384`)
    * Update documentation (:pr:`368`, :pr:`377`)
    * Update README.md (:pr:`366`, :pr:`373`)
    * Update CI tests (:pr:`359`, :pr:`360`, :pr:`375`)

    Thanks to the following people for contributing to this release: :user:`floscha`, :user:`gsheni`, :user:`kmax12`, :user:`RogerTangos`, :user:`rwedge`

**v0.5.1** Dec 17, 2018
    * Add missing dependencies (:pr:`353`)
    * Move comment to note in documentation (:pr:`352`)

**v0.5.0** Dec 17, 2018
    * Add specific error for duplicate additional/copy_variables in normalize_entity (:pr:`348`)
    * Removed EntitySet._import_from_dataframe (:pr:`346`)
    * Removed time_index_reduce parameter (:pr:`344`)
    * Allow installation of additional primitives (:pr:`326`)
    * Fix DatetimeIndex variable conversion (:pr:`342`)
    * Update Sklearn DFS Transformer (:pr:`343`)
    * Clean up entity creation logic (:pr:`336`)
    * remove casting to list in transform feature calculation (:pr:`330`)
    * Fix sklearn wrapper (:pr:`335`)
    * Add readme to pypi
    * Update conda docs after move to conda-forge (:pr:`334`)
    * Add wrapper for scikit-learn Pipelines (:pr:`323`)
    * Remove parse_date_cols parameter from EntitySet._import_from_dataframe (:pr:`333`)

    Thanks to the following people for contributing to this release: :user:`bukosabino`, :user:`georgewambold`, :user:`gsheni`, :user:`jeff-hernandez`, :user:`kmax12`, and :user:`rwedge`.

**v0.4.1** Nov 29, 2018
    * Resolve bug preventing using first column as index by default (:pr:`308`)
    * Handle return type when creating features from Id variables (:pr:`318`)
    * Make id an optional parameter of EntitySet constructor (:pr:`324`)
    * Handle primitives with same function being applied to same column (:pr:`321`)
    * Update requirements (:pr:`328`)
    * Clean up DFS arguments (:pr:`319`)
    * Clean up Pandas Backend (:pr:`302`)
    * Update properties of cumulative transform primitives (:pr:`320`)
    * Feature stability between versions documentation (:pr:`316`)
    * Add download count to GitHub readme (:pr:`310`)
    * Fixed #297 update tests to check error strings (:pr:`303`)
    * Remove usage of fixtures in agg primitive tests (:pr:`325`)

**v0.4.0** Oct 31, 2018
    * Remove ft.utils.gen_utils.getsize and make pympler a test requirement (:pr:`299`)
    * Update requirements.txt (:pr:`298`)
    * Refactor EntitySet.find_path(...) (:pr:`295`)
    * Clean up unused methods (:pr:`293`)
    * Remove unused parents property of Entity (:pr:`283`)
    * Removed relationships parameter (:pr:`284`)
    * Improve time index validation (:pr:`285`)
    * Encode features with "unknown" class in categorical (:pr:`287`)
    * Allow where clauses on direct features in Deep Feature Synthesis (:pr:`279`)
    * Change to fullargsspec (:pr:`288`)
    * Parallel verbose fixes (:pr:`282`)
    * Update tests for python 3.7 (:pr:`277`)
    * Check duplicate rows cutoff times (:pr:`276`)
    * Load retail demo data using compressed file (:pr:`271`)

**v0.3.1** Sept 28, 2018
    * Handling time rewrite (:pr:`245`)
    * Update deep_feature_synthesis.py (:pr:`249`)
    * Handling return type when creating features from DatetimeTimeIndex (:pr:`266`)
    * Update retail.py (:pr:`259`)
    * Improve Consistency of Transform Primitives (:pr:`236`)
    * Update demo docstrings (:pr:`268`)
    * Handle non-string column names (:pr:`255`)
    * Clean up merging of aggregation primitives (:pr:`250`)
    * Add tests for Entity methods (:pr:`262`)
    * Handle no child data when calculating aggregation features with multiple arguments (:pr:`264`)
    * Add `is_string` utils function (:pr:`260`)
    * Update python versions to match docker container (:pr:`261`)
    * Handle where clause when no child data (:pr:`258`)
    * No longer cache demo csvs, remove config file (:pr:`257`)
    * Avoid stacking "expanding" primitives (:pr:`238`)
    * Use randomly generated names in retail csv (:pr:`233`)
    * Update README.md (:pr:`243`)

**v0.3.0** Aug 27, 2018
    * Improve performance of all feature calculations (:pr:`224`)
    * Update agg primitives to use more efficient functions (:pr:`215`)
    * Optimize metadata calculation (:pr:`229`)
    * More robust handling when no data at a cutoff time (:pr:`234`)
    * Workaround categorical merge (:pr:`231`)
    * Switch which CSV is associated with which variable (:pr:`228`)
    * Remove unused kwargs from query_by_values, filter_and_sort (:pr:`225`)
    * Remove convert_links_to_integers (:pr:`219`)
    * Add conda install instructions (:pr:`223`, :pr:`227`)
    * Add example of using Dask to parallelize to docs  (:pr:`221`)

**v0.2.2** Aug 20, 2018
    * Remove unnecessary check no related instances call and refactor (:pr:`209`)
    * Improve memory usage through support for pandas categorical types (:pr:`196`)
    * Bump minimum pandas version from 0.20.3 to 0.23.0 (:pr:`216`)
    * Better parallel memory warnings (:pr:`208`, :pr:`214`)
    * Update demo datasets (:pr:`187`, :pr:`201`, :pr:`207`)
    * Make primitive lookup case insensitive  (:pr:`213`)
    * Use capital name (:pr:`211`)
    * Set class name for Min (:pr:`206`)
    * Remove ``variable_types`` from normalize entity (:pr:`205`)
    * Handle parquet serialization with last time index (:pr:`204`)
    * Reset index of cutoff times in calculate feature matrix (:pr:`198`)
    * Check argument types for .normalize_entity (:pr:`195`)
    * Type checking ignore entities.  (:pr:`193`)

**v0.2.1** July 2, 2018
    * Cpu count fix (:pr:`176`)
    * Update flight (:pr:`175`)
    * Move feature matrix calculation helper functions to separate file (:pr:`177`)

**v0.2.0** June 22, 2018
    * Multiprocessing (:pr:`170`)
    * Handle unicode encoding in repr throughout Featuretools (:pr:`161`)
    * Clean up EntitySet class (:pr:`145`)
    * Add support for building and uploading conda package (:pr:`167`)
    * Parquet serialization (:pr:`152`)
    * Remove variable stats (:pr:`171`)
    * Make sure index variable comes first (:pr:`168`)
    * No last time index update on normalize (:pr:`169`)
    * Remove list of times as on option for `cutoff_time` in `calculate_feature_matrix` (:pr:`165`)
    * Config does error checking to see if it can write to disk (:pr:`162`)


**v0.1.21** May 30, 2018
    * Support Pandas 0.23.0 (:pr:`153`, :pr:`154`, :pr:`155`, :pr:`159`)
    * No EntitySet required in loading/saving features (:pr:`141`)
    * Use s3 demo csv with better column names (:pr:`139`)
    * more reasonable start parameter (:pr:`149`)
    * add issue template (:pr:`133`)
    * Improve tests (:pr:`136`, :pr:`137`, :pr:`144`, :pr:`147`)
    * Remove unused functions (:pr:`140`, :pr:`143`, :pr:`146`)
    * Update documentation after recent changes / removals (:pr:`157`)
    * Rename demo retail csv file (:pr:`148`)
    * Add names for binary (:pr:`142`)
    * EntitySet repr to use get_name rather than id (:pr:`134`)
    * Ensure config dir is writable (:pr:`135`)

**v0.1.20** Apr 13, 2018
    * Primitives as strings in DFS parameters (:pr:`129`)
    * Integer time index bugfixes (:pr:`128`)
    * Add make_temporal_cutoffs utility function (:pr:`126`)
    * Show all entities, switch shape display to row/col (:pr:`124`)
    * Improved chunking when calculating feature matrices  (:pr:`121`)
    * fixed num characters nan fix (:pr:`118`)
    * modify ignore_variables docstring (:pr:`117`)

**v0.1.19** Mar 21, 2018
    * More descriptive DFS progress bar (:pr:`69`)
    * Convert text variable to string before NumWords (:pr:`106`)
    * EntitySet.concat() reindexes relationships (:pr:`96`)
    * Keep non-feature columns when encoding feature matrix (:pr:`111`)
    * Uses full entity update for dependencies of uses_full_entity features (:pr:`110`)
    * Update column names in retail demo (:pr:`104`)
    * Handle Transform features that need access to all values of entity (:pr:`91`)

**v0.1.18** Feb 27, 2018
    * fixes related instances bug (:pr:`97`)
    * Adding non-feature columns to calculated feature matrix (:pr:`78`)
    * Relax numpy version req (:pr:`82`)
    * Remove `entity_from_csv`, tests, and lint (:pr:`71`)

**v0.1.17** Jan 18, 2018
    * LatLong type (:pr:`57`)
    * Last time index fixes (:pr:`70`)
    * Make median agg primitives ignore nans by default (:pr:`61`)
    * Remove Python 3.4 support (:pr:`64`)
    * Change `normalize_entity` to update `secondary_time_index` (:pr:`59`)
    * Unpin requirements (:pr:`53`)
    * associative -> commutative (:pr:`56`)
    * Add Words and Chars primitives (:pr:`51`)

**v0.1.16** Dec 19, 2017
    * fix EntitySet.combine_variables and standardize encode_features (:pr:`47`)
    * Python 3 compatibility (:pr:`16`)

**v0.1.15** Dec 18, 2017
    * Fix variable type in demo data (:pr:`37`)
    * Custom primitive kwarg fix (:pr:`38`)
    * Changed order and text of arguments in make_trans_primitive docstring (:pr:`42`)

**v0.1.14** November 20, 2017
    * Last time index (:pr:`33`)
    * Update Scipy version to 1.0.0 (:pr:`31`)


**v0.1.13** November 1, 2017
    * Add MANIFEST.in (:pr:`26`)

**v0.1.11** October 31, 2017
    * Package linting (:pr:`7`)
    * Custom primitive creation functions (:pr:`13`)
    * Split requirements to separate files and pin to latest versions (:pr:`15`)
    * Select low information features (:pr:`18`)
    * Fix docs typos (:pr:`19`)
    * Fixed Diff primitive for rare nan case (:pr:`21`)
    * added some mising doc strings (:pr:`23`)
    * Trend fix (:pr:`22`)
    * Remove as_dir=False option from EntitySet.to_pickle() (:pr:`20`)
    * Entity Normalization Preserves Types of Copy & Additional Variables (:pr:`25`)

**v0.1.10** October 12, 2017
    * NumTrue primitive added and docstring of other primitives updated (:pr:`11`)
    * fixed hash issue with same base features (:pr:`8`)
    * Head fix (:pr:`9`)
    * Fix training window (:pr:`10`)
    * Add associative attribute to primitives (:pr:`3`)
    * Add status badges, fix license in setup.py (:pr:`1`)
    * fixed head printout and flight demo index (:pr:`2`)

**v0.1.9** September 8, 2017
    * Documentation improvements
    * New ``featuretools.demo.load_mock_customer`` function


**v0.1.8** September 1, 2017
    * Bug fixes
    * Added ``Percentile`` transform primitive

**v0.1.7** August 17, 2017
    * Performance improvements for approximate in ``calculate_feature_matrix`` and ``dfs``
    * Added ``Week`` transform primitive

**v0.1.6** July 26, 2017

    * Added ``load_features`` and ``save_features`` to persist and reload features
    * Added save_progress argument to ``calculate_feature_matrix``
    * Added approximate parameter to ``calculate_feature_matrix`` and ``dfs``
    * Added ``load_flight`` to ft.demo

**v0.1.5** July 11, 2017

    * Windows support

**v0.1.3** July 10, 2017

    * Renamed feature submodule to primitives
    * Renamed prediction_entity arguments to target_entity
    * Added training_window parameter to ``calculate_feature_matrix``


**v0.1.2** July 3rd, 2017

    * Initial release

.. command
.. git log --pretty=oneline --abbrev-commit<|MERGE_RESOLUTION|>--- conflicted
+++ resolved
@@ -10,12 +10,8 @@
         * Support custom variable types (:pr:`571`)
     * Fixes
         * Normalize_entity specifies error when 'make_time_index' is an invalid string (:pr:`550`)
-<<<<<<< HEAD
         * Improved error message for index/time_index being the same column in normalize_entity and entity_from_dataframe (:pr:`583`)
-        * Removed all mentions of allow_where (:pr:`587`)
-=======
         * Removed all mentions of allow_where (:pr:`587`, :pr:`588`)
->>>>>>> d289fefc
         * Removed unused variable in normalize entity (:pr:`589`)
     * Changes
         * Refactor get_pandas_data_slice to take single entity (:pr:`547`)
