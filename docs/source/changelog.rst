--- conflicted
+++ resolved
@@ -5,11 +5,8 @@
 **Future Release**
     * Enhancements
     * Fixes
-<<<<<<< HEAD
         * Fix issue with missing instance ids and categorical entity index (:pr:`1050`)
-=======
         * Remove warnings.simplefilter in feature_set_calculator to un-silence warnings (:pr:`1053`)
->>>>>>> ec73e680
     * Changes
         * Make DFS match ``TimeSince`` primitive with all ``Datetime`` types (:pr:`1048`)
         * Change default branch to ``main`` (:pr:`1038`)
@@ -20,11 +17,7 @@
         * Implement automated process for checking critical dependencies (:pr:`1045`)        
     
     Thanks to the following people for contributing to this release:
-<<<<<<< HEAD
-    :user:`gsheni`, :user:`systemshift`, :user:`thehomebrewnerd`
-=======
     :user:`gsheni`, :user:`systemshift`, :user:`monti-python`, :user:`thehomebrewnerd`
->>>>>>> ec73e680
 
 **v0.17.0 June 30, 2020**
     * Enhancements
