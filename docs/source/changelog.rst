--- conflicted
+++ resolved
@@ -17,12 +17,8 @@
         * Added FAQ (:pr:`620`)
     * Testing Changes
         * Add trigger test for premium primitives (:pr:`660`)
-<<<<<<< HEAD
         * Add release tests premium primitives (:pr:`669`)
-        * Miscellaneous changes ()
-=======
         * Miscellaneous changes (:pr:`672`)
->>>>>>> b8256b0f
 
     Thanks to the following people for contributing to this release:
     :user:`ayushpatidar`, :user:`CJStadler`, :user:`gsheni`, :user:`jeff-hernandez`, :user:`kmax12`
