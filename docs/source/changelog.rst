.. _changelog:

Changelog
---------
**Future Release**
    * Enhancements
        * Added GitHub Action to auto upload releases to PyPI (:pr:`816`)
    * Fixes
        * Fix issue where some primitive options would not be applied (:pr:`807`)
<<<<<<< HEAD
        * Fix issue with converting to pickle or parquet after adding interesting features (:pr:`798`)
        * Prevent DFS from creating Identity Features of globally ignored variables (:pr:`819`)
=======
        * Fix issue with converting to pickle or parquet after adding interesting features (:pr:`798`, :pr:`823`)
>>>>>>> b30aaf65
    * Changes
        * Remove python 2.7 support from serialize.py (:pr:`812`)
    * Documentation Changes
        * remove python 2.7 support and add 3.7 in install.rst (:pr:`805`)
        * Fix import error in docs (:pr:`803`)
        * Fix release title formatting in changelog (:pr:`806`)
    * Testing Changes
        * Use multiple CPUS to run tests on CI (:pr:`811`)
        * Refactor test entityset creation to avoid saving to disk (:pr:`813`, :pr:`821`)
        * Remove get_values() from test_es.py to remove warnings (:pr:`820`)

    Thanks to the following people for contributing to this release:
    :user:`rwedge`, :user:`systemshift`, :user:`frances-h`, :user:`jeff-hernandez`

**v0.12.0 Oct 31, 2019**
    * Enhancements
        * Added First primitive (:pr:`770`)
        * Added Entropy aggregation primitive (:pr:`779`)
        * Allow custom naming for multi-output primitives (:pr:`780`)
    * Fixes
        * Prevents user from removing base entity time index using additional_variables (:pr:`768`)
        * Fixes error when a multioutput primitive was supplied to dfs as a groupby trans primitive (:pr:`786`)
    * Changes
        * Drop Python 2 support (:pr:`759`)
        * Add unit parameter to AvgTimeBetween (:pr:`771`)
        * Require Pandas 0.24.1 or higher (:pr:`787`)
    * Documentation Changes
        * Update featuretools slack link (:pr:`765`)
        * Set up repo to use Read the Docs (:pr:`776`)
        * Add First primitive to API reference docs (:pr:`782`)
    * Testing Changes
        * CircleCI fixes (:pr:`774`)
        * Disable PIP progress bars (:pr:`775`)

    Thanks to the following people for contributing to this release:
    :user:`ablacke-ayx`, :user:`BoopBoopBeepBoop`, :user:`jeffzi`,
    :user:`kmax12`, :user:`rwedge`, :user:`thehomebrewnerd`, :user:`twdobson`

**v0.11.0 Sep 30, 2019**
    .. warning::
        The next non-bugfix release of Featuretools will not support Python 2

    * Enhancements
        * Improve how files are copied and written (:pr:`721`)
        * Add number of rows to graph in entityset.plot (:pr:`727`)
        * Added support for pandas DateOffsets in DFS and Timedelta (:pr:`732`)
        * Enable feature-specific top_n value using a dictionary in encode_features (:pr:`735`)
        * Added progress_callback parameter to dfs() and calculate_feature_matrix() (:pr:`739`, :pr:`745`)
        * Enable specifying primitives on a per column or per entity basis (:pr:`748`)
    * Fixes
        * Fixed entity set deserialization (:pr:`720`)
        * Added error message when DateTimeIndex is a variable but not set as the time_index (:pr:`723`)
        * Fixed CumCount and other group-by transform primitives that take ID as input (:pr:`733`, :pr:`754`)
        * Fix progress bar undercounting (:pr:`743`)
        * Updated training_window error assertion to only check against observations (:pr:`728`)
        * Don't delete the whole destination folder while saving entityset (:pr:`717`)
    * Changes
        * Raise warning and not error on schema version mismatch (:pr:`718`)
        * Change feature calculation to return in order of instance ids provided (:pr:`676`)
        * Removed time remaining from displayed progress bar in dfs() and calculate_feature_matrix() (:pr:`739`)
        * Raise warning in normalize_entity() when time_index of base_entity has an invalid type (:pr:`749`)
        * Remove toolz as a direct dependency (:pr:`755`)
        * Allow boolean variable types to be used in the Multiply primitive (:pr:`756`)
    * Documentation Changes
        * Updated URL for Compose (:pr:`716`)
    * Testing Changes
        * Update dependencies (:pr:`738`, :pr:`741`, :pr:`747`)

    Thanks to the following people for contributing to this release:
    :user:`angela97lin`, :user:`chidauri`, :user:`christopherbunn`,
    :user:`frances-h`, :user:`jeff-hernandez`, :user:`kmax12`,
    :user:`MarcoGorelli`, :user:`rwedge`, :user:`thehomebrewnerd`

**Breaking Changes**

* Feature calculations will return in the order of instance ids provided instead of the order of time points instances are calculated at.

**v0.10.1 Aug 25, 2019**
    * Fixes
        * Fix serialized LatLong data being loaded as strings (:pr:`712`)
    * Documentation Changes
        * Fixed FAQ cell output (:pr:`710`)

    Thanks to the following people for contributing to this release:
    :user:`gsheni`, :user:`rwedge`


**v0.10.0 Aug 19, 2019**
    .. warning::
        The next non-bugfix release of Featuretools will not support Python 2


    * Enhancements
        * Give more frequent progress bar updates and update chunk size behavior (:pr:`631`, :pr:`696`)
        * Added drop_first as param in encode_features (:pr:`647`)
        * Added support for stacking multi-output primitives (:pr:`679`)
        * Generate transform features of direct features (:pr:`623`)
        * Added serializing and deserializing from S3 and deserializing from URLs (:pr:`685`)
        * Added nlp_primitives as an add-on library (:pr:`704`)
        * Added AutoNormalize to Featuretools plugins (:pr:`699`)
        * Added functionality for relative units (month/year) in Timedelta (:pr:`692`)
        * Added categorical-encoding as an add-on library (:pr:`700`)
    * Fixes
        * Fix performance regression in DFS (:pr:`637`)
        * Fix deserialization of feature relationship path (:pr:`665`)
        * Set index after adding ancestor relationship variables (:pr:`668`)
        * Fix user-supplied variable_types modification in Entity init (:pr:`675`)
        * Don't calculate dependencies of unnecessary features (:pr:`667`)
        * Prevent normalize entity's new entity having same index as base entity (:pr:`681`)
        * Update variable type inference to better check for string values (:pr:`683`)
    * Changes
        * Moved dask, distributed imports (:pr:`634`)
    * Documentation Changes
        * Miscellaneous changes (:pr:`641`, :pr:`658`)
        * Modified doc_string of top_n in encoding (:pr:`648`)
        * Hyperlinked ComposeML (:pr:`653`)
        * Added FAQ (:pr:`620`, :pr:`677`)
        * Fixed FAQ question with multiple question marks (:pr:`673`)
    * Testing Changes
        * Add master, and release tests for premium primitives (:pr:`660`, :pr:`669`)
        * Miscellaneous changes (:pr:`672`, :pr:`674`)

    Thanks to the following people for contributing to this release:
    :user:`alexjwang`, :user:`allisonportis`, :user:`ayushpatidar`,
    :user:`CJStadler`, :user:`ctduffy`, :user:`gsheni`, :user:`jeff-hernandez`,
    :user:`jeremyliweishih`, :user:`kmax12`, :user:`rwedge`, :user:`zhxt95`,

**v0.9.1 July 3, 2019**
    * Enhancements
        * Speedup groupby transform calculations (:pr:`609`)
        * Generate features along all paths when there are multiple paths between entities (:pr:`600`, :pr:`608`)
    * Fixes
        * Select columns of dataframe using a list (:pr:`615`)
        * Change type of features calculated on Index features to Categorical (:pr:`602`)
        * Filter dataframes through forward relationships (:pr:`625`)
        * Specify Dask version in requirements for python 2 (:pr:`627`)
        * Keep dataframe sorted by time during feature calculation (:pr:`626`)
        * Fix bug in encode_features that created duplicate columns of
          features with multiple outputs (:pr:`622`)
    * Changes
        * Remove unused variance_selection.py file (:pr:`613`)
        * Remove Timedelta data param (:pr:`619`)
        * Remove DaysSince primitive (:pr:`628`)
    * Documentation Changes
        * Add installation instructions for add-on libraries (:pr:`617`)
        * Clarification of Multi Output Feature Creation (:pr:`638`)
        * Miscellaneous changes (:pr:`632`, :pr:`639`)
    * Testing Changes
        * Miscellaneous changes (:pr:`595`, :pr:`612`)

    Thanks to the following people for contributing to this release:
    :user:`CJStadler`, :user:`kmax12`, :user:`rwedge`, :user:`gsheni`, :user:`kkleidal`, :user:`ctduffy`

**v0.9.0** June 19, 2019
    * Enhancements
        * Add unit parameter to timesince primitives (:pr:`558`)
        * Add ability to install optional add on libraries (:pr:`551`)
        * Load and save features from open files and strings (:pr:`566`)
        * Support custom variable types (:pr:`571`)
        * Support entitysets which have multiple paths between two entities (:pr:`572`, :pr:`544`)
        * Added show_info function, more output information added to CLI `featuretools info` (:pr:`525`)
    * Fixes
        * Normalize_entity specifies error when 'make_time_index' is an invalid string (:pr:`550`)
        * Schema version added for entityset serialization (:pr:`586`)
        * Renamed features have names correctly serialized (:pr:`585`)
        * Improved error message for index/time_index being the same column in normalize_entity and entity_from_dataframe (:pr:`583`)
        * Removed all mentions of allow_where (:pr:`587`, :pr:`588`)
        * Removed unused variable in normalize entity (:pr:`589`)
        * Change time since return type to numeric (:pr:`606`)
    * Changes
        * Refactor get_pandas_data_slice to take single entity (:pr:`547`)
        * Updates TimeSincePrevious and Diff Primitives (:pr:`561`)
        * Remove unecessary time_last variable (:pr:`546`)
    * Documentation Changes
        * Add Featuretools Enterprise to documentation (:pr:`563`)
        * Miscellaneous changes (:pr:`552`, :pr:`573`, :pr:`577`, :pr:`599`)
    * Testing Changes
        * Miscellaneous changes (:pr:`559`, :pr:`569`, :pr:`570`, :pr:`574`, :pr:`584`, :pr:`590`)

    Thanks to the following people for contributing to this release:
    :user:`alexjwang`, :user:`allisonportis`, :user:`CJStadler`, :user:`ctduffy`, :user:`gsheni`, :user:`kmax12`, :user:`rwedge`

**v0.8.0** May 17, 2019
    * Rename NUnique to NumUnique (:pr:`510`)
    * Serialize features as JSON (:pr:`532`)
    * Drop all variables at once in normalize_entity (:pr:`533`)
    * Remove unnecessary sorting from normalize_entity (:pr:`535`)
    * Features cache their names (:pr:`536`)
    * Only calculate features for instances before cutoff (:pr:`523`)
    * Remove all relative imports (:pr:`530`)
    * Added FullName Variable Type (:pr:`506`)
    * Add error message when target entity does not exist (:pr:`520`)
    * New demo links (:pr:`542`)
    * Remove duplicate features check in DFS (:pr:`538`)
    * featuretools_primitives entry point expects list of primitive classes (:pr:`529`)
    * Update ALL_VARIABLE_TYPES list (:pr:`526`)
    * More Informative N Jobs Prints and Warnings (:pr:`511`)
    * Update sklearn version requirements (:pr:`541`)
    * Update Makefile (:pr:`519`)
    * Remove unused parameter in Entity._handle_time (:pr:`524`)
    * Remove build_ext code from setup.py (:pr:`513`)
    * Documentation updates (:pr:`512`, :pr:`514`, :pr:`515`, :pr:`521`, :pr:`522`, :pr:`527`, :pr:`545`)
    * Testing updates (:pr:`509`, :pr:`516`, :pr:`517`, :pr:`539`)

    Thanks to the following people for contributing to this release: :user:`bphi`, :user:`CharlesBradshaw`, :user:`CJStadler`, :user:`glentennis`, :user:`gsheni`, :user:`kmax12`, :user:`rwedge`

**Breaking Changes**

* ``NUnique`` has been renamed to ``NumUnique``.

    Previous behavior

    .. code-block:: python

        from featuretools.primitives import NUnique

    New behavior

    .. code-block:: python

        from featuretools.primitives import NumUnique

**v0.7.1** Apr 24, 2019
    * Automatically generate feature name for controllable primitives (:pr:`481`)
    * Primitive docstring updates (:pr:`489`, :pr:`492`, :pr:`494`, :pr:`495`)
    * Change primitive functions that returned strings to return functions (:pr:`499`)
    * CLI customizable via entrypoints (:pr:`493`)
    * Improve calculation of aggregation features on grandchildren (:pr:`479`)
    * Refactor entrypoints to use decorator (:pr:`483`)
    * Include doctests in testing suite (:pr:`491`)
    * Documentation updates (:pr:`490`)
    * Update how standard primitives are imported internally (:pr:`482`)

    Thanks to the following people for contributing to this release: :user:`bukosabino`, :user:`CharlesBradshaw`, :user:`glentennis`, :user:`gsheni`, :user:`jeff-hernandez`, :user:`kmax12`, :user:`minkvsky`, :user:`rwedge`, :user:`thehomebrewnerd`

**v0.7.0** Mar 29, 2019
    * Improve Entity Set Serialization (:pr:`361`)
    * Support calling a primitive instance's function directly (:pr:`461`, :pr:`468`)
    * Support other libraries extending featuretools functionality via entrypoints (:pr:`452`)
    * Remove featuretools install command (:pr:`475`)
    * Add GroupByTransformFeature (:pr:`455`, :pr:`472`, :pr:`476`)
    * Update Haversine Primitive (:pr:`435`, :pr:`462`)
    * Add commutative argument to SubtractNumeric and DivideNumeric primitives (:pr:`457`)
    * Add FilePath variable_type (:pr:`470`)
    * Add PhoneNumber, DateOfBirth, URL variable types (:pr:`447`)
    * Generalize infer_variable_type, convert_variable_data and convert_all_variable_data methods (:pr:`423`)
    * Documentation updates (:pr:`438`, :pr:`446`, :pr:`458`, :pr:`469`)
    * Testing updates (:pr:`440`, :pr:`444`, :pr:`445`, :pr:`459`)

    Thanks to the following people for contributing to this release: :user:`bukosabino`, :user:`CharlesBradshaw`, :user:`ColCarroll`, :user:`glentennis`, :user:`grayskripko`, :user:`gsheni`, :user:`jeff-hernandez`, :user:`jrkinley`, :user:`kmax12`, :user:`RogerTangos`, :user:`rwedge`

**Breaking Changes**

* ``ft.dfs`` now has a ``groupby_trans_primitives`` parameter that DFS uses to automatically construct features that group by an ID column and then apply a transform primitive to search group. This change applies to the following primitives: ``CumSum``, ``CumCount``, ``CumMean``, ``CumMin``, and ``CumMax``.

    Previous behavior

    .. code-block:: python

        ft.dfs(entityset=es,
               target_entity='customers',
               trans_primitives=["cum_mean"])

    New behavior

    .. code-block:: python

        ft.dfs(entityset=es,
               target_entity='customers',
               groupby_trans_primitives=["cum_mean"])

* Related to the above change, cumulative transform features are now defined using a new feature class, ``GroupByTransformFeature``.

    Previous behavior

    .. code-block:: python

        ft.Feature([base_feature, groupby_feature], primitive=CumulativePrimitive)


    New behavior

    .. code-block:: python

        ft.Feature(base_feature, groupby=groupby_feature, primitive=CumulativePrimitive)


**v0.6.1** Feb 15, 2019
    * Cumulative primitives (:pr:`410`)
    * Entity.query_by_values now preserves row order of underlying data (:pr:`428`)
    * Implementing Country Code and Sub Region Codes as variable types (:pr:`430`)
    * Added IPAddress and EmailAddress variable types (:pr:`426`)
    * Install data and dependencies (:pr:`403`)
    * Add TimeSinceFirst, fix TimeSinceLast (:pr:`388`)
    * Allow user to pass in desired feature return types (:pr:`372`)
    * Add new configuration object (:pr:`401`)
    * Replace NUnique get_function (:pr:`434`)
    * _calculate_idenity_features now only returns the features asked for, instead of the entire entity (:pr:`429`)
    * Primitive function name uniqueness (:pr:`424`)
    * Update NumCharacters and NumWords primitives (:pr:`419`)
    * Removed Variable.dtype (:pr:`416`, :pr:`433`)
    * Change to zipcode rep, str for pandas (:pr:`418`)
    * Remove pandas version upper bound (:pr:`408`)
    * Make S3 dependencies optional (:pr:`404`)
    * Check that agg_primitives and trans_primitives are right primitive type (:pr:`397`)
    * Mean primitive changes (:pr:`395`)
    * Fix transform stacking on multi-output aggregation (:pr:`394`)
    * Fix list_primitives (:pr:`391`)
    * Handle graphviz dependency (:pr:`389`, :pr:`396`, :pr:`398`)
    * Testing updates (:pr:`402`, :pr:`417`, :pr:`433`)
    * Documentation updates (:pr:`400`, :pr:`409`, :pr:`415`, :pr:`417`, :pr:`420`, :pr:`421`, :pr:`422`, :pr:`431`)


    Thanks to the following people for contributing to this release:  :user:`CharlesBradshaw`, :user:`csala`, :user:`floscha`, :user:`gsheni`, :user:`jxwolstenholme`, :user:`kmax12`, :user:`RogerTangos`, :user:`rwedge`

**v0.6.0** Jan 30, 2018
    * Primitive refactor (:pr:`364`)
    * Mean ignore NaNs (:pr:`379`)
    * Plotting entitysets (:pr:`382`)
    * Add seed features later in DFS process (:pr:`357`)
    * Multiple output column features (:pr:`376`)
    * Add ZipCode Variable Type (:pr:`367`)
    * Add `primitive.get_filepath` and example of primitive loading data from external files (:pr:`380`)
    * Transform primitives take series as input (:pr:`385`)
    * Update dependency requirements (:pr:`378`, :pr:`383`, :pr:`386`)
    * Add modulo to override tests (:pr:`384`)
    * Update documentation (:pr:`368`, :pr:`377`)
    * Update README.md (:pr:`366`, :pr:`373`)
    * Update CI tests (:pr:`359`, :pr:`360`, :pr:`375`)

    Thanks to the following people for contributing to this release: :user:`floscha`, :user:`gsheni`, :user:`kmax12`, :user:`RogerTangos`, :user:`rwedge`

**v0.5.1** Dec 17, 2018
    * Add missing dependencies (:pr:`353`)
    * Move comment to note in documentation (:pr:`352`)

**v0.5.0** Dec 17, 2018
    * Add specific error for duplicate additional/copy_variables in normalize_entity (:pr:`348`)
    * Removed EntitySet._import_from_dataframe (:pr:`346`)
    * Removed time_index_reduce parameter (:pr:`344`)
    * Allow installation of additional primitives (:pr:`326`)
    * Fix DatetimeIndex variable conversion (:pr:`342`)
    * Update Sklearn DFS Transformer (:pr:`343`)
    * Clean up entity creation logic (:pr:`336`)
    * remove casting to list in transform feature calculation (:pr:`330`)
    * Fix sklearn wrapper (:pr:`335`)
    * Add readme to pypi
    * Update conda docs after move to conda-forge (:pr:`334`)
    * Add wrapper for scikit-learn Pipelines (:pr:`323`)
    * Remove parse_date_cols parameter from EntitySet._import_from_dataframe (:pr:`333`)

    Thanks to the following people for contributing to this release: :user:`bukosabino`, :user:`georgewambold`, :user:`gsheni`, :user:`jeff-hernandez`, :user:`kmax12`, and :user:`rwedge`.

**v0.4.1** Nov 29, 2018
    * Resolve bug preventing using first column as index by default (:pr:`308`)
    * Handle return type when creating features from Id variables (:pr:`318`)
    * Make id an optional parameter of EntitySet constructor (:pr:`324`)
    * Handle primitives with same function being applied to same column (:pr:`321`)
    * Update requirements (:pr:`328`)
    * Clean up DFS arguments (:pr:`319`)
    * Clean up Pandas Backend (:pr:`302`)
    * Update properties of cumulative transform primitives (:pr:`320`)
    * Feature stability between versions documentation (:pr:`316`)
    * Add download count to GitHub readme (:pr:`310`)
    * Fixed #297 update tests to check error strings (:pr:`303`)
    * Remove usage of fixtures in agg primitive tests (:pr:`325`)

**v0.4.0** Oct 31, 2018
    * Remove ft.utils.gen_utils.getsize and make pympler a test requirement (:pr:`299`)
    * Update requirements.txt (:pr:`298`)
    * Refactor EntitySet.find_path(...) (:pr:`295`)
    * Clean up unused methods (:pr:`293`)
    * Remove unused parents property of Entity (:pr:`283`)
    * Removed relationships parameter (:pr:`284`)
    * Improve time index validation (:pr:`285`)
    * Encode features with "unknown" class in categorical (:pr:`287`)
    * Allow where clauses on direct features in Deep Feature Synthesis (:pr:`279`)
    * Change to fullargsspec (:pr:`288`)
    * Parallel verbose fixes (:pr:`282`)
    * Update tests for python 3.7 (:pr:`277`)
    * Check duplicate rows cutoff times (:pr:`276`)
    * Load retail demo data using compressed file (:pr:`271`)

**v0.3.1** Sept 28, 2018
    * Handling time rewrite (:pr:`245`)
    * Update deep_feature_synthesis.py (:pr:`249`)
    * Handling return type when creating features from DatetimeTimeIndex (:pr:`266`)
    * Update retail.py (:pr:`259`)
    * Improve Consistency of Transform Primitives (:pr:`236`)
    * Update demo docstrings (:pr:`268`)
    * Handle non-string column names (:pr:`255`)
    * Clean up merging of aggregation primitives (:pr:`250`)
    * Add tests for Entity methods (:pr:`262`)
    * Handle no child data when calculating aggregation features with multiple arguments (:pr:`264`)
    * Add `is_string` utils function (:pr:`260`)
    * Update python versions to match docker container (:pr:`261`)
    * Handle where clause when no child data (:pr:`258`)
    * No longer cache demo csvs, remove config file (:pr:`257`)
    * Avoid stacking "expanding" primitives (:pr:`238`)
    * Use randomly generated names in retail csv (:pr:`233`)
    * Update README.md (:pr:`243`)

**v0.3.0** Aug 27, 2018
    * Improve performance of all feature calculations (:pr:`224`)
    * Update agg primitives to use more efficient functions (:pr:`215`)
    * Optimize metadata calculation (:pr:`229`)
    * More robust handling when no data at a cutoff time (:pr:`234`)
    * Workaround categorical merge (:pr:`231`)
    * Switch which CSV is associated with which variable (:pr:`228`)
    * Remove unused kwargs from query_by_values, filter_and_sort (:pr:`225`)
    * Remove convert_links_to_integers (:pr:`219`)
    * Add conda install instructions (:pr:`223`, :pr:`227`)
    * Add example of using Dask to parallelize to docs  (:pr:`221`)

**v0.2.2** Aug 20, 2018
    * Remove unnecessary check no related instances call and refactor (:pr:`209`)
    * Improve memory usage through support for pandas categorical types (:pr:`196`)
    * Bump minimum pandas version from 0.20.3 to 0.23.0 (:pr:`216`)
    * Better parallel memory warnings (:pr:`208`, :pr:`214`)
    * Update demo datasets (:pr:`187`, :pr:`201`, :pr:`207`)
    * Make primitive lookup case insensitive  (:pr:`213`)
    * Use capital name (:pr:`211`)
    * Set class name for Min (:pr:`206`)
    * Remove ``variable_types`` from normalize entity (:pr:`205`)
    * Handle parquet serialization with last time index (:pr:`204`)
    * Reset index of cutoff times in calculate feature matrix (:pr:`198`)
    * Check argument types for .normalize_entity (:pr:`195`)
    * Type checking ignore entities.  (:pr:`193`)

**v0.2.1** July 2, 2018
    * Cpu count fix (:pr:`176`)
    * Update flight (:pr:`175`)
    * Move feature matrix calculation helper functions to separate file (:pr:`177`)

**v0.2.0** June 22, 2018
    * Multiprocessing (:pr:`170`)
    * Handle unicode encoding in repr throughout Featuretools (:pr:`161`)
    * Clean up EntitySet class (:pr:`145`)
    * Add support for building and uploading conda package (:pr:`167`)
    * Parquet serialization (:pr:`152`)
    * Remove variable stats (:pr:`171`)
    * Make sure index variable comes first (:pr:`168`)
    * No last time index update on normalize (:pr:`169`)
    * Remove list of times as on option for `cutoff_time` in `calculate_feature_matrix` (:pr:`165`)
    * Config does error checking to see if it can write to disk (:pr:`162`)


**v0.1.21** May 30, 2018
    * Support Pandas 0.23.0 (:pr:`153`, :pr:`154`, :pr:`155`, :pr:`159`)
    * No EntitySet required in loading/saving features (:pr:`141`)
    * Use s3 demo csv with better column names (:pr:`139`)
    * more reasonable start parameter (:pr:`149`)
    * add issue template (:pr:`133`)
    * Improve tests (:pr:`136`, :pr:`137`, :pr:`144`, :pr:`147`)
    * Remove unused functions (:pr:`140`, :pr:`143`, :pr:`146`)
    * Update documentation after recent changes / removals (:pr:`157`)
    * Rename demo retail csv file (:pr:`148`)
    * Add names for binary (:pr:`142`)
    * EntitySet repr to use get_name rather than id (:pr:`134`)
    * Ensure config dir is writable (:pr:`135`)

**v0.1.20** Apr 13, 2018
    * Primitives as strings in DFS parameters (:pr:`129`)
    * Integer time index bugfixes (:pr:`128`)
    * Add make_temporal_cutoffs utility function (:pr:`126`)
    * Show all entities, switch shape display to row/col (:pr:`124`)
    * Improved chunking when calculating feature matrices  (:pr:`121`)
    * fixed num characters nan fix (:pr:`118`)
    * modify ignore_variables docstring (:pr:`117`)

**v0.1.19** Mar 21, 2018
    * More descriptive DFS progress bar (:pr:`69`)
    * Convert text variable to string before NumWords (:pr:`106`)
    * EntitySet.concat() reindexes relationships (:pr:`96`)
    * Keep non-feature columns when encoding feature matrix (:pr:`111`)
    * Uses full entity update for dependencies of uses_full_entity features (:pr:`110`)
    * Update column names in retail demo (:pr:`104`)
    * Handle Transform features that need access to all values of entity (:pr:`91`)

**v0.1.18** Feb 27, 2018
    * fixes related instances bug (:pr:`97`)
    * Adding non-feature columns to calculated feature matrix (:pr:`78`)
    * Relax numpy version req (:pr:`82`)
    * Remove `entity_from_csv`, tests, and lint (:pr:`71`)

**v0.1.17** Jan 18, 2018
    * LatLong type (:pr:`57`)
    * Last time index fixes (:pr:`70`)
    * Make median agg primitives ignore nans by default (:pr:`61`)
    * Remove Python 3.4 support (:pr:`64`)
    * Change `normalize_entity` to update `secondary_time_index` (:pr:`59`)
    * Unpin requirements (:pr:`53`)
    * associative -> commutative (:pr:`56`)
    * Add Words and Chars primitives (:pr:`51`)

**v0.1.16** Dec 19, 2017
    * fix EntitySet.combine_variables and standardize encode_features (:pr:`47`)
    * Python 3 compatibility (:pr:`16`)

**v0.1.15** Dec 18, 2017
    * Fix variable type in demo data (:pr:`37`)
    * Custom primitive kwarg fix (:pr:`38`)
    * Changed order and text of arguments in make_trans_primitive docstring (:pr:`42`)

**v0.1.14** November 20, 2017
    * Last time index (:pr:`33`)
    * Update Scipy version to 1.0.0 (:pr:`31`)


**v0.1.13** November 1, 2017
    * Add MANIFEST.in (:pr:`26`)

**v0.1.11** October 31, 2017
    * Package linting (:pr:`7`)
    * Custom primitive creation functions (:pr:`13`)
    * Split requirements to separate files and pin to latest versions (:pr:`15`)
    * Select low information features (:pr:`18`)
    * Fix docs typos (:pr:`19`)
    * Fixed Diff primitive for rare nan case (:pr:`21`)
    * added some mising doc strings (:pr:`23`)
    * Trend fix (:pr:`22`)
    * Remove as_dir=False option from EntitySet.to_pickle() (:pr:`20`)
    * Entity Normalization Preserves Types of Copy & Additional Variables (:pr:`25`)

**v0.1.10** October 12, 2017
    * NumTrue primitive added and docstring of other primitives updated (:pr:`11`)
    * fixed hash issue with same base features (:pr:`8`)
    * Head fix (:pr:`9`)
    * Fix training window (:pr:`10`)
    * Add associative attribute to primitives (:pr:`3`)
    * Add status badges, fix license in setup.py (:pr:`1`)
    * fixed head printout and flight demo index (:pr:`2`)

**v0.1.9** September 8, 2017
    * Documentation improvements
    * New ``featuretools.demo.load_mock_customer`` function


**v0.1.8** September 1, 2017
    * Bug fixes
    * Added ``Percentile`` transform primitive

**v0.1.7** August 17, 2017
    * Performance improvements for approximate in ``calculate_feature_matrix`` and ``dfs``
    * Added ``Week`` transform primitive

**v0.1.6** July 26, 2017
    * Added ``load_features`` and ``save_features`` to persist and reload features
    * Added save_progress argument to ``calculate_feature_matrix``
    * Added approximate parameter to ``calculate_feature_matrix`` and ``dfs``
    * Added ``load_flight`` to ft.demo

**v0.1.5** July 11, 2017
    * Windows support

**v0.1.3** July 10, 2017
    * Renamed feature submodule to primitives
    * Renamed prediction_entity arguments to target_entity
    * Added training_window parameter to ``calculate_feature_matrix``


**v0.1.2** July 3rd, 2017
    * Initial release

.. command
.. git log --pretty=oneline --abbrev-commit<|MERGE_RESOLUTION|>--- conflicted
+++ resolved
@@ -7,12 +7,8 @@
         * Added GitHub Action to auto upload releases to PyPI (:pr:`816`)
     * Fixes
         * Fix issue where some primitive options would not be applied (:pr:`807`)
-<<<<<<< HEAD
-        * Fix issue with converting to pickle or parquet after adding interesting features (:pr:`798`)
+        * Fix issue with converting to pickle or parquet after adding interesting features (:pr:`798`, :pr:`823`)
         * Prevent DFS from creating Identity Features of globally ignored variables (:pr:`819`)
-=======
-        * Fix issue with converting to pickle or parquet after adding interesting features (:pr:`798`, :pr:`823`)
->>>>>>> b30aaf65
     * Changes
         * Remove python 2.7 support from serialize.py (:pr:`812`)
     * Documentation Changes
