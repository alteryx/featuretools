--- conflicted
+++ resolved
@@ -17,12 +17,8 @@
         * Miscellaneous changes ()
 
     Thanks to the following people for contributing to this release:
-<<<<<<< HEAD
-    :user:`ayushpatidar`, :user:`kmax12`
-=======
-    :user:`ayushpatidar`, :user:`jeff-hernandez`
-
->>>>>>> 0c8f5064
+    :user:`ayushpatidar`, :user:`jeff-hernandez`, :user:`kmax12`
+
 
 **v0.9.1 July 3, 2019**
     * Enhancements
