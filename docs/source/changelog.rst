--- conflicted
+++ resolved
@@ -5,11 +5,8 @@
 **Future Release**
     * Enhancements
         * Added First primitive (:pr:`770`)
-<<<<<<< HEAD
+        * Added Entropy aggregation primitive (:pr:`779`)
         * Allow custom naming for multi-output primitives (:pr:`780`)
-=======
-        * Added Entropy aggregation primitive (:pr:`779`)
->>>>>>> a725cacb
     * Fixes
         * Prevents user from removing base entity time index using additional_variables (:pr:`768`)
         * Fixes error when a multioutput primitive was supplied to dfs as a groupby trans primitive (:pr:`786`)
