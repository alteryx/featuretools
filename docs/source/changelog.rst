--- conflicted
+++ resolved
@@ -7,18 +7,12 @@
         * Fix a connection closed error when using n_jobs (:pr:`853`)
     * Changes
         * Pin msgpack dependency for Python 3.5; remove dataframe from Dask dependency (:pr:`851`)
-<<<<<<< HEAD
         * Added Plugin Warnings at Entry Point (:pr:`850`)
-
-    Thanks to the following people for contributing to this release:
-    :user:`frances-h`, :user:`jeff-hernandez`
-=======
     * Documentation Changes
         * Update link to help documentation page in Github issue template (:pr:`855`)
 
     Thanks to the following people for contributing to this release:
-    :user:`frances-h`, :user:`rwedge`
->>>>>>> cdc366f1
+    :user:`frances-h`, :user:`rwedge`, :user:`jeff-hernandez`
 
 **v0.13.2 Jan 31, 2020**
     * Enhancements
