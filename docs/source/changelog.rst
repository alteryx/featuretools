.. _changelog:

Changelog
---------
**Future Release**
    * Enhancements
<<<<<<< HEAD
        * Give more frequent progress bar updates and update chunk size behavior (:pr:`631`)
=======
        * Give more frequent progress bar updates and update chunk size behavior (:pr:`631`, :pr:`696`)
>>>>>>> 56048d20
        * Added drop_first as param in encode_features (:pr:`647`)
        * Added support for stacking multi-output primitives (:pr:`679`)
        * Generate transform features of direct features (:pr:`623`)
        * Added serializing and deserializing from S3 and deserializing from URLs (:pr:`685`)
        * Added functionality for relative units (month/year) in Timedelta (:pr:`692`)
    * Fixes
        * Fix performance regression in DFS (:pr:`637`)
        * Fix deserialization of feature relationship path (:pr:`665`)
        * Set index after adding ancestor relationship variables (:pr:`668`)
        * Fix user-supplied variable_types modification in Entity init (:pr:`675`)
        * Don't calculate dependencies of unnecessary features (:pr:`667`)
        * Prevent normalize entity's new entity having same index as base entity (:pr:`681`)
        * Update variable type inference to better check for string values (:pr:`683`)
    * Changes
        * Moved dask, distributed imports (:pr:`634`)
        * Change feature calculation to return in order of instance ids provided (:pr:`676`)
    * Documentation Changes
        * Miscellaneous changes (:pr:`641`, :pr:`658`)
        * Modified doc_string of top_n in encoding (:pr:`648`)
        * Hyperlinked ComposeML (:pr:`653`)
        * Added FAQ (:pr:`620`, :pr:`677`)
        * Fixed FAQ question with multiple question marks (:pr:`673`)
    * Testing Changes
        * Add master, and release tests for premium primitives (:pr:`660`, :pr:`669`)
        * Miscellaneous changes (:pr:`672`, :pr:`674`)

    Thanks to the following people for contributing to this release:
    :user:`ayushpatidar`, :user:`CJStadler`, :user:`gsheni`, :user:`ctduffy`,
    :user:`jeff-hernandez`, :user:`kmax12`, :user:`rwedge`, :user:`zhxt95`,
    :user:`jeremyliweishih`

**v0.9.1 July 3, 2019**
    * Enhancements
        * Speedup groupby transform calculations (:pr:`609`)
        * Generate features along all paths when there are multiple paths between entities (:pr:`600`, :pr:`608`)
    * Fixes
        * Select columns of dataframe using a list (:pr:`615`)
        * Change type of features calculated on Index features to Categorical (:pr:`602`)
        * Filter dataframes through forward relationships (:pr:`625`)
        * Specify Dask version in requirements for python 2 (:pr:`627`)
        * Keep dataframe sorted by time during feature calculation (:pr:`626`)
        * Fix bug in encode_features that created duplicate columns of
          features with multiple outputs (:pr:`622`)
    * Changes
        * Remove unused variance_selection.py file (:pr:`613`)
        * Remove Timedelta data param (:pr:`619`)
        * Remove DaysSince primitive (:pr:`628`)
    * Documentation Changes
        * Add installation instructions for add-on libraries (:pr:`617`)
        * Clarification of Multi Output Feature Creation (:pr:`638`)
        * Miscellaneous changes (:pr:`632`, :pr:`639`)
    * Testing Changes
        * Miscellaneous changes (:pr:`595`, :pr:`612`)

    Thanks to the following people for contributing to this release:
    :user:`CJStadler`, :user:`kmax12`, :user:`rwedge`, :user:`gsheni`, :user:`kkleidal`, :user:`ctduffy`

**v0.9.0** June 19, 2019
    * Enhancements
        * Add unit parameter to timesince primitives (:pr:`558`)
        * Add ability to install optional add on libraries (:pr:`551`)
        * Load and save features from open files and strings (:pr:`566`)
        * Support custom variable types (:pr:`571`)
        * Support entitysets which have multiple paths between two entities (:pr:`572`, :pr:`544`)
        * Added show_info function, more output information added to CLI `featuretools info` (:pr:`525`)
    * Fixes
        * Normalize_entity specifies error when 'make_time_index' is an invalid string (:pr:`550`)
        * Schema version added for entityset serialization (:pr:`586`)
        * Renamed features have names correctly serialized (:pr:`585`)
        * Improved error message for index/time_index being the same column in normalize_entity and entity_from_dataframe (:pr:`583`)
        * Removed all mentions of allow_where (:pr:`587`, :pr:`588`)
        * Removed unused variable in normalize entity (:pr:`589`)
        * Change time since return type to numeric (:pr:`606`)
    * Changes
        * Refactor get_pandas_data_slice to take single entity (:pr:`547`)
        * Updates TimeSincePrevious and Diff Primitives (:pr:`561`)
        * Remove unecessary time_last variable (:pr:`546`)
    * Documentation Changes
        * Add Featuretools Enterprise to documentation (:pr:`563`)
        * Miscellaneous changes (:pr:`552`, :pr:`573`, :pr:`577`, :pr:`599`)
    * Testing Changes
        * Miscellaneous changes (:pr:`559`, :pr:`569`, :pr:`570`, :pr:`574`, :pr:`584`, :pr:`590`)

    Thanks to the following people for contributing to this release:
    :user:`alexjwang`, :user:`allisonportis`, :user:`CJStadler`, :user:`ctduffy`, :user:`gsheni`, :user:`kmax12`, :user:`rwedge`

**v0.8.0** May 17, 2019
    * Rename NUnique to NumUnique (:pr:`510`)
    * Serialize features as JSON (:pr:`532`)
    * Drop all variables at once in normalize_entity (:pr:`533`)
    * Remove unnecessary sorting from normalize_entity (:pr:`535`)
    * Features cache their names (:pr:`536`)
    * Only calculate features for instances before cutoff (:pr:`523`)
    * Remove all relative imports (:pr:`530`)
    * Added FullName Variable Type (:pr:`506`)
    * Add error message when target entity does not exist (:pr:`520`)
    * New demo links (:pr:`542`)
    * Remove duplicate features check in DFS (:pr:`538`)
    * featuretools_primitives entry point expects list of primitive classes (:pr:`529`)
    * Update ALL_VARIABLE_TYPES list (:pr:`526`)
    * More Informative N Jobs Prints and Warnings (:pr:`511`)
    * Update sklearn version requirements (:pr:`541`)
    * Update Makefile (:pr:`519`)
    * Remove unused parameter in Entity._handle_time (:pr:`524`)
    * Remove build_ext code from setup.py (:pr:`513`)
    * Documentation updates (:pr:`512`, :pr:`514`, :pr:`515`, :pr:`521`, :pr:`522`, :pr:`527`, :pr:`545`)
    * Testing updates (:pr:`509`, :pr:`516`, :pr:`517`, :pr:`539`)

    Thanks to the following people for contributing to this release: :user:`bphi`, :user:`CharlesBradshaw`, :user:`CJStadler`, :user:`glentennis`, :user:`gsheni`, :user:`kmax12`, :user:`rwedge`

**Breaking Changes**

* ``NUnique`` has been renamed to ``NumUnique``.

    Previous behavior

    .. code-block:: python

        from featuretools.primitives import NUnique

    New behavior

    .. code-block:: python

        from featuretools.primitives import NumUnique

**v0.7.1** Apr 24, 2019
    * Automatically generate feature name for controllable primitives (:pr:`481`)
    * Primitive docstring updates (:pr:`489`, :pr:`492`, :pr:`494`, :pr:`495`)
    * Change primitive functions that returned strings to return functions (:pr:`499`)
    * CLI customizable via entrypoints (:pr:`493`)
    * Improve calculation of aggregation features on grandchildren (:pr:`479`)
    * Refactor entrypoints to use decorator (:pr:`483`)
    * Include doctests in testing suite (:pr:`491`)
    * Documentation updates (:pr:`490`)
    * Update how standard primitives are imported internally (:pr:`482`)

    Thanks to the following people for contributing to this release: :user:`bukosabino`, :user:`CharlesBradshaw`, :user:`glentennis`, :user:`gsheni`, :user:`jeff-hernandez`, :user:`kmax12`, :user:`minkvsky`, :user:`rwedge`, :user:`thehomebrewnerd`

**v0.7.0** Mar 29, 2019
    * Improve Entity Set Serialization (:pr:`361`)
    * Support calling a primitive instance's function directly (:pr:`461`, :pr:`468`)
    * Support other libraries extending featuretools functionality via entrypoints (:pr:`452`)
    * Remove featuretools install command (:pr:`475`)
    * Add GroupByTransformFeature (:pr:`455`, :pr:`472`, :pr:`476`)
    * Update Haversine Primitive (:pr:`435`, :pr:`462`)
    * Add commutative argument to SubtractNumeric and DivideNumeric primitives (:pr:`457`)
    * Add FilePath variable_type (:pr:`470`)
    * Add PhoneNumber, DateOfBirth, URL variable types (:pr:`447`)
    * Generalize infer_variable_type, convert_variable_data and convert_all_variable_data methods (:pr:`423`)
    * Documentation updates (:pr:`438`, :pr:`446`, :pr:`458`, :pr:`469`)
    * Testing updates (:pr:`440`, :pr:`444`, :pr:`445`, :pr:`459`)

    Thanks to the following people for contributing to this release: :user:`bukosabino`, :user:`CharlesBradshaw`, :user:`ColCarroll`, :user:`glentennis`, :user:`grayskripko`, :user:`gsheni`, :user:`jeff-hernandez`, :user:`jrkinley`, :user:`kmax12`, :user:`RogerTangos`, :user:`rwedge`

**Breaking Changes**

* ``ft.dfs`` now has a ``groupby_trans_primitives`` parameter that DFS uses to automatically construct features that group by an ID column and then apply a transform primitive to search group. This change applies to the following primitives: ``CumSum``, ``CumCount``, ``CumMean``, ``CumMin``, and ``CumMax``.

    Previous behavior

    .. code-block:: python

        ft.dfs(entityset=es,
               target_entity='customers',
               trans_primitives=["cum_mean"])

    New behavior

    .. code-block:: python

        ft.dfs(entityset=es,
               target_entity='customers',
               groupby_trans_primitives=["cum_mean"])

* Related to the above change, cumulative transform features are now defined using a new feature class, ``GroupByTransformFeature``.

    Previous behavior

    .. code-block:: python

        ft.Feature([base_feature, groupby_feature], primitive=CumulativePrimitive)


    New behavior

    .. code-block:: python

        ft.Feature(base_feature, groupby=groupby_feature, primitive=CumulativePrimitive)


**v0.6.1** Feb 15, 2019
    * Cumulative primitives (:pr:`410`)
    * Entity.query_by_values now preserves row order of underlying data (:pr:`428`)
    * Implementing Country Code and Sub Region Codes as variable types (:pr:`430`)
    * Added IPAddress and EmailAddress variable types (:pr:`426`)
    * Install data and dependencies (:pr:`403`)
    * Add TimeSinceFirst, fix TimeSinceLast (:pr:`388`)
    * Allow user to pass in desired feature return types (:pr:`372`)
    * Add new configuration object (:pr:`401`)
    * Replace NUnique get_function (:pr:`434`)
    * _calculate_idenity_features now only returns the features asked for, instead of the entire entity (:pr:`429`)
    * Primitive function name uniqueness (:pr:`424`)
    * Update NumCharacters and NumWords primitives (:pr:`419`)
    * Removed Variable.dtype (:pr:`416`, :pr:`433`)
    * Change to zipcode rep, str for pandas (:pr:`418`)
    * Remove pandas version upper bound (:pr:`408`)
    * Make S3 dependencies optional (:pr:`404`)
    * Check that agg_primitives and trans_primitives are right primitive type (:pr:`397`)
    * Mean primitive changes (:pr:`395`)
    * Fix transform stacking on multi-output aggregation (:pr:`394`)
    * Fix list_primitives (:pr:`391`)
    * Handle graphviz dependency (:pr:`389`, :pr:`396`, :pr:`398`)
    * Testing updates (:pr:`402`, :pr:`417`, :pr:`433`)
    * Documentation updates (:pr:`400`, :pr:`409`, :pr:`415`, :pr:`417`, :pr:`420`, :pr:`421`, :pr:`422`, :pr:`431`)


    Thanks to the following people for contributing to this release:  :user:`CharlesBradshaw`, :user:`csala`, :user:`floscha`, :user:`gsheni`, :user:`jxwolstenholme`, :user:`kmax12`, :user:`RogerTangos`, :user:`rwedge`

**v0.6.0** Jan 30, 2018
    * Primitive refactor (:pr:`364`)
    * Mean ignore NaNs (:pr:`379`)
    * Plotting entitysets (:pr:`382`)
    * Add seed features later in DFS process (:pr:`357`)
    * Multiple output column features (:pr:`376`)
    * Add ZipCode Variable Type (:pr:`367`)
    * Add `primitive.get_filepath` and example of primitive loading data from external files (:pr:`380`)
    * Transform primitives take series as input (:pr:`385`)
    * Update dependency requirements (:pr:`378`, :pr:`383`, :pr:`386`)
    * Add modulo to override tests (:pr:`384`)
    * Update documentation (:pr:`368`, :pr:`377`)
    * Update README.md (:pr:`366`, :pr:`373`)
    * Update CI tests (:pr:`359`, :pr:`360`, :pr:`375`)

    Thanks to the following people for contributing to this release: :user:`floscha`, :user:`gsheni`, :user:`kmax12`, :user:`RogerTangos`, :user:`rwedge`

**v0.5.1** Dec 17, 2018
    * Add missing dependencies (:pr:`353`)
    * Move comment to note in documentation (:pr:`352`)

**v0.5.0** Dec 17, 2018
    * Add specific error for duplicate additional/copy_variables in normalize_entity (:pr:`348`)
    * Removed EntitySet._import_from_dataframe (:pr:`346`)
    * Removed time_index_reduce parameter (:pr:`344`)
    * Allow installation of additional primitives (:pr:`326`)
    * Fix DatetimeIndex variable conversion (:pr:`342`)
    * Update Sklearn DFS Transformer (:pr:`343`)
    * Clean up entity creation logic (:pr:`336`)
    * remove casting to list in transform feature calculation (:pr:`330`)
    * Fix sklearn wrapper (:pr:`335`)
    * Add readme to pypi
    * Update conda docs after move to conda-forge (:pr:`334`)
    * Add wrapper for scikit-learn Pipelines (:pr:`323`)
    * Remove parse_date_cols parameter from EntitySet._import_from_dataframe (:pr:`333`)

    Thanks to the following people for contributing to this release: :user:`bukosabino`, :user:`georgewambold`, :user:`gsheni`, :user:`jeff-hernandez`, :user:`kmax12`, and :user:`rwedge`.

**v0.4.1** Nov 29, 2018
    * Resolve bug preventing using first column as index by default (:pr:`308`)
    * Handle return type when creating features from Id variables (:pr:`318`)
    * Make id an optional parameter of EntitySet constructor (:pr:`324`)
    * Handle primitives with same function being applied to same column (:pr:`321`)
    * Update requirements (:pr:`328`)
    * Clean up DFS arguments (:pr:`319`)
    * Clean up Pandas Backend (:pr:`302`)
    * Update properties of cumulative transform primitives (:pr:`320`)
    * Feature stability between versions documentation (:pr:`316`)
    * Add download count to GitHub readme (:pr:`310`)
    * Fixed #297 update tests to check error strings (:pr:`303`)
    * Remove usage of fixtures in agg primitive tests (:pr:`325`)

**v0.4.0** Oct 31, 2018
    * Remove ft.utils.gen_utils.getsize and make pympler a test requirement (:pr:`299`)
    * Update requirements.txt (:pr:`298`)
    * Refactor EntitySet.find_path(...) (:pr:`295`)
    * Clean up unused methods (:pr:`293`)
    * Remove unused parents property of Entity (:pr:`283`)
    * Removed relationships parameter (:pr:`284`)
    * Improve time index validation (:pr:`285`)
    * Encode features with "unknown" class in categorical (:pr:`287`)
    * Allow where clauses on direct features in Deep Feature Synthesis (:pr:`279`)
    * Change to fullargsspec (:pr:`288`)
    * Parallel verbose fixes (:pr:`282`)
    * Update tests for python 3.7 (:pr:`277`)
    * Check duplicate rows cutoff times (:pr:`276`)
    * Load retail demo data using compressed file (:pr:`271`)

**v0.3.1** Sept 28, 2018
    * Handling time rewrite (:pr:`245`)
    * Update deep_feature_synthesis.py (:pr:`249`)
    * Handling return type when creating features from DatetimeTimeIndex (:pr:`266`)
    * Update retail.py (:pr:`259`)
    * Improve Consistency of Transform Primitives (:pr:`236`)
    * Update demo docstrings (:pr:`268`)
    * Handle non-string column names (:pr:`255`)
    * Clean up merging of aggregation primitives (:pr:`250`)
    * Add tests for Entity methods (:pr:`262`)
    * Handle no child data when calculating aggregation features with multiple arguments (:pr:`264`)
    * Add `is_string` utils function (:pr:`260`)
    * Update python versions to match docker container (:pr:`261`)
    * Handle where clause when no child data (:pr:`258`)
    * No longer cache demo csvs, remove config file (:pr:`257`)
    * Avoid stacking "expanding" primitives (:pr:`238`)
    * Use randomly generated names in retail csv (:pr:`233`)
    * Update README.md (:pr:`243`)

**v0.3.0** Aug 27, 2018
    * Improve performance of all feature calculations (:pr:`224`)
    * Update agg primitives to use more efficient functions (:pr:`215`)
    * Optimize metadata calculation (:pr:`229`)
    * More robust handling when no data at a cutoff time (:pr:`234`)
    * Workaround categorical merge (:pr:`231`)
    * Switch which CSV is associated with which variable (:pr:`228`)
    * Remove unused kwargs from query_by_values, filter_and_sort (:pr:`225`)
    * Remove convert_links_to_integers (:pr:`219`)
    * Add conda install instructions (:pr:`223`, :pr:`227`)
    * Add example of using Dask to parallelize to docs  (:pr:`221`)

**v0.2.2** Aug 20, 2018
    * Remove unnecessary check no related instances call and refactor (:pr:`209`)
    * Improve memory usage through support for pandas categorical types (:pr:`196`)
    * Bump minimum pandas version from 0.20.3 to 0.23.0 (:pr:`216`)
    * Better parallel memory warnings (:pr:`208`, :pr:`214`)
    * Update demo datasets (:pr:`187`, :pr:`201`, :pr:`207`)
    * Make primitive lookup case insensitive  (:pr:`213`)
    * Use capital name (:pr:`211`)
    * Set class name for Min (:pr:`206`)
    * Remove ``variable_types`` from normalize entity (:pr:`205`)
    * Handle parquet serialization with last time index (:pr:`204`)
    * Reset index of cutoff times in calculate feature matrix (:pr:`198`)
    * Check argument types for .normalize_entity (:pr:`195`)
    * Type checking ignore entities.  (:pr:`193`)

**v0.2.1** July 2, 2018
    * Cpu count fix (:pr:`176`)
    * Update flight (:pr:`175`)
    * Move feature matrix calculation helper functions to separate file (:pr:`177`)

**v0.2.0** June 22, 2018
    * Multiprocessing (:pr:`170`)
    * Handle unicode encoding in repr throughout Featuretools (:pr:`161`)
    * Clean up EntitySet class (:pr:`145`)
    * Add support for building and uploading conda package (:pr:`167`)
    * Parquet serialization (:pr:`152`)
    * Remove variable stats (:pr:`171`)
    * Make sure index variable comes first (:pr:`168`)
    * No last time index update on normalize (:pr:`169`)
    * Remove list of times as on option for `cutoff_time` in `calculate_feature_matrix` (:pr:`165`)
    * Config does error checking to see if it can write to disk (:pr:`162`)


**v0.1.21** May 30, 2018
    * Support Pandas 0.23.0 (:pr:`153`, :pr:`154`, :pr:`155`, :pr:`159`)
    * No EntitySet required in loading/saving features (:pr:`141`)
    * Use s3 demo csv with better column names (:pr:`139`)
    * more reasonable start parameter (:pr:`149`)
    * add issue template (:pr:`133`)
    * Improve tests (:pr:`136`, :pr:`137`, :pr:`144`, :pr:`147`)
    * Remove unused functions (:pr:`140`, :pr:`143`, :pr:`146`)
    * Update documentation after recent changes / removals (:pr:`157`)
    * Rename demo retail csv file (:pr:`148`)
    * Add names for binary (:pr:`142`)
    * EntitySet repr to use get_name rather than id (:pr:`134`)
    * Ensure config dir is writable (:pr:`135`)

**v0.1.20** Apr 13, 2018
    * Primitives as strings in DFS parameters (:pr:`129`)
    * Integer time index bugfixes (:pr:`128`)
    * Add make_temporal_cutoffs utility function (:pr:`126`)
    * Show all entities, switch shape display to row/col (:pr:`124`)
    * Improved chunking when calculating feature matrices  (:pr:`121`)
    * fixed num characters nan fix (:pr:`118`)
    * modify ignore_variables docstring (:pr:`117`)

**v0.1.19** Mar 21, 2018
    * More descriptive DFS progress bar (:pr:`69`)
    * Convert text variable to string before NumWords (:pr:`106`)
    * EntitySet.concat() reindexes relationships (:pr:`96`)
    * Keep non-feature columns when encoding feature matrix (:pr:`111`)
    * Uses full entity update for dependencies of uses_full_entity features (:pr:`110`)
    * Update column names in retail demo (:pr:`104`)
    * Handle Transform features that need access to all values of entity (:pr:`91`)

**v0.1.18** Feb 27, 2018
    * fixes related instances bug (:pr:`97`)
    * Adding non-feature columns to calculated feature matrix (:pr:`78`)
    * Relax numpy version req (:pr:`82`)
    * Remove `entity_from_csv`, tests, and lint (:pr:`71`)

**v0.1.17** Jan 18, 2018
    * LatLong type (:pr:`57`)
    * Last time index fixes (:pr:`70`)
    * Make median agg primitives ignore nans by default (:pr:`61`)
    * Remove Python 3.4 support (:pr:`64`)
    * Change `normalize_entity` to update `secondary_time_index` (:pr:`59`)
    * Unpin requirements (:pr:`53`)
    * associative -> commutative (:pr:`56`)
    * Add Words and Chars primitives (:pr:`51`)

**v0.1.16** Dec 19, 2017
    * fix EntitySet.combine_variables and standardize encode_features (:pr:`47`)
    * Python 3 compatibility (:pr:`16`)

**v0.1.15** Dec 18, 2017
    * Fix variable type in demo data (:pr:`37`)
    * Custom primitive kwarg fix (:pr:`38`)
    * Changed order and text of arguments in make_trans_primitive docstring (:pr:`42`)

**v0.1.14** November 20, 2017
    * Last time index (:pr:`33`)
    * Update Scipy version to 1.0.0 (:pr:`31`)


**v0.1.13** November 1, 2017
    * Add MANIFEST.in (:pr:`26`)

**v0.1.11** October 31, 2017
    * Package linting (:pr:`7`)
    * Custom primitive creation functions (:pr:`13`)
    * Split requirements to separate files and pin to latest versions (:pr:`15`)
    * Select low information features (:pr:`18`)
    * Fix docs typos (:pr:`19`)
    * Fixed Diff primitive for rare nan case (:pr:`21`)
    * added some mising doc strings (:pr:`23`)
    * Trend fix (:pr:`22`)
    * Remove as_dir=False option from EntitySet.to_pickle() (:pr:`20`)
    * Entity Normalization Preserves Types of Copy & Additional Variables (:pr:`25`)

**v0.1.10** October 12, 2017
    * NumTrue primitive added and docstring of other primitives updated (:pr:`11`)
    * fixed hash issue with same base features (:pr:`8`)
    * Head fix (:pr:`9`)
    * Fix training window (:pr:`10`)
    * Add associative attribute to primitives (:pr:`3`)
    * Add status badges, fix license in setup.py (:pr:`1`)
    * fixed head printout and flight demo index (:pr:`2`)

**v0.1.9** September 8, 2017
    * Documentation improvements
    * New ``featuretools.demo.load_mock_customer`` function


**v0.1.8** September 1, 2017
    * Bug fixes
    * Added ``Percentile`` transform primitive

**v0.1.7** August 17, 2017
    * Performance improvements for approximate in ``calculate_feature_matrix`` and ``dfs``
    * Added ``Week`` transform primitive

**v0.1.6** July 26, 2017

    * Added ``load_features`` and ``save_features`` to persist and reload features
    * Added save_progress argument to ``calculate_feature_matrix``
    * Added approximate parameter to ``calculate_feature_matrix`` and ``dfs``
    * Added ``load_flight`` to ft.demo

**v0.1.5** July 11, 2017

    * Windows support

**v0.1.3** July 10, 2017

    * Renamed feature submodule to primitives
    * Renamed prediction_entity arguments to target_entity
    * Added training_window parameter to ``calculate_feature_matrix``


**v0.1.2** July 3rd, 2017

    * Initial release

.. command
.. git log --pretty=oneline --abbrev-commit<|MERGE_RESOLUTION|>--- conflicted
+++ resolved
@@ -4,11 +4,7 @@
 ---------
 **Future Release**
     * Enhancements
-<<<<<<< HEAD
-        * Give more frequent progress bar updates and update chunk size behavior (:pr:`631`)
-=======
         * Give more frequent progress bar updates and update chunk size behavior (:pr:`631`, :pr:`696`)
->>>>>>> 56048d20
         * Added drop_first as param in encode_features (:pr:`647`)
         * Added support for stacking multi-output primitives (:pr:`679`)
         * Generate transform features of direct features (:pr:`623`)
