.. _changelog:

Changelog
---------
**Future Release**
    * Enhancements
        * Generate features along all paths when there are multiple paths between entities (:pr:`600`, :pr:`608`)
    * Fixes
<<<<<<< HEAD
=======
        * Select columns of dataframe using a list (:pr:`615`)
>>>>>>> 2204f0ee
        * Change type of features calculated on Index features to Categorical (:pr:`602`)
    * Changes
    * Documentation Changes
    * Testing Changes

    Thanks to the following people for contributing to this release:
    :user:`CJStadler`

**v0.9.0** June 19, 2019
    * Enhancements
        * Add unit parameter to timesince primitives (:pr:`558`)
        * Add ability to install optional add on libraries (:pr:`551`)
        * Load and save features from open files and strings (:pr:`566`)
        * Support custom variable types (:pr:`571`)
        * Support entitysets which have multiple paths between two entities (:pr:`572`, :pr:`544`)
        * Added show_info function, more output information added to CLI `featuretools info` (:pr:`525`)
    * Fixes
        * Normalize_entity specifies error when 'make_time_index' is an invalid string (:pr:`550`)
        * Schema version added for entityset serialization (:pr:`586`)
        * Renamed features have names correctly serialized (:pr:`585`)
        * Improved error message for index/time_index being the same column in normalize_entity and entity_from_dataframe (:pr:`583`)
        * Removed all mentions of allow_where (:pr:`587`, :pr:`588`)
        * Removed unused variable in normalize entity (:pr:`589`)
        * Change time since return type to numeric (:pr:`606`)
    * Changes
        * Refactor get_pandas_data_slice to take single entity (:pr:`547`)
        * Updates TimeSincePrevious and Diff Primitives (:pr:`561`)
        * Remove unecessary time_last variable (:pr:`546`)
    * Documentation Changes
        * Add Featuretools Enterprise to documentation (:pr:`563`)
        * Miscellaneous changes (:pr:`552`, :pr:`573`, :pr:`577`, :pr:`599`)
    * Testing Changes
        * Miscellaneous changes (:pr:`559`, :pr:`569`, :pr:`570`, :pr:`574`, :pr:`584`, :pr:`590`)

    Thanks to the following people for contributing to this release:
    :user:`alexjwang`, :user:`allisonportis`, :user:`CJStadler`, :user:`ctduffy`, :user:`gsheni`, :user:`kmax12`, :user:`rwedge`

**v0.8.0** May 17, 2019
    * Rename NUnique to NumUnique (:pr:`510`)
    * Serialize features as JSON (:pr:`532`)
    * Drop all variables at once in normalize_entity (:pr:`533`)
    * Remove unnecessary sorting from normalize_entity (:pr:`535`)
    * Features cache their names (:pr:`536`)
    * Only calculate features for instances before cutoff (:pr:`523`)
    * Remove all relative imports (:pr:`530`)
    * Added FullName Variable Type (:pr:`506`)
    * Add error message when target entity does not exist (:pr:`520`)
    * New demo links (:pr:`542`)
    * Remove duplicate features check in DFS (:pr:`538`)
    * featuretools_primitives entry point expects list of primitive classes (:pr:`529`)
    * Update ALL_VARIABLE_TYPES list (:pr:`526`)
    * More Informative N Jobs Prints and Warnings (:pr:`511`)
    * Update sklearn version requirements (:pr:`541`)
    * Update Makefile (:pr:`519`)
    * Remove unused parameter in Entity._handle_time (:pr:`524`)
    * Remove build_ext code from setup.py (:pr:`513`)
    * Documentation updates (:pr:`512`, :pr:`514`, :pr:`515`, :pr:`521`, :pr:`522`, :pr:`527`, :pr:`545`)
    * Testing updates (:pr:`509`, :pr:`516`, :pr:`517`, :pr:`539`)

    Thanks to the following people for contributing to this release: :user:`bphi`, :user:`CharlesBradshaw`, :user:`CJStadler`, :user:`glentennis`, :user:`gsheni`, :user:`kmax12`, :user:`rwedge`

**Breaking Changes**

* ``NUnique`` has been renamed to ``NumUnique``.

    Previous behavior

    .. code-block:: python

        from featuretools.primitives import NUnique

    New behavior

    .. code-block:: python

        from featuretools.primitives import NumUnique

**v0.7.1** Apr 24, 2019
    * Automatically generate feature name for controllable primitives (:pr:`481`)
    * Primitive docstring updates (:pr:`489`, :pr:`492`, :pr:`494`, :pr:`495`)
    * Change primitive functions that returned strings to return functions (:pr:`499`)
    * CLI customizable via entrypoints (:pr:`493`)
    * Improve calculation of aggregation features on grandchildren (:pr:`479`)
    * Refactor entrypoints to use decorator (:pr:`483`)
    * Include doctests in testing suite (:pr:`491`)
    * Documentation updates (:pr:`490`)
    * Update how standard primitives are imported internally (:pr:`482`)

    Thanks to the following people for contributing to this release: :user:`bukosabino`, :user:`CharlesBradshaw`, :user:`glentennis`, :user:`gsheni`, :user:`jeff-hernandez`, :user:`kmax12`, :user:`minkvsky`, :user:`rwedge`, :user:`thehomebrewnerd`

**v0.7.0** Mar 29, 2019
    * Improve Entity Set Serialization (:pr:`361`)
    * Support calling a primitive instance's function directly (:pr:`461`, :pr:`468`)
    * Support other libraries extending featuretools functionality via entrypoints (:pr:`452`)
    * Remove featuretools install command (:pr:`475`)
    * Add GroupByTransformFeature (:pr:`455`, :pr:`472`, :pr:`476`)
    * Update Haversine Primitive (:pr:`435`, :pr:`462`)
    * Add commutative argument to SubtractNumeric and DivideNumeric primitives (:pr:`457`)
    * Add FilePath variable_type (:pr:`470`)
    * Add PhoneNumber, DateOfBirth, URL variable types (:pr:`447`)
    * Generalize infer_variable_type, convert_variable_data and convert_all_variable_data methods (:pr:`423`)
    * Documentation updates (:pr:`438`, :pr:`446`, :pr:`458`, :pr:`469`)
    * Testing updates (:pr:`440`, :pr:`444`, :pr:`445`, :pr:`459`)

    Thanks to the following people for contributing to this release: :user:`bukosabino`, :user:`CharlesBradshaw`, :user:`ColCarroll`, :user:`glentennis`, :user:`grayskripko`, :user:`gsheni`, :user:`jeff-hernandez`, :user:`jrkinley`, :user:`kmax12`, :user:`RogerTangos`, :user:`rwedge`

**Breaking Changes**

* ``ft.dfs`` now has a ``groupby_trans_primitives`` parameter that DFS uses to automatically construct features that group by an ID column and then apply a transform primitive to search group. This change applies to the following primitives: ``CumSum``, ``CumCount``, ``CumMean``, ``CumMin``, and ``CumMax``.

    Previous behavior

    .. code-block:: python

        ft.dfs(entityset=es,
               target_entity='customers',
               trans_primitives=["cum_mean"])

    New behavior

    .. code-block:: python

        ft.dfs(entityset=es,
               target_entity='customers',
               groupby_trans_primitives=["cum_mean"])

* Related to the above change, cumulative transform features are now defined using a new feature class, ``GroupByTransformFeature``.

    Previous behavior

    .. code-block:: python

        ft.Feature([base_feature, groupby_feature], primitive=CumulativePrimitive)


    New behavior

    .. code-block:: python

        ft.Feature(base_feature, groupby=groupby_feature, primitive=CumulativePrimitive)


**v0.6.1** Feb 15, 2019
    * Cumulative primitives (:pr:`410`)
    * Entity.query_by_values now preserves row order of underlying data (:pr:`428`)
    * Implementing Country Code and Sub Region Codes as variable types (:pr:`430`)
    * Added IPAddress and EmailAddress variable types (:pr:`426`)
    * Install data and dependencies (:pr:`403`)
    * Add TimeSinceFirst, fix TimeSinceLast (:pr:`388`)
    * Allow user to pass in desired feature return types (:pr:`372`)
    * Add new configuration object (:pr:`401`)
    * Replace NUnique get_function (:pr:`434`)
    * _calculate_idenity_features now only returns the features asked for, instead of the entire entity (:pr:`429`)
    * Primitive function name uniqueness (:pr:`424`)
    * Update NumCharacters and NumWords primitives (:pr:`419`)
    * Removed Variable.dtype (:pr:`416`, :pr:`433`)
    * Change to zipcode rep, str for pandas (:pr:`418`)
    * Remove pandas version upper bound (:pr:`408`)
    * Make S3 dependencies optional (:pr:`404`)
    * Check that agg_primitives and trans_primitives are right primitive type (:pr:`397`)
    * Mean primitive changes (:pr:`395`)
    * Fix transform stacking on multi-output aggregation (:pr:`394`)
    * Fix list_primitives (:pr:`391`)
    * Handle graphviz dependency (:pr:`389`, :pr:`396`, :pr:`398`)
    * Testing updates (:pr:`402`, :pr:`417`, :pr:`433`)
    * Documentation updates (:pr:`400`, :pr:`409`, :pr:`415`, :pr:`417`, :pr:`420`, :pr:`421`, :pr:`422`, :pr:`431`)


    Thanks to the following people for contributing to this release:  :user:`CharlesBradshaw`, :user:`csala`, :user:`floscha`, :user:`gsheni`, :user:`jxwolstenholme`, :user:`kmax12`, :user:`RogerTangos`, :user:`rwedge`

**v0.6.0** Jan 30, 2018
    * Primitive refactor (:pr:`364`)
    * Mean ignore NaNs (:pr:`379`)
    * Plotting entitysets (:pr:`382`)
    * Add seed features later in DFS process (:pr:`357`)
    * Multiple output column features (:pr:`376`)
    * Add ZipCode Variable Type (:pr:`367`)
    * Add `primitive.get_filepath` and example of primitive loading data from external files (:pr:`380`)
    * Transform primitives take series as input (:pr:`385`)
    * Update dependency requirements (:pr:`378`, :pr:`383`, :pr:`386`)
    * Add modulo to override tests (:pr:`384`)
    * Update documentation (:pr:`368`, :pr:`377`)
    * Update README.md (:pr:`366`, :pr:`373`)
    * Update CI tests (:pr:`359`, :pr:`360`, :pr:`375`)

    Thanks to the following people for contributing to this release: :user:`floscha`, :user:`gsheni`, :user:`kmax12`, :user:`RogerTangos`, :user:`rwedge`

**v0.5.1** Dec 17, 2018
    * Add missing dependencies (:pr:`353`)
    * Move comment to note in documentation (:pr:`352`)

**v0.5.0** Dec 17, 2018
    * Add specific error for duplicate additional/copy_variables in normalize_entity (:pr:`348`)
    * Removed EntitySet._import_from_dataframe (:pr:`346`)
    * Removed time_index_reduce parameter (:pr:`344`)
    * Allow installation of additional primitives (:pr:`326`)
    * Fix DatetimeIndex variable conversion (:pr:`342`)
    * Update Sklearn DFS Transformer (:pr:`343`)
    * Clean up entity creation logic (:pr:`336`)
    * remove casting to list in transform feature calculation (:pr:`330`)
    * Fix sklearn wrapper (:pr:`335`)
    * Add readme to pypi
    * Update conda docs after move to conda-forge (:pr:`334`)
    * Add wrapper for scikit-learn Pipelines (:pr:`323`)
    * Remove parse_date_cols parameter from EntitySet._import_from_dataframe (:pr:`333`)

    Thanks to the following people for contributing to this release: :user:`bukosabino`, :user:`georgewambold`, :user:`gsheni`, :user:`jeff-hernandez`, :user:`kmax12`, and :user:`rwedge`.

**v0.4.1** Nov 29, 2018
    * Resolve bug preventing using first column as index by default (:pr:`308`)
    * Handle return type when creating features from Id variables (:pr:`318`)
    * Make id an optional parameter of EntitySet constructor (:pr:`324`)
    * Handle primitives with same function being applied to same column (:pr:`321`)
    * Update requirements (:pr:`328`)
    * Clean up DFS arguments (:pr:`319`)
    * Clean up Pandas Backend (:pr:`302`)
    * Update properties of cumulative transform primitives (:pr:`320`)
    * Feature stability between versions documentation (:pr:`316`)
    * Add download count to GitHub readme (:pr:`310`)
    * Fixed #297 update tests to check error strings (:pr:`303`)
    * Remove usage of fixtures in agg primitive tests (:pr:`325`)

**v0.4.0** Oct 31, 2018
    * Remove ft.utils.gen_utils.getsize and make pympler a test requirement (:pr:`299`)
    * Update requirements.txt (:pr:`298`)
    * Refactor EntitySet.find_path(...) (:pr:`295`)
    * Clean up unused methods (:pr:`293`)
    * Remove unused parents property of Entity (:pr:`283`)
    * Removed relationships parameter (:pr:`284`)
    * Improve time index validation (:pr:`285`)
    * Encode features with "unknown" class in categorical (:pr:`287`)
    * Allow where clauses on direct features in Deep Feature Synthesis (:pr:`279`)
    * Change to fullargsspec (:pr:`288`)
    * Parallel verbose fixes (:pr:`282`)
    * Update tests for python 3.7 (:pr:`277`)
    * Check duplicate rows cutoff times (:pr:`276`)
    * Load retail demo data using compressed file (:pr:`271`)

**v0.3.1** Sept 28, 2018
    * Handling time rewrite (:pr:`245`)
    * Update deep_feature_synthesis.py (:pr:`249`)
    * Handling return type when creating features from DatetimeTimeIndex (:pr:`266`)
    * Update retail.py (:pr:`259`)
    * Improve Consistency of Transform Primitives (:pr:`236`)
    * Update demo docstrings (:pr:`268`)
    * Handle non-string column names (:pr:`255`)
    * Clean up merging of aggregation primitives (:pr:`250`)
    * Add tests for Entity methods (:pr:`262`)
    * Handle no child data when calculating aggregation features with multiple arguments (:pr:`264`)
    * Add `is_string` utils function (:pr:`260`)
    * Update python versions to match docker container (:pr:`261`)
    * Handle where clause when no child data (:pr:`258`)
    * No longer cache demo csvs, remove config file (:pr:`257`)
    * Avoid stacking "expanding" primitives (:pr:`238`)
    * Use randomly generated names in retail csv (:pr:`233`)
    * Update README.md (:pr:`243`)

**v0.3.0** Aug 27, 2018
    * Improve performance of all feature calculations (:pr:`224`)
    * Update agg primitives to use more efficient functions (:pr:`215`)
    * Optimize metadata calculation (:pr:`229`)
    * More robust handling when no data at a cutoff time (:pr:`234`)
    * Workaround categorical merge (:pr:`231`)
    * Switch which CSV is associated with which variable (:pr:`228`)
    * Remove unused kwargs from query_by_values, filter_and_sort (:pr:`225`)
    * Remove convert_links_to_integers (:pr:`219`)
    * Add conda install instructions (:pr:`223`, :pr:`227`)
    * Add example of using Dask to parallelize to docs  (:pr:`221`)

**v0.2.2** Aug 20, 2018
    * Remove unnecessary check no related instances call and refactor (:pr:`209`)
    * Improve memory usage through support for pandas categorical types (:pr:`196`)
    * Bump minimum pandas version from 0.20.3 to 0.23.0 (:pr:`216`)
    * Better parallel memory warnings (:pr:`208`, :pr:`214`)
    * Update demo datasets (:pr:`187`, :pr:`201`, :pr:`207`)
    * Make primitive lookup case insensitive  (:pr:`213`)
    * Use capital name (:pr:`211`)
    * Set class name for Min (:pr:`206`)
    * Remove ``variable_types`` from normalize entity (:pr:`205`)
    * Handle parquet serialization with last time index (:pr:`204`)
    * Reset index of cutoff times in calculate feature matrix (:pr:`198`)
    * Check argument types for .normalize_entity (:pr:`195`)
    * Type checking ignore entities.  (:pr:`193`)

**v0.2.1** July 2, 2018
    * Cpu count fix (:pr:`176`)
    * Update flight (:pr:`175`)
    * Move feature matrix calculation helper functions to separate file (:pr:`177`)

**v0.2.0** June 22, 2018
    * Multiprocessing (:pr:`170`)
    * Handle unicode encoding in repr throughout Featuretools (:pr:`161`)
    * Clean up EntitySet class (:pr:`145`)
    * Add support for building and uploading conda package (:pr:`167`)
    * Parquet serialization (:pr:`152`)
    * Remove variable stats (:pr:`171`)
    * Make sure index variable comes first (:pr:`168`)
    * No last time index update on normalize (:pr:`169`)
    * Remove list of times as on option for `cutoff_time` in `calculate_feature_matrix` (:pr:`165`)
    * Config does error checking to see if it can write to disk (:pr:`162`)


**v0.1.21** May 30, 2018
    * Support Pandas 0.23.0 (:pr:`153`, :pr:`154`, :pr:`155`, :pr:`159`)
    * No EntitySet required in loading/saving features (:pr:`141`)
    * Use s3 demo csv with better column names (:pr:`139`)
    * more reasonable start parameter (:pr:`149`)
    * add issue template (:pr:`133`)
    * Improve tests (:pr:`136`, :pr:`137`, :pr:`144`, :pr:`147`)
    * Remove unused functions (:pr:`140`, :pr:`143`, :pr:`146`)
    * Update documentation after recent changes / removals (:pr:`157`)
    * Rename demo retail csv file (:pr:`148`)
    * Add names for binary (:pr:`142`)
    * EntitySet repr to use get_name rather than id (:pr:`134`)
    * Ensure config dir is writable (:pr:`135`)

**v0.1.20** Apr 13, 2018
    * Primitives as strings in DFS parameters (:pr:`129`)
    * Integer time index bugfixes (:pr:`128`)
    * Add make_temporal_cutoffs utility function (:pr:`126`)
    * Show all entities, switch shape display to row/col (:pr:`124`)
    * Improved chunking when calculating feature matrices  (:pr:`121`)
    * fixed num characters nan fix (:pr:`118`)
    * modify ignore_variables docstring (:pr:`117`)

**v0.1.19** Mar 21, 2018
    * More descriptive DFS progress bar (:pr:`69`)
    * Convert text variable to string before NumWords (:pr:`106`)
    * EntitySet.concat() reindexes relationships (:pr:`96`)
    * Keep non-feature columns when encoding feature matrix (:pr:`111`)
    * Uses full entity update for dependencies of uses_full_entity features (:pr:`110`)
    * Update column names in retail demo (:pr:`104`)
    * Handle Transform features that need access to all values of entity (:pr:`91`)

**v0.1.18** Feb 27, 2018
    * fixes related instances bug (:pr:`97`)
    * Adding non-feature columns to calculated feature matrix (:pr:`78`)
    * Relax numpy version req (:pr:`82`)
    * Remove `entity_from_csv`, tests, and lint (:pr:`71`)

**v0.1.17** Jan 18, 2018
    * LatLong type (:pr:`57`)
    * Last time index fixes (:pr:`70`)
    * Make median agg primitives ignore nans by default (:pr:`61`)
    * Remove Python 3.4 support (:pr:`64`)
    * Change `normalize_entity` to update `secondary_time_index` (:pr:`59`)
    * Unpin requirements (:pr:`53`)
    * associative -> commutative (:pr:`56`)
    * Add Words and Chars primitives (:pr:`51`)

**v0.1.16** Dec 19, 2017
    * fix EntitySet.combine_variables and standardize encode_features (:pr:`47`)
    * Python 3 compatibility (:pr:`16`)

**v0.1.15** Dec 18, 2017
    * Fix variable type in demo data (:pr:`37`)
    * Custom primitive kwarg fix (:pr:`38`)
    * Changed order and text of arguments in make_trans_primitive docstring (:pr:`42`)

**v0.1.14** November 20, 2017
    * Last time index (:pr:`33`)
    * Update Scipy version to 1.0.0 (:pr:`31`)


**v0.1.13** November 1, 2017
    * Add MANIFEST.in (:pr:`26`)

**v0.1.11** October 31, 2017
    * Package linting (:pr:`7`)
    * Custom primitive creation functions (:pr:`13`)
    * Split requirements to separate files and pin to latest versions (:pr:`15`)
    * Select low information features (:pr:`18`)
    * Fix docs typos (:pr:`19`)
    * Fixed Diff primitive for rare nan case (:pr:`21`)
    * added some mising doc strings (:pr:`23`)
    * Trend fix (:pr:`22`)
    * Remove as_dir=False option from EntitySet.to_pickle() (:pr:`20`)
    * Entity Normalization Preserves Types of Copy & Additional Variables (:pr:`25`)

**v0.1.10** October 12, 2017
    * NumTrue primitive added and docstring of other primitives updated (:pr:`11`)
    * fixed hash issue with same base features (:pr:`8`)
    * Head fix (:pr:`9`)
    * Fix training window (:pr:`10`)
    * Add associative attribute to primitives (:pr:`3`)
    * Add status badges, fix license in setup.py (:pr:`1`)
    * fixed head printout and flight demo index (:pr:`2`)

**v0.1.9** September 8, 2017
    * Documentation improvements
    * New ``featuretools.demo.load_mock_customer`` function


**v0.1.8** September 1, 2017
    * Bug fixes
    * Added ``Percentile`` transform primitive

**v0.1.7** August 17, 2017
    * Performance improvements for approximate in ``calculate_feature_matrix`` and ``dfs``
    * Added ``Week`` transform primitive

**v0.1.6** July 26, 2017

    * Added ``load_features`` and ``save_features`` to persist and reload features
    * Added save_progress argument to ``calculate_feature_matrix``
    * Added approximate parameter to ``calculate_feature_matrix`` and ``dfs``
    * Added ``load_flight`` to ft.demo

**v0.1.5** July 11, 2017

    * Windows support

**v0.1.3** July 10, 2017

    * Renamed feature submodule to primitives
    * Renamed prediction_entity arguments to target_entity
    * Added training_window parameter to ``calculate_feature_matrix``


**v0.1.2** July 3rd, 2017

    * Initial release

.. command
.. git log --pretty=oneline --abbrev-commit<|MERGE_RESOLUTION|>--- conflicted
+++ resolved
@@ -6,10 +6,7 @@
     * Enhancements
         * Generate features along all paths when there are multiple paths between entities (:pr:`600`, :pr:`608`)
     * Fixes
-<<<<<<< HEAD
-=======
         * Select columns of dataframe using a list (:pr:`615`)
->>>>>>> 2204f0ee
         * Change type of features calculated on Index features to Categorical (:pr:`602`)
     * Changes
     * Documentation Changes
