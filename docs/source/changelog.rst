--- conflicted
+++ resolved
@@ -10,13 +10,9 @@
         * Add ``include_cutoff_time`` arg - control whether data at cutoff times are included in feature calculations (:pr:`959`)
     * Fixes
         * Fix errors with Equals and NotEquals primitives when comparing categoricals or different dtypes (:pr:`968`)
-<<<<<<< HEAD
         * Normalized type_strings of ``Variable`` classes so that the ``find_variable_types`` function produces a 
           dictionary with a clear key to name transition (:pr:`982`)(:pr:`996`)
-=======
-        * Normalized type_strings of ``Variable`` classes so that the ``find_variable_types`` function produces a dictionary with a clear key to name transition (:pr:`982`)
         * Remove pandas.datetime in test_calculate_feature_matrix due to deprecation (:pr:`998`)
->>>>>>> d502e75b
     * Changes
     * Documentation Changes
         * Add python 3.8 support for docs (:pr:`983`)
