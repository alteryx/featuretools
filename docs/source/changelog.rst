.. _changelog:

Changelog
---------
**Future Release**
    * Enhancements
        * Give more frequent progress bar updates and update chunk size behavior (:pr:`631`, :pr:`696`)
        * Added drop_first as param in encode_features (:pr:`647`)
        * Added support for stacking multi-output primitives (:pr:`679`)
        * Generate transform features of direct features (:pr:`623`)
        * Added serializing and deserializing from S3 and deserializing from URLs (:pr:`685`)
<<<<<<< HEAD
        * Added nlp_primitives as an add-on library (:pr:`704`)
=======
        * Added AutoNormalize to Featuretools plugins (:pr:`699`)
        * Added functionality for relative units (month/year) in Timedelta (:pr:`692`)
>>>>>>> d904f7b8
    * Fixes
        * Fix performance regression in DFS (:pr:`637`)
        * Fix deserialization of feature relationship path (:pr:`665`)
        * Set index after adding ancestor relationship variables (:pr:`668`)
        * Fix user-supplied variable_types modification in Entity init (:pr:`675`)
        * Don't calculate dependencies of unnecessary features (:pr:`667`)
        * Prevent normalize entity's new entity having same index as base entity (:pr:`681`)
        * Update variable type inference to better check for string values (:pr:`683`)
    * Changes
        * Moved dask, distributed imports (:pr:`634`)
    * Documentation Changes
        * Miscellaneous changes (:pr:`641`, :pr:`658`)
        * Modified doc_string of top_n in encoding (:pr:`648`)
        * Hyperlinked ComposeML (:pr:`653`)
        * Added FAQ (:pr:`620`, :pr:`677`)
        * Fixed FAQ question with multiple question marks (:pr:`673`)
    * Testing Changes
        * Add master, and release tests for premium primitives (:pr:`660`, :pr:`669`)
        * Miscellaneous changes (:pr:`672`, :pr:`674`)

    Thanks to the following people for contributing to this release:
<<<<<<< HEAD

    :user:`ayushpatidar`, :user:`CJStadler`, :user:`gsheni`, :user:`ctduffy`,
    :user:`jeff-hernandez`, :user:`kmax12`, :user:`rwedge`, :user:`zhxt95`

=======
    :user:`allisonportis`, :user:`ayushpatidar`, :user:`CJStadler`, :user:`gsheni`, :user:`ctduffy`,
    :user:`jeff-hernandez`, :user:`kmax12`, :user:`rwedge`, :user:`zhxt95`,
    :user:`jeremyliweishih`
>>>>>>> d904f7b8

**v0.9.1 July 3, 2019**
    * Enhancements
        * Speedup groupby transform calculations (:pr:`609`)
        * Generate features along all paths when there are multiple paths between entities (:pr:`600`, :pr:`608`)
    * Fixes
        * Select columns of dataframe using a list (:pr:`615`)
        * Change type of features calculated on Index features to Categorical (:pr:`602`)
        * Filter dataframes through forward relationships (:pr:`625`)
        * Specify Dask version in requirements for python 2 (:pr:`627`)
        * Keep dataframe sorted by time during feature calculation (:pr:`626`)
        * Fix bug in encode_features that created duplicate columns of
          features with multiple outputs (:pr:`622`)
    * Changes
        * Remove unused variance_selection.py file (:pr:`613`)
        * Remove Timedelta data param (:pr:`619`)
        * Remove DaysSince primitive (:pr:`628`)
    * Documentation Changes
        * Add installation instructions for add-on libraries (:pr:`617`)
        * Clarification of Multi Output Feature Creation (:pr:`638`)
        * Miscellaneous changes (:pr:`632`, :pr:`639`)
    * Testing Changes
        * Miscellaneous changes (:pr:`595`, :pr:`612`)

    Thanks to the following people for contributing to this release:
    :user:`CJStadler`, :user:`kmax12`, :user:`rwedge`, :user:`gsheni`, :user:`kkleidal`, :user:`ctduffy`

**v0.9.0** June 19, 2019
    * Enhancements
        * Add unit parameter to timesince primitives (:pr:`558`)
        * Add ability to install optional add on libraries (:pr:`551`)
        * Load and save features from open files and strings (:pr:`566`)
        * Support custom variable types (:pr:`571`)
        * Support entitysets which have multiple paths between two entities (:pr:`572`, :pr:`544`)
        * Added show_info function, more output information added to CLI `featuretools info` (:pr:`525`)
    * Fixes
        * Normalize_entity specifies error when 'make_time_index' is an invalid string (:pr:`550`)
        * Schema version added for entityset serialization (:pr:`586`)
        * Renamed features have names correctly serialized (:pr:`585`)
        * Improved error message for index/time_index being the same column in normalize_entity and entity_from_dataframe (:pr:`583`)
        * Removed all mentions of allow_where (:pr:`587`, :pr:`588`)
        * Removed unused variable in normalize entity (:pr:`589`)
        * Change time since return type to numeric (:pr:`606`)
    * Changes
        * Refactor get_pandas_data_slice to take single entity (:pr:`547`)
        * Updates TimeSincePrevious and Diff Primitives (:pr:`561`)
        * Remove unecessary time_last variable (:pr:`546`)
    * Documentation Changes
        * Add Featuretools Enterprise to documentation (:pr:`563`)
        * Miscellaneous changes (:pr:`552`, :pr:`573`, :pr:`577`, :pr:`599`)
    * Testing Changes
        * Miscellaneous changes (:pr:`559`, :pr:`569`, :pr:`570`, :pr:`574`, :pr:`584`, :pr:`590`)

    Thanks to the following people for contributing to this release:
    :user:`alexjwang`, :user:`allisonportis`, :user:`CJStadler`, :user:`ctduffy`, :user:`gsheni`, :user:`kmax12`, :user:`rwedge`

**v0.8.0** May 17, 2019
    * Rename NUnique to NumUnique (:pr:`510`)
    * Serialize features as JSON (:pr:`532`)
    * Drop all variables at once in normalize_entity (:pr:`533`)
    * Remove unnecessary sorting from normalize_entity (:pr:`535`)
    * Features cache their names (:pr:`536`)
    * Only calculate features for instances before cutoff (:pr:`523`)
    * Remove all relative imports (:pr:`530`)
    * Added FullName Variable Type (:pr:`506`)
    * Add error message when target entity does not exist (:pr:`520`)
    * New demo links (:pr:`542`)
    * Remove duplicate features check in DFS (:pr:`538`)
    * featuretools_primitives entry point expects list of primitive classes (:pr:`529`)
    * Update ALL_VARIABLE_TYPES list (:pr:`526`)
    * More Informative N Jobs Prints and Warnings (:pr:`511`)
    * Update sklearn version requirements (:pr:`541`)
    * Update Makefile (:pr:`519`)
    * Remove unused parameter in Entity._handle_time (:pr:`524`)
    * Remove build_ext code from setup.py (:pr:`513`)
    * Documentation updates (:pr:`512`, :pr:`514`, :pr:`515`, :pr:`521`, :pr:`522`, :pr:`527`, :pr:`545`)
    * Testing updates (:pr:`509`, :pr:`516`, :pr:`517`, :pr:`539`)

    Thanks to the following people for contributing to this release: :user:`bphi`, :user:`CharlesBradshaw`, :user:`CJStadler`, :user:`glentennis`, :user:`gsheni`, :user:`kmax12`, :user:`rwedge`

**Breaking Changes**

* ``NUnique`` has been renamed to ``NumUnique``.

    Previous behavior

    .. code-block:: python

        from featuretools.primitives import NUnique

    New behavior

    .. code-block:: python

        from featuretools.primitives import NumUnique

**v0.7.1** Apr 24, 2019
    * Automatically generate feature name for controllable primitives (:pr:`481`)
    * Primitive docstring updates (:pr:`489`, :pr:`492`, :pr:`494`, :pr:`495`)
    * Change primitive functions that returned strings to return functions (:pr:`499`)
    * CLI customizable via entrypoints (:pr:`493`)
    * Improve calculation of aggregation features on grandchildren (:pr:`479`)
    * Refactor entrypoints to use decorator (:pr:`483`)
    * Include doctests in testing suite (:pr:`491`)
    * Documentation updates (:pr:`490`)
    * Update how standard primitives are imported internally (:pr:`482`)

    Thanks to the following people for contributing to this release: :user:`bukosabino`, :user:`CharlesBradshaw`, :user:`glentennis`, :user:`gsheni`, :user:`jeff-hernandez`, :user:`kmax12`, :user:`minkvsky`, :user:`rwedge`, :user:`thehomebrewnerd`

**v0.7.0** Mar 29, 2019
    * Improve Entity Set Serialization (:pr:`361`)
    * Support calling a primitive instance's function directly (:pr:`461`, :pr:`468`)
    * Support other libraries extending featuretools functionality via entrypoints (:pr:`452`)
    * Remove featuretools install command (:pr:`475`)
    * Add GroupByTransformFeature (:pr:`455`, :pr:`472`, :pr:`476`)
    * Update Haversine Primitive (:pr:`435`, :pr:`462`)
    * Add commutative argument to SubtractNumeric and DivideNumeric primitives (:pr:`457`)
    * Add FilePath variable_type (:pr:`470`)
    * Add PhoneNumber, DateOfBirth, URL variable types (:pr:`447`)
    * Generalize infer_variable_type, convert_variable_data and convert_all_variable_data methods (:pr:`423`)
    * Documentation updates (:pr:`438`, :pr:`446`, :pr:`458`, :pr:`469`)
    * Testing updates (:pr:`440`, :pr:`444`, :pr:`445`, :pr:`459`)

    Thanks to the following people for contributing to this release: :user:`bukosabino`, :user:`CharlesBradshaw`, :user:`ColCarroll`, :user:`glentennis`, :user:`grayskripko`, :user:`gsheni`, :user:`jeff-hernandez`, :user:`jrkinley`, :user:`kmax12`, :user:`RogerTangos`, :user:`rwedge`

**Breaking Changes**

* ``ft.dfs`` now has a ``groupby_trans_primitives`` parameter that DFS uses to automatically construct features that group by an ID column and then apply a transform primitive to search group. This change applies to the following primitives: ``CumSum``, ``CumCount``, ``CumMean``, ``CumMin``, and ``CumMax``.

    Previous behavior

    .. code-block:: python

        ft.dfs(entityset=es,
               target_entity='customers',
               trans_primitives=["cum_mean"])

    New behavior

    .. code-block:: python

        ft.dfs(entityset=es,
               target_entity='customers',
               groupby_trans_primitives=["cum_mean"])

* Related to the above change, cumulative transform features are now defined using a new feature class, ``GroupByTransformFeature``.

    Previous behavior

    .. code-block:: python

        ft.Feature([base_feature, groupby_feature], primitive=CumulativePrimitive)


    New behavior

    .. code-block:: python

        ft.Feature(base_feature, groupby=groupby_feature, primitive=CumulativePrimitive)


**v0.6.1** Feb 15, 2019
    * Cumulative primitives (:pr:`410`)
    * Entity.query_by_values now preserves row order of underlying data (:pr:`428`)
    * Implementing Country Code and Sub Region Codes as variable types (:pr:`430`)
    * Added IPAddress and EmailAddress variable types (:pr:`426`)
    * Install data and dependencies (:pr:`403`)
    * Add TimeSinceFirst, fix TimeSinceLast (:pr:`388`)
    * Allow user to pass in desired feature return types (:pr:`372`)
    * Add new configuration object (:pr:`401`)
    * Replace NUnique get_function (:pr:`434`)
    * _calculate_idenity_features now only returns the features asked for, instead of the entire entity (:pr:`429`)
    * Primitive function name uniqueness (:pr:`424`)
    * Update NumCharacters and NumWords primitives (:pr:`419`)
    * Removed Variable.dtype (:pr:`416`, :pr:`433`)
    * Change to zipcode rep, str for pandas (:pr:`418`)
    * Remove pandas version upper bound (:pr:`408`)
    * Make S3 dependencies optional (:pr:`404`)
    * Check that agg_primitives and trans_primitives are right primitive type (:pr:`397`)
    * Mean primitive changes (:pr:`395`)
    * Fix transform stacking on multi-output aggregation (:pr:`394`)
    * Fix list_primitives (:pr:`391`)
    * Handle graphviz dependency (:pr:`389`, :pr:`396`, :pr:`398`)
    * Testing updates (:pr:`402`, :pr:`417`, :pr:`433`)
    * Documentation updates (:pr:`400`, :pr:`409`, :pr:`415`, :pr:`417`, :pr:`420`, :pr:`421`, :pr:`422`, :pr:`431`)


    Thanks to the following people for contributing to this release:  :user:`CharlesBradshaw`, :user:`csala`, :user:`floscha`, :user:`gsheni`, :user:`jxwolstenholme`, :user:`kmax12`, :user:`RogerTangos`, :user:`rwedge`

**v0.6.0** Jan 30, 2018
    * Primitive refactor (:pr:`364`)
    * Mean ignore NaNs (:pr:`379`)
    * Plotting entitysets (:pr:`382`)
    * Add seed features later in DFS process (:pr:`357`)
    * Multiple output column features (:pr:`376`)
    * Add ZipCode Variable Type (:pr:`367`)
    * Add `primitive.get_filepath` and example of primitive loading data from external files (:pr:`380`)
    * Transform primitives take series as input (:pr:`385`)
    * Update dependency requirements (:pr:`378`, :pr:`383`, :pr:`386`)
    * Add modulo to override tests (:pr:`384`)
    * Update documentation (:pr:`368`, :pr:`377`)
    * Update README.md (:pr:`366`, :pr:`373`)
    * Update CI tests (:pr:`359`, :pr:`360`, :pr:`375`)

    Thanks to the following people for contributing to this release: :user:`floscha`, :user:`gsheni`, :user:`kmax12`, :user:`RogerTangos`, :user:`rwedge`

**v0.5.1** Dec 17, 2018
    * Add missing dependencies (:pr:`353`)
    * Move comment to note in documentation (:pr:`352`)

**v0.5.0** Dec 17, 2018
    * Add specific error for duplicate additional/copy_variables in normalize_entity (:pr:`348`)
    * Removed EntitySet._import_from_dataframe (:pr:`346`)
    * Removed time_index_reduce parameter (:pr:`344`)
    * Allow installation of additional primitives (:pr:`326`)
    * Fix DatetimeIndex variable conversion (:pr:`342`)
    * Update Sklearn DFS Transformer (:pr:`343`)
    * Clean up entity creation logic (:pr:`336`)
    * remove casting to list in transform feature calculation (:pr:`330`)
    * Fix sklearn wrapper (:pr:`335`)
    * Add readme to pypi
    * Update conda docs after move to conda-forge (:pr:`334`)
    * Add wrapper for scikit-learn Pipelines (:pr:`323`)
    * Remove parse_date_cols parameter from EntitySet._import_from_dataframe (:pr:`333`)

    Thanks to the following people for contributing to this release: :user:`bukosabino`, :user:`georgewambold`, :user:`gsheni`, :user:`jeff-hernandez`, :user:`kmax12`, and :user:`rwedge`.

**v0.4.1** Nov 29, 2018
    * Resolve bug preventing using first column as index by default (:pr:`308`)
    * Handle return type when creating features from Id variables (:pr:`318`)
    * Make id an optional parameter of EntitySet constructor (:pr:`324`)
    * Handle primitives with same function being applied to same column (:pr:`321`)
    * Update requirements (:pr:`328`)
    * Clean up DFS arguments (:pr:`319`)
    * Clean up Pandas Backend (:pr:`302`)
    * Update properties of cumulative transform primitives (:pr:`320`)
    * Feature stability between versions documentation (:pr:`316`)
    * Add download count to GitHub readme (:pr:`310`)
    * Fixed #297 update tests to check error strings (:pr:`303`)
    * Remove usage of fixtures in agg primitive tests (:pr:`325`)

**v0.4.0** Oct 31, 2018
    * Remove ft.utils.gen_utils.getsize and make pympler a test requirement (:pr:`299`)
    * Update requirements.txt (:pr:`298`)
    * Refactor EntitySet.find_path(...) (:pr:`295`)
    * Clean up unused methods (:pr:`293`)
    * Remove unused parents property of Entity (:pr:`283`)
    * Removed relationships parameter (:pr:`284`)
    * Improve time index validation (:pr:`285`)
    * Encode features with "unknown" class in categorical (:pr:`287`)
    * Allow where clauses on direct features in Deep Feature Synthesis (:pr:`279`)
    * Change to fullargsspec (:pr:`288`)
    * Parallel verbose fixes (:pr:`282`)
    * Update tests for python 3.7 (:pr:`277`)
    * Check duplicate rows cutoff times (:pr:`276`)
    * Load retail demo data using compressed file (:pr:`271`)

**v0.3.1** Sept 28, 2018
    * Handling time rewrite (:pr:`245`)
    * Update deep_feature_synthesis.py (:pr:`249`)
    * Handling return type when creating features from DatetimeTimeIndex (:pr:`266`)
    * Update retail.py (:pr:`259`)
    * Improve Consistency of Transform Primitives (:pr:`236`)
    * Update demo docstrings (:pr:`268`)
    * Handle non-string column names (:pr:`255`)
    * Clean up merging of aggregation primitives (:pr:`250`)
    * Add tests for Entity methods (:pr:`262`)
    * Handle no child data when calculating aggregation features with multiple arguments (:pr:`264`)
    * Add `is_string` utils function (:pr:`260`)
    * Update python versions to match docker container (:pr:`261`)
    * Handle where clause when no child data (:pr:`258`)
    * No longer cache demo csvs, remove config file (:pr:`257`)
    * Avoid stacking "expanding" primitives (:pr:`238`)
    * Use randomly generated names in retail csv (:pr:`233`)
    * Update README.md (:pr:`243`)

**v0.3.0** Aug 27, 2018
    * Improve performance of all feature calculations (:pr:`224`)
    * Update agg primitives to use more efficient functions (:pr:`215`)
    * Optimize metadata calculation (:pr:`229`)
    * More robust handling when no data at a cutoff time (:pr:`234`)
    * Workaround categorical merge (:pr:`231`)
    * Switch which CSV is associated with which variable (:pr:`228`)
    * Remove unused kwargs from query_by_values, filter_and_sort (:pr:`225`)
    * Remove convert_links_to_integers (:pr:`219`)
    * Add conda install instructions (:pr:`223`, :pr:`227`)
    * Add example of using Dask to parallelize to docs  (:pr:`221`)

**v0.2.2** Aug 20, 2018
    * Remove unnecessary check no related instances call and refactor (:pr:`209`)
    * Improve memory usage through support for pandas categorical types (:pr:`196`)
    * Bump minimum pandas version from 0.20.3 to 0.23.0 (:pr:`216`)
    * Better parallel memory warnings (:pr:`208`, :pr:`214`)
    * Update demo datasets (:pr:`187`, :pr:`201`, :pr:`207`)
    * Make primitive lookup case insensitive  (:pr:`213`)
    * Use capital name (:pr:`211`)
    * Set class name for Min (:pr:`206`)
    * Remove ``variable_types`` from normalize entity (:pr:`205`)
    * Handle parquet serialization with last time index (:pr:`204`)
    * Reset index of cutoff times in calculate feature matrix (:pr:`198`)
    * Check argument types for .normalize_entity (:pr:`195`)
    * Type checking ignore entities.  (:pr:`193`)

**v0.2.1** July 2, 2018
    * Cpu count fix (:pr:`176`)
    * Update flight (:pr:`175`)
    * Move feature matrix calculation helper functions to separate file (:pr:`177`)

**v0.2.0** June 22, 2018
    * Multiprocessing (:pr:`170`)
    * Handle unicode encoding in repr throughout Featuretools (:pr:`161`)
    * Clean up EntitySet class (:pr:`145`)
    * Add support for building and uploading conda package (:pr:`167`)
    * Parquet serialization (:pr:`152`)
    * Remove variable stats (:pr:`171`)
    * Make sure index variable comes first (:pr:`168`)
    * No last time index update on normalize (:pr:`169`)
    * Remove list of times as on option for `cutoff_time` in `calculate_feature_matrix` (:pr:`165`)
    * Config does error checking to see if it can write to disk (:pr:`162`)


**v0.1.21** May 30, 2018
    * Support Pandas 0.23.0 (:pr:`153`, :pr:`154`, :pr:`155`, :pr:`159`)
    * No EntitySet required in loading/saving features (:pr:`141`)
    * Use s3 demo csv with better column names (:pr:`139`)
    * more reasonable start parameter (:pr:`149`)
    * add issue template (:pr:`133`)
    * Improve tests (:pr:`136`, :pr:`137`, :pr:`144`, :pr:`147`)
    * Remove unused functions (:pr:`140`, :pr:`143`, :pr:`146`)
    * Update documentation after recent changes / removals (:pr:`157`)
    * Rename demo retail csv file (:pr:`148`)
    * Add names for binary (:pr:`142`)
    * EntitySet repr to use get_name rather than id (:pr:`134`)
    * Ensure config dir is writable (:pr:`135`)

**v0.1.20** Apr 13, 2018
    * Primitives as strings in DFS parameters (:pr:`129`)
    * Integer time index bugfixes (:pr:`128`)
    * Add make_temporal_cutoffs utility function (:pr:`126`)
    * Show all entities, switch shape display to row/col (:pr:`124`)
    * Improved chunking when calculating feature matrices  (:pr:`121`)
    * fixed num characters nan fix (:pr:`118`)
    * modify ignore_variables docstring (:pr:`117`)

**v0.1.19** Mar 21, 2018
    * More descriptive DFS progress bar (:pr:`69`)
    * Convert text variable to string before NumWords (:pr:`106`)
    * EntitySet.concat() reindexes relationships (:pr:`96`)
    * Keep non-feature columns when encoding feature matrix (:pr:`111`)
    * Uses full entity update for dependencies of uses_full_entity features (:pr:`110`)
    * Update column names in retail demo (:pr:`104`)
    * Handle Transform features that need access to all values of entity (:pr:`91`)

**v0.1.18** Feb 27, 2018
    * fixes related instances bug (:pr:`97`)
    * Adding non-feature columns to calculated feature matrix (:pr:`78`)
    * Relax numpy version req (:pr:`82`)
    * Remove `entity_from_csv`, tests, and lint (:pr:`71`)

**v0.1.17** Jan 18, 2018
    * LatLong type (:pr:`57`)
    * Last time index fixes (:pr:`70`)
    * Make median agg primitives ignore nans by default (:pr:`61`)
    * Remove Python 3.4 support (:pr:`64`)
    * Change `normalize_entity` to update `secondary_time_index` (:pr:`59`)
    * Unpin requirements (:pr:`53`)
    * associative -> commutative (:pr:`56`)
    * Add Words and Chars primitives (:pr:`51`)

**v0.1.16** Dec 19, 2017
    * fix EntitySet.combine_variables and standardize encode_features (:pr:`47`)
    * Python 3 compatibility (:pr:`16`)

**v0.1.15** Dec 18, 2017
    * Fix variable type in demo data (:pr:`37`)
    * Custom primitive kwarg fix (:pr:`38`)
    * Changed order and text of arguments in make_trans_primitive docstring (:pr:`42`)

**v0.1.14** November 20, 2017
    * Last time index (:pr:`33`)
    * Update Scipy version to 1.0.0 (:pr:`31`)


**v0.1.13** November 1, 2017
    * Add MANIFEST.in (:pr:`26`)

**v0.1.11** October 31, 2017
    * Package linting (:pr:`7`)
    * Custom primitive creation functions (:pr:`13`)
    * Split requirements to separate files and pin to latest versions (:pr:`15`)
    * Select low information features (:pr:`18`)
    * Fix docs typos (:pr:`19`)
    * Fixed Diff primitive for rare nan case (:pr:`21`)
    * added some mising doc strings (:pr:`23`)
    * Trend fix (:pr:`22`)
    * Remove as_dir=False option from EntitySet.to_pickle() (:pr:`20`)
    * Entity Normalization Preserves Types of Copy & Additional Variables (:pr:`25`)

**v0.1.10** October 12, 2017
    * NumTrue primitive added and docstring of other primitives updated (:pr:`11`)
    * fixed hash issue with same base features (:pr:`8`)
    * Head fix (:pr:`9`)
    * Fix training window (:pr:`10`)
    * Add associative attribute to primitives (:pr:`3`)
    * Add status badges, fix license in setup.py (:pr:`1`)
    * fixed head printout and flight demo index (:pr:`2`)

**v0.1.9** September 8, 2017
    * Documentation improvements
    * New ``featuretools.demo.load_mock_customer`` function


**v0.1.8** September 1, 2017
    * Bug fixes
    * Added ``Percentile`` transform primitive

**v0.1.7** August 17, 2017
    * Performance improvements for approximate in ``calculate_feature_matrix`` and ``dfs``
    * Added ``Week`` transform primitive

**v0.1.6** July 26, 2017

    * Added ``load_features`` and ``save_features`` to persist and reload features
    * Added save_progress argument to ``calculate_feature_matrix``
    * Added approximate parameter to ``calculate_feature_matrix`` and ``dfs``
    * Added ``load_flight`` to ft.demo

**v0.1.5** July 11, 2017

    * Windows support

**v0.1.3** July 10, 2017

    * Renamed feature submodule to primitives
    * Renamed prediction_entity arguments to target_entity
    * Added training_window parameter to ``calculate_feature_matrix``


**v0.1.2** July 3rd, 2017

    * Initial release

.. command
.. git log --pretty=oneline --abbrev-commit<|MERGE_RESOLUTION|>--- conflicted
+++ resolved
@@ -9,12 +9,9 @@
         * Added support for stacking multi-output primitives (:pr:`679`)
         * Generate transform features of direct features (:pr:`623`)
         * Added serializing and deserializing from S3 and deserializing from URLs (:pr:`685`)
-<<<<<<< HEAD
         * Added nlp_primitives as an add-on library (:pr:`704`)
-=======
         * Added AutoNormalize to Featuretools plugins (:pr:`699`)
         * Added functionality for relative units (month/year) in Timedelta (:pr:`692`)
->>>>>>> d904f7b8
     * Fixes
         * Fix performance regression in DFS (:pr:`637`)
         * Fix deserialization of feature relationship path (:pr:`665`)
@@ -36,16 +33,10 @@
         * Miscellaneous changes (:pr:`672`, :pr:`674`)
 
     Thanks to the following people for contributing to this release:
-<<<<<<< HEAD
 
     :user:`ayushpatidar`, :user:`CJStadler`, :user:`gsheni`, :user:`ctduffy`,
-    :user:`jeff-hernandez`, :user:`kmax12`, :user:`rwedge`, :user:`zhxt95`
-
-=======
-    :user:`allisonportis`, :user:`ayushpatidar`, :user:`CJStadler`, :user:`gsheni`, :user:`ctduffy`,
     :user:`jeff-hernandez`, :user:`kmax12`, :user:`rwedge`, :user:`zhxt95`,
-    :user:`jeremyliweishih`
->>>>>>> d904f7b8
+    :user:`jeremyliweishih`, :user:`allisonportis`
 
 **v0.9.1 July 3, 2019**
     * Enhancements
