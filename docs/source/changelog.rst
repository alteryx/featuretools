.. _changelog:

Changelog
---------
**Future Release**
    * Enhancements
    * Fixes
        * Fix performance regression in DFS (:pr:`637`)
    * Changes
        * Moved dask, distributed imports (:pr:`634`)
    * Documentation Changes
        * Miscellaneous changes (:pr:`641`)
    * Testing Changes
        * Miscellaneous changes ()

    Thanks to the following people for contributing to this release:
    :user:`rwedge`, :user:`gsheni`, :user:`CJStadler`

**v0.9.1 July 3, 2019**
    * Enhancements
        * Speedup groupby transform calculations (:pr:`609`)
        * Generate features along all paths when there are multiple paths between entities (:pr:`600`, :pr:`608`)
        * Generate transform features of direct features (:pr:`623`)
    * Fixes
        * Select columns of dataframe using a list (:pr:`615`)
        * Change type of features calculated on Index features to Categorical (:pr:`602`)
        * Filter dataframes through forward relationships (:pr:`625`)
        * Specify Dask version in requirements for python 2 (:pr:`627`)
        * Keep dataframe sorted by time during feature calculation (:pr:`626`)
        * Fix bug in encode_features that created duplicate columns of
          features with multiple outputs (:pr:`622`)
    * Changes
        * Remove unused variance_selection.py file (:pr:`613`)
        * Remove Timedelta data param (:pr:`619`)
        * Remove DaysSince primitive (:pr:`628`)
    * Documentation Changes
        * Add installation instructions for add-on libraries (:pr:`617`)
        * Miscellaneous changes (:pr:`632`, :pr:`639`)
    * Testing Changes
        * Miscellaneous changes (:pr:`595`, :pr:`612`)

    Thanks to the following people for contributing to this release:
<<<<<<< HEAD
    :user:`CJStadler`, :user:`kmax12`, :user:`rwedge`, :user:`gsheni`, :user:`zhxt95`
=======
    :user:`CJStadler`, :user:`gsheni`, :user:`kkleidal`, :user:`kmax12`,
    :user:`rwedge`
>>>>>>> 4add6bec

**v0.9.0** June 19, 2019
    * Enhancements
        * Add unit parameter to timesince primitives (:pr:`558`)
        * Add ability to install optional add on libraries (:pr:`551`)
        * Load and save features from open files and strings (:pr:`566`)
        * Support custom variable types (:pr:`571`)
        * Support entitysets which have multiple paths between two entities (:pr:`572`, :pr:`544`)
        * Added show_info function, more output information added to CLI `featuretools info` (:pr:`525`)
    * Fixes
        * Normalize_entity specifies error when 'make_time_index' is an invalid string (:pr:`550`)
        * Schema version added for entityset serialization (:pr:`586`)
        * Renamed features have names correctly serialized (:pr:`585`)
        * Improved error message for index/time_index being the same column in normalize_entity and entity_from_dataframe (:pr:`583`)
        * Removed all mentions of allow_where (:pr:`587`, :pr:`588`)
        * Removed unused variable in normalize entity (:pr:`589`)
        * Change time since return type to numeric (:pr:`606`)
    * Changes
        * Refactor get_pandas_data_slice to take single entity (:pr:`547`)
        * Updates TimeSincePrevious and Diff Primitives (:pr:`561`)
        * Remove unecessary time_last variable (:pr:`546`)
    * Documentation Changes
        * Add Featuretools Enterprise to documentation (:pr:`563`)
        * Miscellaneous changes (:pr:`552`, :pr:`573`, :pr:`577`, :pr:`599`)
    * Testing Changes
        * Miscellaneous changes (:pr:`559`, :pr:`569`, :pr:`570`, :pr:`574`, :pr:`584`, :pr:`590`)

    Thanks to the following people for contributing to this release:
    :user:`alexjwang`, :user:`allisonportis`, :user:`CJStadler`, :user:`ctduffy`, :user:`gsheni`, :user:`kmax12`, :user:`rwedge`

**v0.8.0** May 17, 2019
    * Rename NUnique to NumUnique (:pr:`510`)
    * Serialize features as JSON (:pr:`532`)
    * Drop all variables at once in normalize_entity (:pr:`533`)
    * Remove unnecessary sorting from normalize_entity (:pr:`535`)
    * Features cache their names (:pr:`536`)
    * Only calculate features for instances before cutoff (:pr:`523`)
    * Remove all relative imports (:pr:`530`)
    * Added FullName Variable Type (:pr:`506`)
    * Add error message when target entity does not exist (:pr:`520`)
    * New demo links (:pr:`542`)
    * Remove duplicate features check in DFS (:pr:`538`)
    * featuretools_primitives entry point expects list of primitive classes (:pr:`529`)
    * Update ALL_VARIABLE_TYPES list (:pr:`526`)
    * More Informative N Jobs Prints and Warnings (:pr:`511`)
    * Update sklearn version requirements (:pr:`541`)
    * Update Makefile (:pr:`519`)
    * Remove unused parameter in Entity._handle_time (:pr:`524`)
    * Remove build_ext code from setup.py (:pr:`513`)
    * Documentation updates (:pr:`512`, :pr:`514`, :pr:`515`, :pr:`521`, :pr:`522`, :pr:`527`, :pr:`545`)
    * Testing updates (:pr:`509`, :pr:`516`, :pr:`517`, :pr:`539`)

    Thanks to the following people for contributing to this release: :user:`bphi`, :user:`CharlesBradshaw`, :user:`CJStadler`, :user:`glentennis`, :user:`gsheni`, :user:`kmax12`, :user:`rwedge`

**Breaking Changes**

* ``NUnique`` has been renamed to ``NumUnique``.

    Previous behavior

    .. code-block:: python

        from featuretools.primitives import NUnique

    New behavior

    .. code-block:: python

        from featuretools.primitives import NumUnique

**v0.7.1** Apr 24, 2019
    * Automatically generate feature name for controllable primitives (:pr:`481`)
    * Primitive docstring updates (:pr:`489`, :pr:`492`, :pr:`494`, :pr:`495`)
    * Change primitive functions that returned strings to return functions (:pr:`499`)
    * CLI customizable via entrypoints (:pr:`493`)
    * Improve calculation of aggregation features on grandchildren (:pr:`479`)
    * Refactor entrypoints to use decorator (:pr:`483`)
    * Include doctests in testing suite (:pr:`491`)
    * Documentation updates (:pr:`490`)
    * Update how standard primitives are imported internally (:pr:`482`)

    Thanks to the following people for contributing to this release: :user:`bukosabino`, :user:`CharlesBradshaw`, :user:`glentennis`, :user:`gsheni`, :user:`jeff-hernandez`, :user:`kmax12`, :user:`minkvsky`, :user:`rwedge`, :user:`thehomebrewnerd`

**v0.7.0** Mar 29, 2019
    * Improve Entity Set Serialization (:pr:`361`)
    * Support calling a primitive instance's function directly (:pr:`461`, :pr:`468`)
    * Support other libraries extending featuretools functionality via entrypoints (:pr:`452`)
    * Remove featuretools install command (:pr:`475`)
    * Add GroupByTransformFeature (:pr:`455`, :pr:`472`, :pr:`476`)
    * Update Haversine Primitive (:pr:`435`, :pr:`462`)
    * Add commutative argument to SubtractNumeric and DivideNumeric primitives (:pr:`457`)
    * Add FilePath variable_type (:pr:`470`)
    * Add PhoneNumber, DateOfBirth, URL variable types (:pr:`447`)
    * Generalize infer_variable_type, convert_variable_data and convert_all_variable_data methods (:pr:`423`)
    * Documentation updates (:pr:`438`, :pr:`446`, :pr:`458`, :pr:`469`)
    * Testing updates (:pr:`440`, :pr:`444`, :pr:`445`, :pr:`459`)

    Thanks to the following people for contributing to this release: :user:`bukosabino`, :user:`CharlesBradshaw`, :user:`ColCarroll`, :user:`glentennis`, :user:`grayskripko`, :user:`gsheni`, :user:`jeff-hernandez`, :user:`jrkinley`, :user:`kmax12`, :user:`RogerTangos`, :user:`rwedge`

**Breaking Changes**

* ``ft.dfs`` now has a ``groupby_trans_primitives`` parameter that DFS uses to automatically construct features that group by an ID column and then apply a transform primitive to search group. This change applies to the following primitives: ``CumSum``, ``CumCount``, ``CumMean``, ``CumMin``, and ``CumMax``.

    Previous behavior

    .. code-block:: python

        ft.dfs(entityset=es,
               target_entity='customers',
               trans_primitives=["cum_mean"])

    New behavior

    .. code-block:: python

        ft.dfs(entityset=es,
               target_entity='customers',
               groupby_trans_primitives=["cum_mean"])

* Related to the above change, cumulative transform features are now defined using a new feature class, ``GroupByTransformFeature``.

    Previous behavior

    .. code-block:: python

        ft.Feature([base_feature, groupby_feature], primitive=CumulativePrimitive)


    New behavior

    .. code-block:: python

        ft.Feature(base_feature, groupby=groupby_feature, primitive=CumulativePrimitive)


**v0.6.1** Feb 15, 2019
    * Cumulative primitives (:pr:`410`)
    * Entity.query_by_values now preserves row order of underlying data (:pr:`428`)
    * Implementing Country Code and Sub Region Codes as variable types (:pr:`430`)
    * Added IPAddress and EmailAddress variable types (:pr:`426`)
    * Install data and dependencies (:pr:`403`)
    * Add TimeSinceFirst, fix TimeSinceLast (:pr:`388`)
    * Allow user to pass in desired feature return types (:pr:`372`)
    * Add new configuration object (:pr:`401`)
    * Replace NUnique get_function (:pr:`434`)
    * _calculate_idenity_features now only returns the features asked for, instead of the entire entity (:pr:`429`)
    * Primitive function name uniqueness (:pr:`424`)
    * Update NumCharacters and NumWords primitives (:pr:`419`)
    * Removed Variable.dtype (:pr:`416`, :pr:`433`)
    * Change to zipcode rep, str for pandas (:pr:`418`)
    * Remove pandas version upper bound (:pr:`408`)
    * Make S3 dependencies optional (:pr:`404`)
    * Check that agg_primitives and trans_primitives are right primitive type (:pr:`397`)
    * Mean primitive changes (:pr:`395`)
    * Fix transform stacking on multi-output aggregation (:pr:`394`)
    * Fix list_primitives (:pr:`391`)
    * Handle graphviz dependency (:pr:`389`, :pr:`396`, :pr:`398`)
    * Testing updates (:pr:`402`, :pr:`417`, :pr:`433`)
    * Documentation updates (:pr:`400`, :pr:`409`, :pr:`415`, :pr:`417`, :pr:`420`, :pr:`421`, :pr:`422`, :pr:`431`)


    Thanks to the following people for contributing to this release:  :user:`CharlesBradshaw`, :user:`csala`, :user:`floscha`, :user:`gsheni`, :user:`jxwolstenholme`, :user:`kmax12`, :user:`RogerTangos`, :user:`rwedge`

**v0.6.0** Jan 30, 2018
    * Primitive refactor (:pr:`364`)
    * Mean ignore NaNs (:pr:`379`)
    * Plotting entitysets (:pr:`382`)
    * Add seed features later in DFS process (:pr:`357`)
    * Multiple output column features (:pr:`376`)
    * Add ZipCode Variable Type (:pr:`367`)
    * Add `primitive.get_filepath` and example of primitive loading data from external files (:pr:`380`)
    * Transform primitives take series as input (:pr:`385`)
    * Update dependency requirements (:pr:`378`, :pr:`383`, :pr:`386`)
    * Add modulo to override tests (:pr:`384`)
    * Update documentation (:pr:`368`, :pr:`377`)
    * Update README.md (:pr:`366`, :pr:`373`)
    * Update CI tests (:pr:`359`, :pr:`360`, :pr:`375`)

    Thanks to the following people for contributing to this release: :user:`floscha`, :user:`gsheni`, :user:`kmax12`, :user:`RogerTangos`, :user:`rwedge`

**v0.5.1** Dec 17, 2018
    * Add missing dependencies (:pr:`353`)
    * Move comment to note in documentation (:pr:`352`)

**v0.5.0** Dec 17, 2018
    * Add specific error for duplicate additional/copy_variables in normalize_entity (:pr:`348`)
    * Removed EntitySet._import_from_dataframe (:pr:`346`)
    * Removed time_index_reduce parameter (:pr:`344`)
    * Allow installation of additional primitives (:pr:`326`)
    * Fix DatetimeIndex variable conversion (:pr:`342`)
    * Update Sklearn DFS Transformer (:pr:`343`)
    * Clean up entity creation logic (:pr:`336`)
    * remove casting to list in transform feature calculation (:pr:`330`)
    * Fix sklearn wrapper (:pr:`335`)
    * Add readme to pypi
    * Update conda docs after move to conda-forge (:pr:`334`)
    * Add wrapper for scikit-learn Pipelines (:pr:`323`)
    * Remove parse_date_cols parameter from EntitySet._import_from_dataframe (:pr:`333`)

    Thanks to the following people for contributing to this release: :user:`bukosabino`, :user:`georgewambold`, :user:`gsheni`, :user:`jeff-hernandez`, :user:`kmax12`, and :user:`rwedge`.

**v0.4.1** Nov 29, 2018
    * Resolve bug preventing using first column as index by default (:pr:`308`)
    * Handle return type when creating features from Id variables (:pr:`318`)
    * Make id an optional parameter of EntitySet constructor (:pr:`324`)
    * Handle primitives with same function being applied to same column (:pr:`321`)
    * Update requirements (:pr:`328`)
    * Clean up DFS arguments (:pr:`319`)
    * Clean up Pandas Backend (:pr:`302`)
    * Update properties of cumulative transform primitives (:pr:`320`)
    * Feature stability between versions documentation (:pr:`316`)
    * Add download count to GitHub readme (:pr:`310`)
    * Fixed #297 update tests to check error strings (:pr:`303`)
    * Remove usage of fixtures in agg primitive tests (:pr:`325`)

**v0.4.0** Oct 31, 2018
    * Remove ft.utils.gen_utils.getsize and make pympler a test requirement (:pr:`299`)
    * Update requirements.txt (:pr:`298`)
    * Refactor EntitySet.find_path(...) (:pr:`295`)
    * Clean up unused methods (:pr:`293`)
    * Remove unused parents property of Entity (:pr:`283`)
    * Removed relationships parameter (:pr:`284`)
    * Improve time index validation (:pr:`285`)
    * Encode features with "unknown" class in categorical (:pr:`287`)
    * Allow where clauses on direct features in Deep Feature Synthesis (:pr:`279`)
    * Change to fullargsspec (:pr:`288`)
    * Parallel verbose fixes (:pr:`282`)
    * Update tests for python 3.7 (:pr:`277`)
    * Check duplicate rows cutoff times (:pr:`276`)
    * Load retail demo data using compressed file (:pr:`271`)

**v0.3.1** Sept 28, 2018
    * Handling time rewrite (:pr:`245`)
    * Update deep_feature_synthesis.py (:pr:`249`)
    * Handling return type when creating features from DatetimeTimeIndex (:pr:`266`)
    * Update retail.py (:pr:`259`)
    * Improve Consistency of Transform Primitives (:pr:`236`)
    * Update demo docstrings (:pr:`268`)
    * Handle non-string column names (:pr:`255`)
    * Clean up merging of aggregation primitives (:pr:`250`)
    * Add tests for Entity methods (:pr:`262`)
    * Handle no child data when calculating aggregation features with multiple arguments (:pr:`264`)
    * Add `is_string` utils function (:pr:`260`)
    * Update python versions to match docker container (:pr:`261`)
    * Handle where clause when no child data (:pr:`258`)
    * No longer cache demo csvs, remove config file (:pr:`257`)
    * Avoid stacking "expanding" primitives (:pr:`238`)
    * Use randomly generated names in retail csv (:pr:`233`)
    * Update README.md (:pr:`243`)

**v0.3.0** Aug 27, 2018
    * Improve performance of all feature calculations (:pr:`224`)
    * Update agg primitives to use more efficient functions (:pr:`215`)
    * Optimize metadata calculation (:pr:`229`)
    * More robust handling when no data at a cutoff time (:pr:`234`)
    * Workaround categorical merge (:pr:`231`)
    * Switch which CSV is associated with which variable (:pr:`228`)
    * Remove unused kwargs from query_by_values, filter_and_sort (:pr:`225`)
    * Remove convert_links_to_integers (:pr:`219`)
    * Add conda install instructions (:pr:`223`, :pr:`227`)
    * Add example of using Dask to parallelize to docs  (:pr:`221`)

**v0.2.2** Aug 20, 2018
    * Remove unnecessary check no related instances call and refactor (:pr:`209`)
    * Improve memory usage through support for pandas categorical types (:pr:`196`)
    * Bump minimum pandas version from 0.20.3 to 0.23.0 (:pr:`216`)
    * Better parallel memory warnings (:pr:`208`, :pr:`214`)
    * Update demo datasets (:pr:`187`, :pr:`201`, :pr:`207`)
    * Make primitive lookup case insensitive  (:pr:`213`)
    * Use capital name (:pr:`211`)
    * Set class name for Min (:pr:`206`)
    * Remove ``variable_types`` from normalize entity (:pr:`205`)
    * Handle parquet serialization with last time index (:pr:`204`)
    * Reset index of cutoff times in calculate feature matrix (:pr:`198`)
    * Check argument types for .normalize_entity (:pr:`195`)
    * Type checking ignore entities.  (:pr:`193`)

**v0.2.1** July 2, 2018
    * Cpu count fix (:pr:`176`)
    * Update flight (:pr:`175`)
    * Move feature matrix calculation helper functions to separate file (:pr:`177`)

**v0.2.0** June 22, 2018
    * Multiprocessing (:pr:`170`)
    * Handle unicode encoding in repr throughout Featuretools (:pr:`161`)
    * Clean up EntitySet class (:pr:`145`)
    * Add support for building and uploading conda package (:pr:`167`)
    * Parquet serialization (:pr:`152`)
    * Remove variable stats (:pr:`171`)
    * Make sure index variable comes first (:pr:`168`)
    * No last time index update on normalize (:pr:`169`)
    * Remove list of times as on option for `cutoff_time` in `calculate_feature_matrix` (:pr:`165`)
    * Config does error checking to see if it can write to disk (:pr:`162`)


**v0.1.21** May 30, 2018
    * Support Pandas 0.23.0 (:pr:`153`, :pr:`154`, :pr:`155`, :pr:`159`)
    * No EntitySet required in loading/saving features (:pr:`141`)
    * Use s3 demo csv with better column names (:pr:`139`)
    * more reasonable start parameter (:pr:`149`)
    * add issue template (:pr:`133`)
    * Improve tests (:pr:`136`, :pr:`137`, :pr:`144`, :pr:`147`)
    * Remove unused functions (:pr:`140`, :pr:`143`, :pr:`146`)
    * Update documentation after recent changes / removals (:pr:`157`)
    * Rename demo retail csv file (:pr:`148`)
    * Add names for binary (:pr:`142`)
    * EntitySet repr to use get_name rather than id (:pr:`134`)
    * Ensure config dir is writable (:pr:`135`)

**v0.1.20** Apr 13, 2018
    * Primitives as strings in DFS parameters (:pr:`129`)
    * Integer time index bugfixes (:pr:`128`)
    * Add make_temporal_cutoffs utility function (:pr:`126`)
    * Show all entities, switch shape display to row/col (:pr:`124`)
    * Improved chunking when calculating feature matrices  (:pr:`121`)
    * fixed num characters nan fix (:pr:`118`)
    * modify ignore_variables docstring (:pr:`117`)

**v0.1.19** Mar 21, 2018
    * More descriptive DFS progress bar (:pr:`69`)
    * Convert text variable to string before NumWords (:pr:`106`)
    * EntitySet.concat() reindexes relationships (:pr:`96`)
    * Keep non-feature columns when encoding feature matrix (:pr:`111`)
    * Uses full entity update for dependencies of uses_full_entity features (:pr:`110`)
    * Update column names in retail demo (:pr:`104`)
    * Handle Transform features that need access to all values of entity (:pr:`91`)

**v0.1.18** Feb 27, 2018
    * fixes related instances bug (:pr:`97`)
    * Adding non-feature columns to calculated feature matrix (:pr:`78`)
    * Relax numpy version req (:pr:`82`)
    * Remove `entity_from_csv`, tests, and lint (:pr:`71`)

**v0.1.17** Jan 18, 2018
    * LatLong type (:pr:`57`)
    * Last time index fixes (:pr:`70`)
    * Make median agg primitives ignore nans by default (:pr:`61`)
    * Remove Python 3.4 support (:pr:`64`)
    * Change `normalize_entity` to update `secondary_time_index` (:pr:`59`)
    * Unpin requirements (:pr:`53`)
    * associative -> commutative (:pr:`56`)
    * Add Words and Chars primitives (:pr:`51`)

**v0.1.16** Dec 19, 2017
    * fix EntitySet.combine_variables and standardize encode_features (:pr:`47`)
    * Python 3 compatibility (:pr:`16`)

**v0.1.15** Dec 18, 2017
    * Fix variable type in demo data (:pr:`37`)
    * Custom primitive kwarg fix (:pr:`38`)
    * Changed order and text of arguments in make_trans_primitive docstring (:pr:`42`)

**v0.1.14** November 20, 2017
    * Last time index (:pr:`33`)
    * Update Scipy version to 1.0.0 (:pr:`31`)


**v0.1.13** November 1, 2017
    * Add MANIFEST.in (:pr:`26`)

**v0.1.11** October 31, 2017
    * Package linting (:pr:`7`)
    * Custom primitive creation functions (:pr:`13`)
    * Split requirements to separate files and pin to latest versions (:pr:`15`)
    * Select low information features (:pr:`18`)
    * Fix docs typos (:pr:`19`)
    * Fixed Diff primitive for rare nan case (:pr:`21`)
    * added some mising doc strings (:pr:`23`)
    * Trend fix (:pr:`22`)
    * Remove as_dir=False option from EntitySet.to_pickle() (:pr:`20`)
    * Entity Normalization Preserves Types of Copy & Additional Variables (:pr:`25`)

**v0.1.10** October 12, 2017
    * NumTrue primitive added and docstring of other primitives updated (:pr:`11`)
    * fixed hash issue with same base features (:pr:`8`)
    * Head fix (:pr:`9`)
    * Fix training window (:pr:`10`)
    * Add associative attribute to primitives (:pr:`3`)
    * Add status badges, fix license in setup.py (:pr:`1`)
    * fixed head printout and flight demo index (:pr:`2`)

**v0.1.9** September 8, 2017
    * Documentation improvements
    * New ``featuretools.demo.load_mock_customer`` function


**v0.1.8** September 1, 2017
    * Bug fixes
    * Added ``Percentile`` transform primitive

**v0.1.7** August 17, 2017
    * Performance improvements for approximate in ``calculate_feature_matrix`` and ``dfs``
    * Added ``Week`` transform primitive

**v0.1.6** July 26, 2017

    * Added ``load_features`` and ``save_features`` to persist and reload features
    * Added save_progress argument to ``calculate_feature_matrix``
    * Added approximate parameter to ``calculate_feature_matrix`` and ``dfs``
    * Added ``load_flight`` to ft.demo

**v0.1.5** July 11, 2017

    * Windows support

**v0.1.3** July 10, 2017

    * Renamed feature submodule to primitives
    * Renamed prediction_entity arguments to target_entity
    * Added training_window parameter to ``calculate_feature_matrix``


**v0.1.2** July 3rd, 2017

    * Initial release

.. command
.. git log --pretty=oneline --abbrev-commit<|MERGE_RESOLUTION|>--- conflicted
+++ resolved
@@ -4,6 +4,7 @@
 ---------
 **Future Release**
     * Enhancements
+        * Generate transform features of direct features (:pr:`623`)
     * Fixes
         * Fix performance regression in DFS (:pr:`637`)
     * Changes
@@ -14,13 +15,12 @@
         * Miscellaneous changes ()
 
     Thanks to the following people for contributing to this release:
-    :user:`rwedge`, :user:`gsheni`, :user:`CJStadler`
+    :user:`rwedge`, :user:`gsheni`, :user:`CJStadler`, :user:`zhxt95`
 
 **v0.9.1 July 3, 2019**
     * Enhancements
         * Speedup groupby transform calculations (:pr:`609`)
         * Generate features along all paths when there are multiple paths between entities (:pr:`600`, :pr:`608`)
-        * Generate transform features of direct features (:pr:`623`)
     * Fixes
         * Select columns of dataframe using a list (:pr:`615`)
         * Change type of features calculated on Index features to Categorical (:pr:`602`)
@@ -40,12 +40,8 @@
         * Miscellaneous changes (:pr:`595`, :pr:`612`)
 
     Thanks to the following people for contributing to this release:
-<<<<<<< HEAD
-    :user:`CJStadler`, :user:`kmax12`, :user:`rwedge`, :user:`gsheni`, :user:`zhxt95`
-=======
     :user:`CJStadler`, :user:`gsheni`, :user:`kkleidal`, :user:`kmax12`,
     :user:`rwedge`
->>>>>>> 4add6bec
 
 **v0.9.0** June 19, 2019
     * Enhancements
