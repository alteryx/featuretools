.. _changelog:

Changelog
---------
**Future Release**
    * Changes
        * Added Plugin Warnings at Entry Point (:pr:`850`)
    * Documentation Changes
        * Add links to primitives.featurelabs.com (:pr:`860`)
    * Testing Changes
        * Miscellaneous changes (:pr:`861`)

    Thanks to the following people for contributing to this release:
<<<<<<< HEAD
    :user:`thehomebrewnerd`, :user:`jeff-hernandez`
=======
    :user:`rwedge`, :user:`thehomebrewnerd`
>>>>>>> 70003d6d

**v0.13.3 Feb 28, 2020**
    * Fixes
        * Fix a connection closed error when using n_jobs (:pr:`853`)
    * Changes
        * Pin msgpack dependency for Python 3.5; remove dataframe from Dask dependency (:pr:`851`)
        * Added Plugin Warnings at Entry Point (:pr:`850`)
    * Documentation Changes
        * Update link to help documentation page in Github issue template (:pr:`855`)

    Thanks to the following people for contributing to this release:
    :user:`frances-h`, :user:`rwedge`

**v0.13.2 Jan 31, 2020**
    * Enhancements
        * Support for Pandas 1.0.0 (:pr:`844`)
    * Changes
        * Remove dependency on s3fs library for anonymous downloads from S3 (:pr:`825`)
    * Testing Changes
        * Added GitHub Action to automatically run performance tests (:pr:`840`)

    Thanks to the following people for contributing to this release:
    :user:`frances-h`, :user:`rwedge`

**v0.13.1 Dec 28, 2019**
    * Fixes
        * Raise error when given wrong input for ignore_variables (:pr:`826`)
        * Fix multi-output features not created when there is no child data (:pr:`834`)
        * Removing type casting in Equals and NotEquals primitives (:pr:`504`)
    * Changes
        * Replace pd.timedelta time units that were deprecated (:pr:`822`)
        * Move sklearn wrapper to separate library (:pr:`835`, :pr:`837`)
    * Testing Changes
        * Run unit tests in windows environment (:pr:`790`)
        * Update boto3 version requirement for tests (:pr:`838`)

    Thanks to the following people for contributing to this release:
    :user:`jeffzi`, :user:`kmax12`, :user:`rwedge`, :user:`systemshift`

**v0.13.0 Nov 30, 2019**
    * Enhancements
        * Added GitHub Action to auto upload releases to PyPI (:pr:`816`)
    * Fixes
        * Fix issue where some primitive options would not be applied (:pr:`807`)
        * Fix issue with converting to pickle or parquet after adding interesting features (:pr:`798`, :pr:`823`)
        * Diff primitive now calculates using all available data (:pr:`824`)
        * Prevent DFS from creating Identity Features of globally ignored variables (:pr:`819`)
    * Changes
        * Remove python 2.7 support from serialize.py (:pr:`812`)
        * Make smart_open, boto3, and s3fs optional dependencies (:pr:`827`)
    * Documentation Changes
        * remove python 2.7 support and add 3.7 in install.rst (:pr:`805`)
        * Fix import error in docs (:pr:`803`)
        * Fix release title formatting in changelog (:pr:`806`)
    * Testing Changes
        * Use multiple CPUS to run tests on CI (:pr:`811`)
        * Refactor test entityset creation to avoid saving to disk (:pr:`813`, :pr:`821`)
        * Remove get_values() from test_es.py to remove warnings (:pr:`820`)

    Thanks to the following people for contributing to this release:
    :user:`frances-h`, :user:`jeff-hernandez`, :user:`rwedge`, :user:`systemshift`

**Breaking Changes**

* The libraries used for downloading or uploading from S3 or URLs are now
  optional and will no longer be installed by default.  To use this
  functionality they will need to be installed separately.
* The fix to how the Diff primitive is calculated may slow down the overall
  calculation time of feature lists that use this primitive.

**v0.12.0 Oct 31, 2019**
    * Enhancements
        * Added First primitive (:pr:`770`)
        * Added Entropy aggregation primitive (:pr:`779`)
        * Allow custom naming for multi-output primitives (:pr:`780`)
    * Fixes
        * Prevents user from removing base entity time index using additional_variables (:pr:`768`)
        * Fixes error when a multioutput primitive was supplied to dfs as a groupby trans primitive (:pr:`786`)
    * Changes
        * Drop Python 2 support (:pr:`759`)
        * Add unit parameter to AvgTimeBetween (:pr:`771`)
        * Require Pandas 0.24.1 or higher (:pr:`787`)
    * Documentation Changes
        * Update featuretools slack link (:pr:`765`)
        * Set up repo to use Read the Docs (:pr:`776`)
        * Add First primitive to API reference docs (:pr:`782`)
    * Testing Changes
        * CircleCI fixes (:pr:`774`)
        * Disable PIP progress bars (:pr:`775`)

    Thanks to the following people for contributing to this release:
    :user:`ablacke-ayx`, :user:`BoopBoopBeepBoop`, :user:`jeffzi`,
    :user:`kmax12`, :user:`rwedge`, :user:`thehomebrewnerd`, :user:`twdobson`

**v0.11.0 Sep 30, 2019**
    .. warning::
        The next non-bugfix release of Featuretools will not support Python 2

    * Enhancements
        * Improve how files are copied and written (:pr:`721`)
        * Add number of rows to graph in entityset.plot (:pr:`727`)
        * Added support for pandas DateOffsets in DFS and Timedelta (:pr:`732`)
        * Enable feature-specific top_n value using a dictionary in encode_features (:pr:`735`)
        * Added progress_callback parameter to dfs() and calculate_feature_matrix() (:pr:`739`, :pr:`745`)
        * Enable specifying primitives on a per column or per entity basis (:pr:`748`)
    * Fixes
        * Fixed entity set deserialization (:pr:`720`)
        * Added error message when DateTimeIndex is a variable but not set as the time_index (:pr:`723`)
        * Fixed CumCount and other group-by transform primitives that take ID as input (:pr:`733`, :pr:`754`)
        * Fix progress bar undercounting (:pr:`743`)
        * Updated training_window error assertion to only check against observations (:pr:`728`)
        * Don't delete the whole destination folder while saving entityset (:pr:`717`)
    * Changes
        * Raise warning and not error on schema version mismatch (:pr:`718`)
        * Change feature calculation to return in order of instance ids provided (:pr:`676`)
        * Removed time remaining from displayed progress bar in dfs() and calculate_feature_matrix() (:pr:`739`)
        * Raise warning in normalize_entity() when time_index of base_entity has an invalid type (:pr:`749`)
        * Remove toolz as a direct dependency (:pr:`755`)
        * Allow boolean variable types to be used in the Multiply primitive (:pr:`756`)
    * Documentation Changes
        * Updated URL for Compose (:pr:`716`)
    * Testing Changes
        * Update dependencies (:pr:`738`, :pr:`741`, :pr:`747`)

    Thanks to the following people for contributing to this release:
    :user:`angela97lin`, :user:`chidauri`, :user:`christopherbunn`,
    :user:`frances-h`, :user:`jeff-hernandez`, :user:`kmax12`,
    :user:`MarcoGorelli`, :user:`rwedge`, :user:`thehomebrewnerd`

**Breaking Changes**

* Feature calculations will return in the order of instance ids provided instead of the order of time points instances are calculated at.

**v0.10.1 Aug 25, 2019**
    * Fixes
        * Fix serialized LatLong data being loaded as strings (:pr:`712`)
    * Documentation Changes
        * Fixed FAQ cell output (:pr:`710`)

    Thanks to the following people for contributing to this release:
    :user:`gsheni`, :user:`rwedge`


**v0.10.0 Aug 19, 2019**
    .. warning::
        The next non-bugfix release of Featuretools will not support Python 2


    * Enhancements
        * Give more frequent progress bar updates and update chunk size behavior (:pr:`631`, :pr:`696`)
        * Added drop_first as param in encode_features (:pr:`647`)
        * Added support for stacking multi-output primitives (:pr:`679`)
        * Generate transform features of direct features (:pr:`623`)
        * Added serializing and deserializing from S3 and deserializing from URLs (:pr:`685`)
        * Added nlp_primitives as an add-on library (:pr:`704`)
        * Added AutoNormalize to Featuretools plugins (:pr:`699`)
        * Added functionality for relative units (month/year) in Timedelta (:pr:`692`)
        * Added categorical-encoding as an add-on library (:pr:`700`)
    * Fixes
        * Fix performance regression in DFS (:pr:`637`)
        * Fix deserialization of feature relationship path (:pr:`665`)
        * Set index after adding ancestor relationship variables (:pr:`668`)
        * Fix user-supplied variable_types modification in Entity init (:pr:`675`)
        * Don't calculate dependencies of unnecessary features (:pr:`667`)
        * Prevent normalize entity's new entity having same index as base entity (:pr:`681`)
        * Update variable type inference to better check for string values (:pr:`683`)
    * Changes
        * Moved dask, distributed imports (:pr:`634`)
    * Documentation Changes
        * Miscellaneous changes (:pr:`641`, :pr:`658`)
        * Modified doc_string of top_n in encoding (:pr:`648`)
        * Hyperlinked ComposeML (:pr:`653`)
        * Added FAQ (:pr:`620`, :pr:`677`)
        * Fixed FAQ question with multiple question marks (:pr:`673`)
    * Testing Changes
        * Add master, and release tests for premium primitives (:pr:`660`, :pr:`669`)
        * Miscellaneous changes (:pr:`672`, :pr:`674`)

    Thanks to the following people for contributing to this release:
    :user:`alexjwang`, :user:`allisonportis`, :user:`ayushpatidar`,
    :user:`CJStadler`, :user:`ctduffy`, :user:`gsheni`, :user:`jeff-hernandez`,
    :user:`jeremyliweishih`, :user:`kmax12`, :user:`rwedge`, :user:`zhxt95`,

**v0.9.1 July 3, 2019**
    * Enhancements
        * Speedup groupby transform calculations (:pr:`609`)
        * Generate features along all paths when there are multiple paths between entities (:pr:`600`, :pr:`608`)
    * Fixes
        * Select columns of dataframe using a list (:pr:`615`)
        * Change type of features calculated on Index features to Categorical (:pr:`602`)
        * Filter dataframes through forward relationships (:pr:`625`)
        * Specify Dask version in requirements for python 2 (:pr:`627`)
        * Keep dataframe sorted by time during feature calculation (:pr:`626`)
        * Fix bug in encode_features that created duplicate columns of
          features with multiple outputs (:pr:`622`)
    * Changes
        * Remove unused variance_selection.py file (:pr:`613`)
        * Remove Timedelta data param (:pr:`619`)
        * Remove DaysSince primitive (:pr:`628`)
    * Documentation Changes
        * Add installation instructions for add-on libraries (:pr:`617`)
        * Clarification of Multi Output Feature Creation (:pr:`638`)
        * Miscellaneous changes (:pr:`632`, :pr:`639`)
    * Testing Changes
        * Miscellaneous changes (:pr:`595`, :pr:`612`)

    Thanks to the following people for contributing to this release:
    :user:`CJStadler`, :user:`kmax12`, :user:`rwedge`, :user:`gsheni`, :user:`kkleidal`, :user:`ctduffy`

**v0.9.0** June 19, 2019
    * Enhancements
        * Add unit parameter to timesince primitives (:pr:`558`)
        * Add ability to install optional add on libraries (:pr:`551`)
        * Load and save features from open files and strings (:pr:`566`)
        * Support custom variable types (:pr:`571`)
        * Support entitysets which have multiple paths between two entities (:pr:`572`, :pr:`544`)
        * Added show_info function, more output information added to CLI `featuretools info` (:pr:`525`)
    * Fixes
        * Normalize_entity specifies error when 'make_time_index' is an invalid string (:pr:`550`)
        * Schema version added for entityset serialization (:pr:`586`)
        * Renamed features have names correctly serialized (:pr:`585`)
        * Improved error message for index/time_index being the same column in normalize_entity and entity_from_dataframe (:pr:`583`)
        * Removed all mentions of allow_where (:pr:`587`, :pr:`588`)
        * Removed unused variable in normalize entity (:pr:`589`)
        * Change time since return type to numeric (:pr:`606`)
    * Changes
        * Refactor get_pandas_data_slice to take single entity (:pr:`547`)
        * Updates TimeSincePrevious and Diff Primitives (:pr:`561`)
        * Remove unecessary time_last variable (:pr:`546`)
    * Documentation Changes
        * Add Featuretools Enterprise to documentation (:pr:`563`)
        * Miscellaneous changes (:pr:`552`, :pr:`573`, :pr:`577`, :pr:`599`)
    * Testing Changes
        * Miscellaneous changes (:pr:`559`, :pr:`569`, :pr:`570`, :pr:`574`, :pr:`584`, :pr:`590`)

    Thanks to the following people for contributing to this release:
    :user:`alexjwang`, :user:`allisonportis`, :user:`CJStadler`, :user:`ctduffy`, :user:`gsheni`, :user:`kmax12`, :user:`rwedge`

**v0.8.0** May 17, 2019
    * Rename NUnique to NumUnique (:pr:`510`)
    * Serialize features as JSON (:pr:`532`)
    * Drop all variables at once in normalize_entity (:pr:`533`)
    * Remove unnecessary sorting from normalize_entity (:pr:`535`)
    * Features cache their names (:pr:`536`)
    * Only calculate features for instances before cutoff (:pr:`523`)
    * Remove all relative imports (:pr:`530`)
    * Added FullName Variable Type (:pr:`506`)
    * Add error message when target entity does not exist (:pr:`520`)
    * New demo links (:pr:`542`)
    * Remove duplicate features check in DFS (:pr:`538`)
    * featuretools_primitives entry point expects list of primitive classes (:pr:`529`)
    * Update ALL_VARIABLE_TYPES list (:pr:`526`)
    * More Informative N Jobs Prints and Warnings (:pr:`511`)
    * Update sklearn version requirements (:pr:`541`)
    * Update Makefile (:pr:`519`)
    * Remove unused parameter in Entity._handle_time (:pr:`524`)
    * Remove build_ext code from setup.py (:pr:`513`)
    * Documentation updates (:pr:`512`, :pr:`514`, :pr:`515`, :pr:`521`, :pr:`522`, :pr:`527`, :pr:`545`)
    * Testing updates (:pr:`509`, :pr:`516`, :pr:`517`, :pr:`539`)

    Thanks to the following people for contributing to this release: :user:`bphi`, :user:`CharlesBradshaw`, :user:`CJStadler`, :user:`glentennis`, :user:`gsheni`, :user:`kmax12`, :user:`rwedge`

**Breaking Changes**

* ``NUnique`` has been renamed to ``NumUnique``.

    Previous behavior

    .. code-block:: python

        from featuretools.primitives import NUnique

    New behavior

    .. code-block:: python

        from featuretools.primitives import NumUnique

**v0.7.1** Apr 24, 2019
    * Automatically generate feature name for controllable primitives (:pr:`481`)
    * Primitive docstring updates (:pr:`489`, :pr:`492`, :pr:`494`, :pr:`495`)
    * Change primitive functions that returned strings to return functions (:pr:`499`)
    * CLI customizable via entrypoints (:pr:`493`)
    * Improve calculation of aggregation features on grandchildren (:pr:`479`)
    * Refactor entrypoints to use decorator (:pr:`483`)
    * Include doctests in testing suite (:pr:`491`)
    * Documentation updates (:pr:`490`)
    * Update how standard primitives are imported internally (:pr:`482`)

    Thanks to the following people for contributing to this release: :user:`bukosabino`, :user:`CharlesBradshaw`, :user:`glentennis`, :user:`gsheni`, :user:`jeff-hernandez`, :user:`kmax12`, :user:`minkvsky`, :user:`rwedge`, :user:`thehomebrewnerd`

**v0.7.0** Mar 29, 2019
    * Improve Entity Set Serialization (:pr:`361`)
    * Support calling a primitive instance's function directly (:pr:`461`, :pr:`468`)
    * Support other libraries extending featuretools functionality via entrypoints (:pr:`452`)
    * Remove featuretools install command (:pr:`475`)
    * Add GroupByTransformFeature (:pr:`455`, :pr:`472`, :pr:`476`)
    * Update Haversine Primitive (:pr:`435`, :pr:`462`)
    * Add commutative argument to SubtractNumeric and DivideNumeric primitives (:pr:`457`)
    * Add FilePath variable_type (:pr:`470`)
    * Add PhoneNumber, DateOfBirth, URL variable types (:pr:`447`)
    * Generalize infer_variable_type, convert_variable_data and convert_all_variable_data methods (:pr:`423`)
    * Documentation updates (:pr:`438`, :pr:`446`, :pr:`458`, :pr:`469`)
    * Testing updates (:pr:`440`, :pr:`444`, :pr:`445`, :pr:`459`)

    Thanks to the following people for contributing to this release: :user:`bukosabino`, :user:`CharlesBradshaw`, :user:`ColCarroll`, :user:`glentennis`, :user:`grayskripko`, :user:`gsheni`, :user:`jeff-hernandez`, :user:`jrkinley`, :user:`kmax12`, :user:`RogerTangos`, :user:`rwedge`

**Breaking Changes**

* ``ft.dfs`` now has a ``groupby_trans_primitives`` parameter that DFS uses to automatically construct features that group by an ID column and then apply a transform primitive to search group. This change applies to the following primitives: ``CumSum``, ``CumCount``, ``CumMean``, ``CumMin``, and ``CumMax``.

    Previous behavior

    .. code-block:: python

        ft.dfs(entityset=es,
               target_entity='customers',
               trans_primitives=["cum_mean"])

    New behavior

    .. code-block:: python

        ft.dfs(entityset=es,
               target_entity='customers',
               groupby_trans_primitives=["cum_mean"])

* Related to the above change, cumulative transform features are now defined using a new feature class, ``GroupByTransformFeature``.

    Previous behavior

    .. code-block:: python

        ft.Feature([base_feature, groupby_feature], primitive=CumulativePrimitive)


    New behavior

    .. code-block:: python

        ft.Feature(base_feature, groupby=groupby_feature, primitive=CumulativePrimitive)


**v0.6.1** Feb 15, 2019
    * Cumulative primitives (:pr:`410`)
    * Entity.query_by_values now preserves row order of underlying data (:pr:`428`)
    * Implementing Country Code and Sub Region Codes as variable types (:pr:`430`)
    * Added IPAddress and EmailAddress variable types (:pr:`426`)
    * Install data and dependencies (:pr:`403`)
    * Add TimeSinceFirst, fix TimeSinceLast (:pr:`388`)
    * Allow user to pass in desired feature return types (:pr:`372`)
    * Add new configuration object (:pr:`401`)
    * Replace NUnique get_function (:pr:`434`)
    * _calculate_idenity_features now only returns the features asked for, instead of the entire entity (:pr:`429`)
    * Primitive function name uniqueness (:pr:`424`)
    * Update NumCharacters and NumWords primitives (:pr:`419`)
    * Removed Variable.dtype (:pr:`416`, :pr:`433`)
    * Change to zipcode rep, str for pandas (:pr:`418`)
    * Remove pandas version upper bound (:pr:`408`)
    * Make S3 dependencies optional (:pr:`404`)
    * Check that agg_primitives and trans_primitives are right primitive type (:pr:`397`)
    * Mean primitive changes (:pr:`395`)
    * Fix transform stacking on multi-output aggregation (:pr:`394`)
    * Fix list_primitives (:pr:`391`)
    * Handle graphviz dependency (:pr:`389`, :pr:`396`, :pr:`398`)
    * Testing updates (:pr:`402`, :pr:`417`, :pr:`433`)
    * Documentation updates (:pr:`400`, :pr:`409`, :pr:`415`, :pr:`417`, :pr:`420`, :pr:`421`, :pr:`422`, :pr:`431`)


    Thanks to the following people for contributing to this release:  :user:`CharlesBradshaw`, :user:`csala`, :user:`floscha`, :user:`gsheni`, :user:`jxwolstenholme`, :user:`kmax12`, :user:`RogerTangos`, :user:`rwedge`

**v0.6.0** Jan 30, 2018
    * Primitive refactor (:pr:`364`)
    * Mean ignore NaNs (:pr:`379`)
    * Plotting entitysets (:pr:`382`)
    * Add seed features later in DFS process (:pr:`357`)
    * Multiple output column features (:pr:`376`)
    * Add ZipCode Variable Type (:pr:`367`)
    * Add `primitive.get_filepath` and example of primitive loading data from external files (:pr:`380`)
    * Transform primitives take series as input (:pr:`385`)
    * Update dependency requirements (:pr:`378`, :pr:`383`, :pr:`386`)
    * Add modulo to override tests (:pr:`384`)
    * Update documentation (:pr:`368`, :pr:`377`)
    * Update README.md (:pr:`366`, :pr:`373`)
    * Update CI tests (:pr:`359`, :pr:`360`, :pr:`375`)

    Thanks to the following people for contributing to this release: :user:`floscha`, :user:`gsheni`, :user:`kmax12`, :user:`RogerTangos`, :user:`rwedge`

**v0.5.1** Dec 17, 2018
    * Add missing dependencies (:pr:`353`)
    * Move comment to note in documentation (:pr:`352`)

**v0.5.0** Dec 17, 2018
    * Add specific error for duplicate additional/copy_variables in normalize_entity (:pr:`348`)
    * Removed EntitySet._import_from_dataframe (:pr:`346`)
    * Removed time_index_reduce parameter (:pr:`344`)
    * Allow installation of additional primitives (:pr:`326`)
    * Fix DatetimeIndex variable conversion (:pr:`342`)
    * Update Sklearn DFS Transformer (:pr:`343`)
    * Clean up entity creation logic (:pr:`336`)
    * remove casting to list in transform feature calculation (:pr:`330`)
    * Fix sklearn wrapper (:pr:`335`)
    * Add readme to pypi
    * Update conda docs after move to conda-forge (:pr:`334`)
    * Add wrapper for scikit-learn Pipelines (:pr:`323`)
    * Remove parse_date_cols parameter from EntitySet._import_from_dataframe (:pr:`333`)

    Thanks to the following people for contributing to this release: :user:`bukosabino`, :user:`georgewambold`, :user:`gsheni`, :user:`jeff-hernandez`, :user:`kmax12`, and :user:`rwedge`.

**v0.4.1** Nov 29, 2018
    * Resolve bug preventing using first column as index by default (:pr:`308`)
    * Handle return type when creating features from Id variables (:pr:`318`)
    * Make id an optional parameter of EntitySet constructor (:pr:`324`)
    * Handle primitives with same function being applied to same column (:pr:`321`)
    * Update requirements (:pr:`328`)
    * Clean up DFS arguments (:pr:`319`)
    * Clean up Pandas Backend (:pr:`302`)
    * Update properties of cumulative transform primitives (:pr:`320`)
    * Feature stability between versions documentation (:pr:`316`)
    * Add download count to GitHub readme (:pr:`310`)
    * Fixed #297 update tests to check error strings (:pr:`303`)
    * Remove usage of fixtures in agg primitive tests (:pr:`325`)

**v0.4.0** Oct 31, 2018
    * Remove ft.utils.gen_utils.getsize and make pympler a test requirement (:pr:`299`)
    * Update requirements.txt (:pr:`298`)
    * Refactor EntitySet.find_path(...) (:pr:`295`)
    * Clean up unused methods (:pr:`293`)
    * Remove unused parents property of Entity (:pr:`283`)
    * Removed relationships parameter (:pr:`284`)
    * Improve time index validation (:pr:`285`)
    * Encode features with "unknown" class in categorical (:pr:`287`)
    * Allow where clauses on direct features in Deep Feature Synthesis (:pr:`279`)
    * Change to fullargsspec (:pr:`288`)
    * Parallel verbose fixes (:pr:`282`)
    * Update tests for python 3.7 (:pr:`277`)
    * Check duplicate rows cutoff times (:pr:`276`)
    * Load retail demo data using compressed file (:pr:`271`)

**v0.3.1** Sept 28, 2018
    * Handling time rewrite (:pr:`245`)
    * Update deep_feature_synthesis.py (:pr:`249`)
    * Handling return type when creating features from DatetimeTimeIndex (:pr:`266`)
    * Update retail.py (:pr:`259`)
    * Improve Consistency of Transform Primitives (:pr:`236`)
    * Update demo docstrings (:pr:`268`)
    * Handle non-string column names (:pr:`255`)
    * Clean up merging of aggregation primitives (:pr:`250`)
    * Add tests for Entity methods (:pr:`262`)
    * Handle no child data when calculating aggregation features with multiple arguments (:pr:`264`)
    * Add `is_string` utils function (:pr:`260`)
    * Update python versions to match docker container (:pr:`261`)
    * Handle where clause when no child data (:pr:`258`)
    * No longer cache demo csvs, remove config file (:pr:`257`)
    * Avoid stacking "expanding" primitives (:pr:`238`)
    * Use randomly generated names in retail csv (:pr:`233`)
    * Update README.md (:pr:`243`)

**v0.3.0** Aug 27, 2018
    * Improve performance of all feature calculations (:pr:`224`)
    * Update agg primitives to use more efficient functions (:pr:`215`)
    * Optimize metadata calculation (:pr:`229`)
    * More robust handling when no data at a cutoff time (:pr:`234`)
    * Workaround categorical merge (:pr:`231`)
    * Switch which CSV is associated with which variable (:pr:`228`)
    * Remove unused kwargs from query_by_values, filter_and_sort (:pr:`225`)
    * Remove convert_links_to_integers (:pr:`219`)
    * Add conda install instructions (:pr:`223`, :pr:`227`)
    * Add example of using Dask to parallelize to docs  (:pr:`221`)

**v0.2.2** Aug 20, 2018
    * Remove unnecessary check no related instances call and refactor (:pr:`209`)
    * Improve memory usage through support for pandas categorical types (:pr:`196`)
    * Bump minimum pandas version from 0.20.3 to 0.23.0 (:pr:`216`)
    * Better parallel memory warnings (:pr:`208`, :pr:`214`)
    * Update demo datasets (:pr:`187`, :pr:`201`, :pr:`207`)
    * Make primitive lookup case insensitive  (:pr:`213`)
    * Use capital name (:pr:`211`)
    * Set class name for Min (:pr:`206`)
    * Remove ``variable_types`` from normalize entity (:pr:`205`)
    * Handle parquet serialization with last time index (:pr:`204`)
    * Reset index of cutoff times in calculate feature matrix (:pr:`198`)
    * Check argument types for .normalize_entity (:pr:`195`)
    * Type checking ignore entities.  (:pr:`193`)

**v0.2.1** July 2, 2018
    * Cpu count fix (:pr:`176`)
    * Update flight (:pr:`175`)
    * Move feature matrix calculation helper functions to separate file (:pr:`177`)

**v0.2.0** June 22, 2018
    * Multiprocessing (:pr:`170`)
    * Handle unicode encoding in repr throughout Featuretools (:pr:`161`)
    * Clean up EntitySet class (:pr:`145`)
    * Add support for building and uploading conda package (:pr:`167`)
    * Parquet serialization (:pr:`152`)
    * Remove variable stats (:pr:`171`)
    * Make sure index variable comes first (:pr:`168`)
    * No last time index update on normalize (:pr:`169`)
    * Remove list of times as on option for `cutoff_time` in `calculate_feature_matrix` (:pr:`165`)
    * Config does error checking to see if it can write to disk (:pr:`162`)


**v0.1.21** May 30, 2018
    * Support Pandas 0.23.0 (:pr:`153`, :pr:`154`, :pr:`155`, :pr:`159`)
    * No EntitySet required in loading/saving features (:pr:`141`)
    * Use s3 demo csv with better column names (:pr:`139`)
    * more reasonable start parameter (:pr:`149`)
    * add issue template (:pr:`133`)
    * Improve tests (:pr:`136`, :pr:`137`, :pr:`144`, :pr:`147`)
    * Remove unused functions (:pr:`140`, :pr:`143`, :pr:`146`)
    * Update documentation after recent changes / removals (:pr:`157`)
    * Rename demo retail csv file (:pr:`148`)
    * Add names for binary (:pr:`142`)
    * EntitySet repr to use get_name rather than id (:pr:`134`)
    * Ensure config dir is writable (:pr:`135`)

**v0.1.20** Apr 13, 2018
    * Primitives as strings in DFS parameters (:pr:`129`)
    * Integer time index bugfixes (:pr:`128`)
    * Add make_temporal_cutoffs utility function (:pr:`126`)
    * Show all entities, switch shape display to row/col (:pr:`124`)
    * Improved chunking when calculating feature matrices  (:pr:`121`)
    * fixed num characters nan fix (:pr:`118`)
    * modify ignore_variables docstring (:pr:`117`)

**v0.1.19** Mar 21, 2018
    * More descriptive DFS progress bar (:pr:`69`)
    * Convert text variable to string before NumWords (:pr:`106`)
    * EntitySet.concat() reindexes relationships (:pr:`96`)
    * Keep non-feature columns when encoding feature matrix (:pr:`111`)
    * Uses full entity update for dependencies of uses_full_entity features (:pr:`110`)
    * Update column names in retail demo (:pr:`104`)
    * Handle Transform features that need access to all values of entity (:pr:`91`)

**v0.1.18** Feb 27, 2018
    * fixes related instances bug (:pr:`97`)
    * Adding non-feature columns to calculated feature matrix (:pr:`78`)
    * Relax numpy version req (:pr:`82`)
    * Remove `entity_from_csv`, tests, and lint (:pr:`71`)

**v0.1.17** Jan 18, 2018
    * LatLong type (:pr:`57`)
    * Last time index fixes (:pr:`70`)
    * Make median agg primitives ignore nans by default (:pr:`61`)
    * Remove Python 3.4 support (:pr:`64`)
    * Change `normalize_entity` to update `secondary_time_index` (:pr:`59`)
    * Unpin requirements (:pr:`53`)
    * associative -> commutative (:pr:`56`)
    * Add Words and Chars primitives (:pr:`51`)

**v0.1.16** Dec 19, 2017
    * fix EntitySet.combine_variables and standardize encode_features (:pr:`47`)
    * Python 3 compatibility (:pr:`16`)

**v0.1.15** Dec 18, 2017
    * Fix variable type in demo data (:pr:`37`)
    * Custom primitive kwarg fix (:pr:`38`)
    * Changed order and text of arguments in make_trans_primitive docstring (:pr:`42`)

**v0.1.14** November 20, 2017
    * Last time index (:pr:`33`)
    * Update Scipy version to 1.0.0 (:pr:`31`)


**v0.1.13** November 1, 2017
    * Add MANIFEST.in (:pr:`26`)

**v0.1.11** October 31, 2017
    * Package linting (:pr:`7`)
    * Custom primitive creation functions (:pr:`13`)
    * Split requirements to separate files and pin to latest versions (:pr:`15`)
    * Select low information features (:pr:`18`)
    * Fix docs typos (:pr:`19`)
    * Fixed Diff primitive for rare nan case (:pr:`21`)
    * added some mising doc strings (:pr:`23`)
    * Trend fix (:pr:`22`)
    * Remove as_dir=False option from EntitySet.to_pickle() (:pr:`20`)
    * Entity Normalization Preserves Types of Copy & Additional Variables (:pr:`25`)

**v0.1.10** October 12, 2017
    * NumTrue primitive added and docstring of other primitives updated (:pr:`11`)
    * fixed hash issue with same base features (:pr:`8`)
    * Head fix (:pr:`9`)
    * Fix training window (:pr:`10`)
    * Add associative attribute to primitives (:pr:`3`)
    * Add status badges, fix license in setup.py (:pr:`1`)
    * fixed head printout and flight demo index (:pr:`2`)

**v0.1.9** September 8, 2017
    * Documentation improvements
    * New ``featuretools.demo.load_mock_customer`` function


**v0.1.8** September 1, 2017
    * Bug fixes
    * Added ``Percentile`` transform primitive

**v0.1.7** August 17, 2017
    * Performance improvements for approximate in ``calculate_feature_matrix`` and ``dfs``
    * Added ``Week`` transform primitive

**v0.1.6** July 26, 2017
    * Added ``load_features`` and ``save_features`` to persist and reload features
    * Added save_progress argument to ``calculate_feature_matrix``
    * Added approximate parameter to ``calculate_feature_matrix`` and ``dfs``
    * Added ``load_flight`` to ft.demo

**v0.1.5** July 11, 2017
    * Windows support

**v0.1.3** July 10, 2017
    * Renamed feature submodule to primitives
    * Renamed prediction_entity arguments to target_entity
    * Added training_window parameter to ``calculate_feature_matrix``


**v0.1.2** July 3rd, 2017
    * Initial release

.. command
.. git log --pretty=oneline --abbrev-commit<|MERGE_RESOLUTION|>--- conflicted
+++ resolved
@@ -11,11 +11,7 @@
         * Miscellaneous changes (:pr:`861`)
 
     Thanks to the following people for contributing to this release:
-<<<<<<< HEAD
-    :user:`thehomebrewnerd`, :user:`jeff-hernandez`
-=======
-    :user:`rwedge`, :user:`thehomebrewnerd`
->>>>>>> 70003d6d
+    :user:`rwedge`, :user:`thehomebrewnerd`, :user:`jeff-hernandez`
 
 **v0.13.3 Feb 28, 2020**
     * Fixes
