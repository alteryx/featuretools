.. _changelog:

Changelog
---------
.. **Future Release**
    * Enhancements
    * Fixes
    * Changes
    * Documentation Changes
    * Testing Changes

    Thanks to the following people for contributing to this release:

**v0.16.0 June 5, 2020**
    * Enhancements
        * Support use of Dask DataFrames in entitysets (:pr:`783`)
        * Add ``make_index`` when initializing an EntitySet by passing in an ``entities`` dictionary (:pr:`1010`)
        * Add ``list_variable_types`` and ``graph_variable_types`` for Variable Types (:pr:`1013`)
        * Add ability to use primitive classes and instances as keys in primitive_options dictionary (:pr:`993`)
    * Fixes
        * Cleanly close tqdm instance (:pr:`1018`)
<<<<<<< HEAD
        * Resolve issue with `NaN` values in `LatLong` columns (:pr:`1007`)
    * Changes
    * Documentation Changes
         * Add page on Variable Types to describe some Variable Types, and util functions (:pr:`1013`)
=======
        * Resolve issue with ``NaN`` values in ``LatLong`` columns (:pr:`1007`)
>>>>>>> 73d080a4
    * Testing Changes
        * Update tests for numpy v1.19.0 compatability (:pr:`1016`)

    Thanks to the following people for contributing to this release:
    :user:`Alex-Monahan`, :user:`frances-h`, :user:`gsheni`, :user:`rwedge`, :user:`thehomebrewnerd`

**v0.15.0 May 29, 2020**
    * Enhancements
        * Add ``get_default_aggregation_primitives`` and ``get_default_transform_primitives`` (:pr:`945`)
        * Allow cutoff time dataframe columns to be in any order (:pr:`969`, :pr:`995`)
        * Add Age primitive, and make it a default transform primitive for DFS (:pr:`987`)
        * Add ``include_cutoff_time`` arg - control whether data at cutoff times are included in feature calculations (:pr:`959`)
        * Allow ``variables_types`` to be referenced by their ``type_string`` 
          for the ``entity_from_dataframe`` function (:pr:`988`)
    * Fixes
        * Fix errors with Equals and NotEquals primitives when comparing categoricals or different dtypes (:pr:`968`)
        * Normalized type_strings of ``Variable`` classes so that the ``find_variable_types`` function produces a
          dictionary with a clear key to name transition (:pr:`982`, :pr:`996`)
        * Remove pandas.datetime in test_calculate_feature_matrix due to deprecation (:pr:`998`)
    * Documentation Changes
        * Add python 3.8 support for docs (:pr:`983`)
        * Adds consistent Entityset Docstrings (:pr:`986`)
    * Testing Changes
        * Add automated tests for python 3.8 environment (:pr:`847`)
        * Update testing dependencies (:pr:`976`)

    Thanks to the following people for contributing to this release:
    :user:`ctduffy`, :user:`frances-h`, :user:`gsheni`, :user:`jeff-hernandez`, :user:`rightx2`, :user:`rwedge`, :user:`sebrahimi1988`, :user:`thehomebrewnerd`,  :user:`tuethan1999`

**Breaking Changes**

* Calls to ``featuretools.dfs`` or ``featuretools.calculate_feature_matrix`` that use a cutoff time
  dataframe, but do not label the time column with either the target entity time index variable name or
  as ``time``, will now result in an ``AttributeError``. Previously, the time column was selected to be the first
  column that was not the instance id column. With this update, the position of the column in the dataframe is
  no longer used to determine the time column. Now, both instance id columns and time columns in a cutoff time
  dataframe can be in any order as long as they are named properly.

* The ``type_string`` attributes of all ``Variable`` subclasses are now a snake case conversion of their class names. This
  changes the ``type_string`` of the ``Unknown``, ``IPAddress``, ``EmailAddress``, ``SubRegionCode``, ``FilePath``, ``LatLong``, and ``ZIPcode`` classes.
  Old saved entitysets that used these variables may load incorrectly.

**v0.14.0 Apr 30, 2020**
    * Enhancements
        * ft.encode_features - use less memory for one-hot encoded columns (:pr:`876`)
    * Fixes
        * Use logger.warning to fix deprecated logger.warn (:pr:`871`)
        * Add dtype to interesting_values to fix deprecated empty Series with no dtype (:pr:`933`)
        * Remove overlap in training windows (:pr:`930`)
        * Fix progress bar in notebook (:pr:`932`)
    * Changes
        * Change premium primitives CI test to Python 3.6 (:pr:`916`)
        * Remove Python 3.5 support (:pr:`917`)
    * Documentation Changes
        * Fix README links to docs (:pr:`872`)
        * Fix Github links with correct organizations (:pr:`908`)
        * Fix hyperlinks in docs and docstrings with updated address (:pr:`910`)
        * Remove unused script for uploading docs to AWS (:pr:`911`)

    Thanks to the following people for contributing to this release:
    :user:`frances-h`, :user:`gsheni`, :user:`jeff-hernandez`, :user:`rwedge`

**Breaking Changes**

* Using training windows in feature calculations can result in different values than previous versions.
  This was done to prevent consecutive training windows from overlapping by excluding data at the oldest point in time.
  For example, if we use a cutoff time at the first minute of the hour with a one hour training window,
  the first minute of the previous hour will no longer be included in the feature calculation.

**v0.13.4 Mar 27, 2020**
    .. warning::
        The next non-bugfix release of Featuretools will not support Python 3.5

    * Fixes
        * Fix ft.show_info() not displaying in Jupyter notebooks (:pr:`863`)
    * Changes
        * Added Plugin Warnings at Entry Point (:pr:`850`, :pr:`869`)
    * Documentation Changes
        * Add links to primitives.featurelabs.com (:pr:`860`)
        * Add source code links to API reference (:pr:`862`)
        * Update links for testing Dask/Spark integrations (:pr:`867`)
        * Update release documentation for featuretools (:pr:`868`)
    * Testing Changes
        * Miscellaneous changes (:pr:`861`)

    Thanks to the following people for contributing to this release:
    :user:`frances-h`, :user:`FreshLeaf8865`, :user:`jeff-hernandez`, :user:`rwedge`, :user:`thehomebrewnerd`

**v0.13.3 Feb 28, 2020**
    * Fixes
        * Fix a connection closed error when using n_jobs (:pr:`853`)
    * Changes
        * Pin msgpack dependency for Python 3.5; remove dataframe from Dask dependency (:pr:`851`)
    * Documentation Changes
        * Update link to help documentation page in Github issue template (:pr:`855`)

    Thanks to the following people for contributing to this release:
    :user:`frances-h`, :user:`rwedge`

**v0.13.2 Jan 31, 2020**
    * Enhancements
        * Support for Pandas 1.0.0 (:pr:`844`)
    * Changes
        * Remove dependency on s3fs library for anonymous downloads from S3 (:pr:`825`)
    * Testing Changes
        * Added GitHub Action to automatically run performance tests (:pr:`840`)

    Thanks to the following people for contributing to this release:
    :user:`frances-h`, :user:`rwedge`

**v0.13.1 Dec 28, 2019**
    * Fixes
        * Raise error when given wrong input for ignore_variables (:pr:`826`)
        * Fix multi-output features not created when there is no child data (:pr:`834`)
        * Removing type casting in Equals and NotEquals primitives (:pr:`504`)
    * Changes
        * Replace pd.timedelta time units that were deprecated (:pr:`822`)
        * Move sklearn wrapper to separate library (:pr:`835`, :pr:`837`)
    * Testing Changes
        * Run unit tests in windows environment (:pr:`790`)
        * Update boto3 version requirement for tests (:pr:`838`)

    Thanks to the following people for contributing to this release:
    :user:`jeffzi`, :user:`kmax12`, :user:`rwedge`, :user:`systemshift`

**v0.13.0 Nov 30, 2019**
    * Enhancements
        * Added GitHub Action to auto upload releases to PyPI (:pr:`816`)
    * Fixes
        * Fix issue where some primitive options would not be applied (:pr:`807`)
        * Fix issue with converting to pickle or parquet after adding interesting features (:pr:`798`, :pr:`823`)
        * Diff primitive now calculates using all available data (:pr:`824`)
        * Prevent DFS from creating Identity Features of globally ignored variables (:pr:`819`)
    * Changes
        * Remove python 2.7 support from serialize.py (:pr:`812`)
        * Make smart_open, boto3, and s3fs optional dependencies (:pr:`827`)
    * Documentation Changes
        * remove python 2.7 support and add 3.7 in install.rst (:pr:`805`)
        * Fix import error in docs (:pr:`803`)
        * Fix release title formatting in changelog (:pr:`806`)
    * Testing Changes
        * Use multiple CPUS to run tests on CI (:pr:`811`)
        * Refactor test entityset creation to avoid saving to disk (:pr:`813`, :pr:`821`)
        * Remove get_values() from test_es.py to remove warnings (:pr:`820`)

    Thanks to the following people for contributing to this release:
    :user:`frances-h`, :user:`jeff-hernandez`, :user:`rwedge`, :user:`systemshift`

**Breaking Changes**

* The libraries used for downloading or uploading from S3 or URLs are now
  optional and will no longer be installed by default.  To use this
  functionality they will need to be installed separately.
* The fix to how the Diff primitive is calculated may slow down the overall
  calculation time of feature lists that use this primitive.

**v0.12.0 Oct 31, 2019**
    * Enhancements
        * Added First primitive (:pr:`770`)
        * Added Entropy aggregation primitive (:pr:`779`)
        * Allow custom naming for multi-output primitives (:pr:`780`)
    * Fixes
        * Prevents user from removing base entity time index using additional_variables (:pr:`768`)
        * Fixes error when a multioutput primitive was supplied to dfs as a groupby trans primitive (:pr:`786`)
    * Changes
        * Drop Python 2 support (:pr:`759`)
        * Add unit parameter to AvgTimeBetween (:pr:`771`)
        * Require Pandas 0.24.1 or higher (:pr:`787`)
    * Documentation Changes
        * Update featuretools slack link (:pr:`765`)
        * Set up repo to use Read the Docs (:pr:`776`)
        * Add First primitive to API reference docs (:pr:`782`)
    * Testing Changes
        * CircleCI fixes (:pr:`774`)
        * Disable PIP progress bars (:pr:`775`)

    Thanks to the following people for contributing to this release:
    :user:`ablacke-ayx`, :user:`BoopBoopBeepBoop`, :user:`jeffzi`,
    :user:`kmax12`, :user:`rwedge`, :user:`thehomebrewnerd`, :user:`twdobson`

**v0.11.0 Sep 30, 2019**
    .. warning::
        The next non-bugfix release of Featuretools will not support Python 2

    * Enhancements
        * Improve how files are copied and written (:pr:`721`)
        * Add number of rows to graph in entityset.plot (:pr:`727`)
        * Added support for pandas DateOffsets in DFS and Timedelta (:pr:`732`)
        * Enable feature-specific top_n value using a dictionary in encode_features (:pr:`735`)
        * Added progress_callback parameter to dfs() and calculate_feature_matrix() (:pr:`739`, :pr:`745`)
        * Enable specifying primitives on a per column or per entity basis (:pr:`748`)
    * Fixes
        * Fixed entity set deserialization (:pr:`720`)
        * Added error message when DateTimeIndex is a variable but not set as the time_index (:pr:`723`)
        * Fixed CumCount and other group-by transform primitives that take ID as input (:pr:`733`, :pr:`754`)
        * Fix progress bar undercounting (:pr:`743`)
        * Updated training_window error assertion to only check against observations (:pr:`728`)
        * Don't delete the whole destination folder while saving entityset (:pr:`717`)
    * Changes
        * Raise warning and not error on schema version mismatch (:pr:`718`)
        * Change feature calculation to return in order of instance ids provided (:pr:`676`)
        * Removed time remaining from displayed progress bar in dfs() and calculate_feature_matrix() (:pr:`739`)
        * Raise warning in normalize_entity() when time_index of base_entity has an invalid type (:pr:`749`)
        * Remove toolz as a direct dependency (:pr:`755`)
        * Allow boolean variable types to be used in the Multiply primitive (:pr:`756`)
    * Documentation Changes
        * Updated URL for Compose (:pr:`716`)
    * Testing Changes
        * Update dependencies (:pr:`738`, :pr:`741`, :pr:`747`)

    Thanks to the following people for contributing to this release:
    :user:`angela97lin`, :user:`chidauri`, :user:`christopherbunn`,
    :user:`frances-h`, :user:`jeff-hernandez`, :user:`kmax12`,
    :user:`MarcoGorelli`, :user:`rwedge`, :user:`thehomebrewnerd`

**Breaking Changes**

* Feature calculations will return in the order of instance ids provided instead of the order of time points instances are calculated at.

**v0.10.1 Aug 25, 2019**
    * Fixes
        * Fix serialized LatLong data being loaded as strings (:pr:`712`)
    * Documentation Changes
        * Fixed FAQ cell output (:pr:`710`)

    Thanks to the following people for contributing to this release:
    :user:`gsheni`, :user:`rwedge`


**v0.10.0 Aug 19, 2019**
    .. warning::
        The next non-bugfix release of Featuretools will not support Python 2


    * Enhancements
        * Give more frequent progress bar updates and update chunk size behavior (:pr:`631`, :pr:`696`)
        * Added drop_first as param in encode_features (:pr:`647`)
        * Added support for stacking multi-output primitives (:pr:`679`)
        * Generate transform features of direct features (:pr:`623`)
        * Added serializing and deserializing from S3 and deserializing from URLs (:pr:`685`)
        * Added nlp_primitives as an add-on library (:pr:`704`)
        * Added AutoNormalize to Featuretools plugins (:pr:`699`)
        * Added functionality for relative units (month/year) in Timedelta (:pr:`692`)
        * Added categorical-encoding as an add-on library (:pr:`700`)
    * Fixes
        * Fix performance regression in DFS (:pr:`637`)
        * Fix deserialization of feature relationship path (:pr:`665`)
        * Set index after adding ancestor relationship variables (:pr:`668`)
        * Fix user-supplied variable_types modification in Entity init (:pr:`675`)
        * Don't calculate dependencies of unnecessary features (:pr:`667`)
        * Prevent normalize entity's new entity having same index as base entity (:pr:`681`)
        * Update variable type inference to better check for string values (:pr:`683`)
    * Changes
        * Moved dask, distributed imports (:pr:`634`)
    * Documentation Changes
        * Miscellaneous changes (:pr:`641`, :pr:`658`)
        * Modified doc_string of top_n in encoding (:pr:`648`)
        * Hyperlinked ComposeML (:pr:`653`)
        * Added FAQ (:pr:`620`, :pr:`677`)
        * Fixed FAQ question with multiple question marks (:pr:`673`)
    * Testing Changes
        * Add master, and release tests for premium primitives (:pr:`660`, :pr:`669`)
        * Miscellaneous changes (:pr:`672`, :pr:`674`)

    Thanks to the following people for contributing to this release:
    :user:`alexjwang`, :user:`allisonportis`, :user:`ayushpatidar`,
    :user:`CJStadler`, :user:`ctduffy`, :user:`gsheni`, :user:`jeff-hernandez`,
    :user:`jeremyliweishih`, :user:`kmax12`, :user:`rwedge`, :user:`zhxt95`,

**v0.9.1 July 3, 2019**
    * Enhancements
        * Speedup groupby transform calculations (:pr:`609`)
        * Generate features along all paths when there are multiple paths between entities (:pr:`600`, :pr:`608`)
    * Fixes
        * Select columns of dataframe using a list (:pr:`615`)
        * Change type of features calculated on Index features to Categorical (:pr:`602`)
        * Filter dataframes through forward relationships (:pr:`625`)
        * Specify Dask version in requirements for python 2 (:pr:`627`)
        * Keep dataframe sorted by time during feature calculation (:pr:`626`)
        * Fix bug in encode_features that created duplicate columns of
          features with multiple outputs (:pr:`622`)
    * Changes
        * Remove unused variance_selection.py file (:pr:`613`)
        * Remove Timedelta data param (:pr:`619`)
        * Remove DaysSince primitive (:pr:`628`)
    * Documentation Changes
        * Add installation instructions for add-on libraries (:pr:`617`)
        * Clarification of Multi Output Feature Creation (:pr:`638`)
        * Miscellaneous changes (:pr:`632`, :pr:`639`)
    * Testing Changes
        * Miscellaneous changes (:pr:`595`, :pr:`612`)

    Thanks to the following people for contributing to this release:
    :user:`CJStadler`, :user:`kmax12`, :user:`rwedge`, :user:`gsheni`, :user:`kkleidal`, :user:`ctduffy`

**v0.9.0** June 19, 2019
    * Enhancements
        * Add unit parameter to timesince primitives (:pr:`558`)
        * Add ability to install optional add on libraries (:pr:`551`)
        * Load and save features from open files and strings (:pr:`566`)
        * Support custom variable types (:pr:`571`)
        * Support entitysets which have multiple paths between two entities (:pr:`572`, :pr:`544`)
        * Added show_info function, more output information added to CLI `featuretools info` (:pr:`525`)
    * Fixes
        * Normalize_entity specifies error when 'make_time_index' is an invalid string (:pr:`550`)
        * Schema version added for entityset serialization (:pr:`586`)
        * Renamed features have names correctly serialized (:pr:`585`)
        * Improved error message for index/time_index being the same column in normalize_entity and entity_from_dataframe (:pr:`583`)
        * Removed all mentions of allow_where (:pr:`587`, :pr:`588`)
        * Removed unused variable in normalize entity (:pr:`589`)
        * Change time since return type to numeric (:pr:`606`)
    * Changes
        * Refactor get_pandas_data_slice to take single entity (:pr:`547`)
        * Updates TimeSincePrevious and Diff Primitives (:pr:`561`)
        * Remove unecessary time_last variable (:pr:`546`)
    * Documentation Changes
        * Add Featuretools Enterprise to documentation (:pr:`563`)
        * Miscellaneous changes (:pr:`552`, :pr:`573`, :pr:`577`, :pr:`599`)
    * Testing Changes
        * Miscellaneous changes (:pr:`559`, :pr:`569`, :pr:`570`, :pr:`574`, :pr:`584`, :pr:`590`)

    Thanks to the following people for contributing to this release:
    :user:`alexjwang`, :user:`allisonportis`, :user:`CJStadler`, :user:`ctduffy`, :user:`gsheni`, :user:`kmax12`, :user:`rwedge`

**v0.8.0** May 17, 2019
    * Rename NUnique to NumUnique (:pr:`510`)
    * Serialize features as JSON (:pr:`532`)
    * Drop all variables at once in normalize_entity (:pr:`533`)
    * Remove unnecessary sorting from normalize_entity (:pr:`535`)
    * Features cache their names (:pr:`536`)
    * Only calculate features for instances before cutoff (:pr:`523`)
    * Remove all relative imports (:pr:`530`)
    * Added FullName Variable Type (:pr:`506`)
    * Add error message when target entity does not exist (:pr:`520`)
    * New demo links (:pr:`542`)
    * Remove duplicate features check in DFS (:pr:`538`)
    * featuretools_primitives entry point expects list of primitive classes (:pr:`529`)
    * Update ALL_VARIABLE_TYPES list (:pr:`526`)
    * More Informative N Jobs Prints and Warnings (:pr:`511`)
    * Update sklearn version requirements (:pr:`541`)
    * Update Makefile (:pr:`519`)
    * Remove unused parameter in Entity._handle_time (:pr:`524`)
    * Remove build_ext code from setup.py (:pr:`513`)
    * Documentation updates (:pr:`512`, :pr:`514`, :pr:`515`, :pr:`521`, :pr:`522`, :pr:`527`, :pr:`545`)
    * Testing updates (:pr:`509`, :pr:`516`, :pr:`517`, :pr:`539`)

    Thanks to the following people for contributing to this release: :user:`bphi`, :user:`CharlesBradshaw`, :user:`CJStadler`, :user:`glentennis`, :user:`gsheni`, :user:`kmax12`, :user:`rwedge`

**Breaking Changes**

* ``NUnique`` has been renamed to ``NumUnique``.

    Previous behavior

    .. code-block:: python

        from featuretools.primitives import NUnique

    New behavior

    .. code-block:: python

        from featuretools.primitives import NumUnique

**v0.7.1** Apr 24, 2019
    * Automatically generate feature name for controllable primitives (:pr:`481`)
    * Primitive docstring updates (:pr:`489`, :pr:`492`, :pr:`494`, :pr:`495`)
    * Change primitive functions that returned strings to return functions (:pr:`499`)
    * CLI customizable via entrypoints (:pr:`493`)
    * Improve calculation of aggregation features on grandchildren (:pr:`479`)
    * Refactor entrypoints to use decorator (:pr:`483`)
    * Include doctests in testing suite (:pr:`491`)
    * Documentation updates (:pr:`490`)
    * Update how standard primitives are imported internally (:pr:`482`)

    Thanks to the following people for contributing to this release: :user:`bukosabino`, :user:`CharlesBradshaw`, :user:`glentennis`, :user:`gsheni`, :user:`jeff-hernandez`, :user:`kmax12`, :user:`minkvsky`, :user:`rwedge`, :user:`thehomebrewnerd`

**v0.7.0** Mar 29, 2019
    * Improve Entity Set Serialization (:pr:`361`)
    * Support calling a primitive instance's function directly (:pr:`461`, :pr:`468`)
    * Support other libraries extending featuretools functionality via entrypoints (:pr:`452`)
    * Remove featuretools install command (:pr:`475`)
    * Add GroupByTransformFeature (:pr:`455`, :pr:`472`, :pr:`476`)
    * Update Haversine Primitive (:pr:`435`, :pr:`462`)
    * Add commutative argument to SubtractNumeric and DivideNumeric primitives (:pr:`457`)
    * Add FilePath variable_type (:pr:`470`)
    * Add PhoneNumber, DateOfBirth, URL variable types (:pr:`447`)
    * Generalize infer_variable_type, convert_variable_data and convert_all_variable_data methods (:pr:`423`)
    * Documentation updates (:pr:`438`, :pr:`446`, :pr:`458`, :pr:`469`)
    * Testing updates (:pr:`440`, :pr:`444`, :pr:`445`, :pr:`459`)

    Thanks to the following people for contributing to this release: :user:`bukosabino`, :user:`CharlesBradshaw`, :user:`ColCarroll`, :user:`glentennis`, :user:`grayskripko`, :user:`gsheni`, :user:`jeff-hernandez`, :user:`jrkinley`, :user:`kmax12`, :user:`RogerTangos`, :user:`rwedge`

**Breaking Changes**

* ``ft.dfs`` now has a ``groupby_trans_primitives`` parameter that DFS uses to automatically construct features that group by an ID column and then apply a transform primitive to search group. This change applies to the following primitives: ``CumSum``, ``CumCount``, ``CumMean``, ``CumMin``, and ``CumMax``.

    Previous behavior

    .. code-block:: python

        ft.dfs(entityset=es,
               target_entity='customers',
               trans_primitives=["cum_mean"])

    New behavior

    .. code-block:: python

        ft.dfs(entityset=es,
               target_entity='customers',
               groupby_trans_primitives=["cum_mean"])

* Related to the above change, cumulative transform features are now defined using a new feature class, ``GroupByTransformFeature``.

    Previous behavior

    .. code-block:: python

        ft.Feature([base_feature, groupby_feature], primitive=CumulativePrimitive)


    New behavior

    .. code-block:: python

        ft.Feature(base_feature, groupby=groupby_feature, primitive=CumulativePrimitive)


**v0.6.1** Feb 15, 2019
    * Cumulative primitives (:pr:`410`)
    * Entity.query_by_values now preserves row order of underlying data (:pr:`428`)
    * Implementing Country Code and Sub Region Codes as variable types (:pr:`430`)
    * Added IPAddress and EmailAddress variable types (:pr:`426`)
    * Install data and dependencies (:pr:`403`)
    * Add TimeSinceFirst, fix TimeSinceLast (:pr:`388`)
    * Allow user to pass in desired feature return types (:pr:`372`)
    * Add new configuration object (:pr:`401`)
    * Replace NUnique get_function (:pr:`434`)
    * _calculate_idenity_features now only returns the features asked for, instead of the entire entity (:pr:`429`)
    * Primitive function name uniqueness (:pr:`424`)
    * Update NumCharacters and NumWords primitives (:pr:`419`)
    * Removed Variable.dtype (:pr:`416`, :pr:`433`)
    * Change to zipcode rep, str for pandas (:pr:`418`)
    * Remove pandas version upper bound (:pr:`408`)
    * Make S3 dependencies optional (:pr:`404`)
    * Check that agg_primitives and trans_primitives are right primitive type (:pr:`397`)
    * Mean primitive changes (:pr:`395`)
    * Fix transform stacking on multi-output aggregation (:pr:`394`)
    * Fix list_primitives (:pr:`391`)
    * Handle graphviz dependency (:pr:`389`, :pr:`396`, :pr:`398`)
    * Testing updates (:pr:`402`, :pr:`417`, :pr:`433`)
    * Documentation updates (:pr:`400`, :pr:`409`, :pr:`415`, :pr:`417`, :pr:`420`, :pr:`421`, :pr:`422`, :pr:`431`)


    Thanks to the following people for contributing to this release:  :user:`CharlesBradshaw`, :user:`csala`, :user:`floscha`, :user:`gsheni`, :user:`jxwolstenholme`, :user:`kmax12`, :user:`RogerTangos`, :user:`rwedge`

**v0.6.0** Jan 30, 2018
    * Primitive refactor (:pr:`364`)
    * Mean ignore NaNs (:pr:`379`)
    * Plotting entitysets (:pr:`382`)
    * Add seed features later in DFS process (:pr:`357`)
    * Multiple output column features (:pr:`376`)
    * Add ZipCode Variable Type (:pr:`367`)
    * Add `primitive.get_filepath` and example of primitive loading data from external files (:pr:`380`)
    * Transform primitives take series as input (:pr:`385`)
    * Update dependency requirements (:pr:`378`, :pr:`383`, :pr:`386`)
    * Add modulo to override tests (:pr:`384`)
    * Update documentation (:pr:`368`, :pr:`377`)
    * Update README.md (:pr:`366`, :pr:`373`)
    * Update CI tests (:pr:`359`, :pr:`360`, :pr:`375`)

    Thanks to the following people for contributing to this release: :user:`floscha`, :user:`gsheni`, :user:`kmax12`, :user:`RogerTangos`, :user:`rwedge`

**v0.5.1** Dec 17, 2018
    * Add missing dependencies (:pr:`353`)
    * Move comment to note in documentation (:pr:`352`)

**v0.5.0** Dec 17, 2018
    * Add specific error for duplicate additional/copy_variables in normalize_entity (:pr:`348`)
    * Removed EntitySet._import_from_dataframe (:pr:`346`)
    * Removed time_index_reduce parameter (:pr:`344`)
    * Allow installation of additional primitives (:pr:`326`)
    * Fix DatetimeIndex variable conversion (:pr:`342`)
    * Update Sklearn DFS Transformer (:pr:`343`)
    * Clean up entity creation logic (:pr:`336`)
    * remove casting to list in transform feature calculation (:pr:`330`)
    * Fix sklearn wrapper (:pr:`335`)
    * Add readme to pypi
    * Update conda docs after move to conda-forge (:pr:`334`)
    * Add wrapper for scikit-learn Pipelines (:pr:`323`)
    * Remove parse_date_cols parameter from EntitySet._import_from_dataframe (:pr:`333`)

    Thanks to the following people for contributing to this release: :user:`bukosabino`, :user:`georgewambold`, :user:`gsheni`, :user:`jeff-hernandez`, :user:`kmax12`, and :user:`rwedge`.

**v0.4.1** Nov 29, 2018
    * Resolve bug preventing using first column as index by default (:pr:`308`)
    * Handle return type when creating features from Id variables (:pr:`318`)
    * Make id an optional parameter of EntitySet constructor (:pr:`324`)
    * Handle primitives with same function being applied to same column (:pr:`321`)
    * Update requirements (:pr:`328`)
    * Clean up DFS arguments (:pr:`319`)
    * Clean up Pandas Backend (:pr:`302`)
    * Update properties of cumulative transform primitives (:pr:`320`)
    * Feature stability between versions documentation (:pr:`316`)
    * Add download count to GitHub readme (:pr:`310`)
    * Fixed #297 update tests to check error strings (:pr:`303`)
    * Remove usage of fixtures in agg primitive tests (:pr:`325`)

**v0.4.0** Oct 31, 2018
    * Remove ft.utils.gen_utils.getsize and make pympler a test requirement (:pr:`299`)
    * Update requirements.txt (:pr:`298`)
    * Refactor EntitySet.find_path(...) (:pr:`295`)
    * Clean up unused methods (:pr:`293`)
    * Remove unused parents property of Entity (:pr:`283`)
    * Removed relationships parameter (:pr:`284`)
    * Improve time index validation (:pr:`285`)
    * Encode features with "unknown" class in categorical (:pr:`287`)
    * Allow where clauses on direct features in Deep Feature Synthesis (:pr:`279`)
    * Change to fullargsspec (:pr:`288`)
    * Parallel verbose fixes (:pr:`282`)
    * Update tests for python 3.7 (:pr:`277`)
    * Check duplicate rows cutoff times (:pr:`276`)
    * Load retail demo data using compressed file (:pr:`271`)

**v0.3.1** Sept 28, 2018
    * Handling time rewrite (:pr:`245`)
    * Update deep_feature_synthesis.py (:pr:`249`)
    * Handling return type when creating features from DatetimeTimeIndex (:pr:`266`)
    * Update retail.py (:pr:`259`)
    * Improve Consistency of Transform Primitives (:pr:`236`)
    * Update demo docstrings (:pr:`268`)
    * Handle non-string column names (:pr:`255`)
    * Clean up merging of aggregation primitives (:pr:`250`)
    * Add tests for Entity methods (:pr:`262`)
    * Handle no child data when calculating aggregation features with multiple arguments (:pr:`264`)
    * Add `is_string` utils function (:pr:`260`)
    * Update python versions to match docker container (:pr:`261`)
    * Handle where clause when no child data (:pr:`258`)
    * No longer cache demo csvs, remove config file (:pr:`257`)
    * Avoid stacking "expanding" primitives (:pr:`238`)
    * Use randomly generated names in retail csv (:pr:`233`)
    * Update README.md (:pr:`243`)

**v0.3.0** Aug 27, 2018
    * Improve performance of all feature calculations (:pr:`224`)
    * Update agg primitives to use more efficient functions (:pr:`215`)
    * Optimize metadata calculation (:pr:`229`)
    * More robust handling when no data at a cutoff time (:pr:`234`)
    * Workaround categorical merge (:pr:`231`)
    * Switch which CSV is associated with which variable (:pr:`228`)
    * Remove unused kwargs from query_by_values, filter_and_sort (:pr:`225`)
    * Remove convert_links_to_integers (:pr:`219`)
    * Add conda install instructions (:pr:`223`, :pr:`227`)
    * Add example of using Dask to parallelize to docs  (:pr:`221`)

**v0.2.2** Aug 20, 2018
    * Remove unnecessary check no related instances call and refactor (:pr:`209`)
    * Improve memory usage through support for pandas categorical types (:pr:`196`)
    * Bump minimum pandas version from 0.20.3 to 0.23.0 (:pr:`216`)
    * Better parallel memory warnings (:pr:`208`, :pr:`214`)
    * Update demo datasets (:pr:`187`, :pr:`201`, :pr:`207`)
    * Make primitive lookup case insensitive  (:pr:`213`)
    * Use capital name (:pr:`211`)
    * Set class name for Min (:pr:`206`)
    * Remove ``variable_types`` from normalize entity (:pr:`205`)
    * Handle parquet serialization with last time index (:pr:`204`)
    * Reset index of cutoff times in calculate feature matrix (:pr:`198`)
    * Check argument types for .normalize_entity (:pr:`195`)
    * Type checking ignore entities.  (:pr:`193`)

**v0.2.1** July 2, 2018
    * Cpu count fix (:pr:`176`)
    * Update flight (:pr:`175`)
    * Move feature matrix calculation helper functions to separate file (:pr:`177`)

**v0.2.0** June 22, 2018
    * Multiprocessing (:pr:`170`)
    * Handle unicode encoding in repr throughout Featuretools (:pr:`161`)
    * Clean up EntitySet class (:pr:`145`)
    * Add support for building and uploading conda package (:pr:`167`)
    * Parquet serialization (:pr:`152`)
    * Remove variable stats (:pr:`171`)
    * Make sure index variable comes first (:pr:`168`)
    * No last time index update on normalize (:pr:`169`)
    * Remove list of times as on option for `cutoff_time` in `calculate_feature_matrix` (:pr:`165`)
    * Config does error checking to see if it can write to disk (:pr:`162`)


**v0.1.21** May 30, 2018
    * Support Pandas 0.23.0 (:pr:`153`, :pr:`154`, :pr:`155`, :pr:`159`)
    * No EntitySet required in loading/saving features (:pr:`141`)
    * Use s3 demo csv with better column names (:pr:`139`)
    * more reasonable start parameter (:pr:`149`)
    * add issue template (:pr:`133`)
    * Improve tests (:pr:`136`, :pr:`137`, :pr:`144`, :pr:`147`)
    * Remove unused functions (:pr:`140`, :pr:`143`, :pr:`146`)
    * Update documentation after recent changes / removals (:pr:`157`)
    * Rename demo retail csv file (:pr:`148`)
    * Add names for binary (:pr:`142`)
    * EntitySet repr to use get_name rather than id (:pr:`134`)
    * Ensure config dir is writable (:pr:`135`)

**v0.1.20** Apr 13, 2018
    * Primitives as strings in DFS parameters (:pr:`129`)
    * Integer time index bugfixes (:pr:`128`)
    * Add make_temporal_cutoffs utility function (:pr:`126`)
    * Show all entities, switch shape display to row/col (:pr:`124`)
    * Improved chunking when calculating feature matrices  (:pr:`121`)
    * fixed num characters nan fix (:pr:`118`)
    * modify ignore_variables docstring (:pr:`117`)

**v0.1.19** Mar 21, 2018
    * More descriptive DFS progress bar (:pr:`69`)
    * Convert text variable to string before NumWords (:pr:`106`)
    * EntitySet.concat() reindexes relationships (:pr:`96`)
    * Keep non-feature columns when encoding feature matrix (:pr:`111`)
    * Uses full entity update for dependencies of uses_full_entity features (:pr:`110`)
    * Update column names in retail demo (:pr:`104`)
    * Handle Transform features that need access to all values of entity (:pr:`91`)

**v0.1.18** Feb 27, 2018
    * fixes related instances bug (:pr:`97`)
    * Adding non-feature columns to calculated feature matrix (:pr:`78`)
    * Relax numpy version req (:pr:`82`)
    * Remove `entity_from_csv`, tests, and lint (:pr:`71`)

**v0.1.17** Jan 18, 2018
    * LatLong type (:pr:`57`)
    * Last time index fixes (:pr:`70`)
    * Make median agg primitives ignore nans by default (:pr:`61`)
    * Remove Python 3.4 support (:pr:`64`)
    * Change `normalize_entity` to update `secondary_time_index` (:pr:`59`)
    * Unpin requirements (:pr:`53`)
    * associative -> commutative (:pr:`56`)
    * Add Words and Chars primitives (:pr:`51`)

**v0.1.16** Dec 19, 2017
    * fix EntitySet.combine_variables and standardize encode_features (:pr:`47`)
    * Python 3 compatibility (:pr:`16`)

**v0.1.15** Dec 18, 2017
    * Fix variable type in demo data (:pr:`37`)
    * Custom primitive kwarg fix (:pr:`38`)
    * Changed order and text of arguments in make_trans_primitive docstring (:pr:`42`)

**v0.1.14** November 20, 2017
    * Last time index (:pr:`33`)
    * Update Scipy version to 1.0.0 (:pr:`31`)


**v0.1.13** November 1, 2017
    * Add MANIFEST.in (:pr:`26`)

**v0.1.11** October 31, 2017
    * Package linting (:pr:`7`)
    * Custom primitive creation functions (:pr:`13`)
    * Split requirements to separate files and pin to latest versions (:pr:`15`)
    * Select low information features (:pr:`18`)
    * Fix docs typos (:pr:`19`)
    * Fixed Diff primitive for rare nan case (:pr:`21`)
    * added some mising doc strings (:pr:`23`)
    * Trend fix (:pr:`22`)
    * Remove as_dir=False option from EntitySet.to_pickle() (:pr:`20`)
    * Entity Normalization Preserves Types of Copy & Additional Variables (:pr:`25`)

**v0.1.10** October 12, 2017
    * NumTrue primitive added and docstring of other primitives updated (:pr:`11`)
    * fixed hash issue with same base features (:pr:`8`)
    * Head fix (:pr:`9`)
    * Fix training window (:pr:`10`)
    * Add associative attribute to primitives (:pr:`3`)
    * Add status badges, fix license in setup.py (:pr:`1`)
    * fixed head printout and flight demo index (:pr:`2`)

**v0.1.9** September 8, 2017
    * Documentation improvements
    * New ``featuretools.demo.load_mock_customer`` function


**v0.1.8** September 1, 2017
    * Bug fixes
    * Added ``Percentile`` transform primitive

**v0.1.7** August 17, 2017
    * Performance improvements for approximate in ``calculate_feature_matrix`` and ``dfs``
    * Added ``Week`` transform primitive

**v0.1.6** July 26, 2017
    * Added ``load_features`` and ``save_features`` to persist and reload features
    * Added save_progress argument to ``calculate_feature_matrix``
    * Added approximate parameter to ``calculate_feature_matrix`` and ``dfs``
    * Added ``load_flight`` to ft.demo

**v0.1.5** July 11, 2017
    * Windows support

**v0.1.3** July 10, 2017
    * Renamed feature submodule to primitives
    * Renamed prediction_entity arguments to target_entity
    * Added training_window parameter to ``calculate_feature_matrix``


**v0.1.2** July 3rd, 2017
    * Initial release

.. command
.. git log --pretty=oneline --abbrev-commit<|MERGE_RESOLUTION|>--- conflicted
+++ resolved
@@ -4,29 +4,24 @@
 ---------
 .. **Future Release**
     * Enhancements
-    * Fixes
-    * Changes
-    * Documentation Changes
-    * Testing Changes
-
-    Thanks to the following people for contributing to this release:
+        * Add ``list_variable_types`` and ``graph_variable_types`` for Variable Types (:pr:`1013`)
+    * Fixes
+    * Changes
+    * Documentation Changes
+        * Add page on Variable Types to describe some Variable Types, and util functions (:pr:`1013`)
+    * Testing Changes
+
+    Thanks to the following people for contributing to this release:
+    :user:`gsheni`
 
 **v0.16.0 June 5, 2020**
     * Enhancements
         * Support use of Dask DataFrames in entitysets (:pr:`783`)
         * Add ``make_index`` when initializing an EntitySet by passing in an ``entities`` dictionary (:pr:`1010`)
-        * Add ``list_variable_types`` and ``graph_variable_types`` for Variable Types (:pr:`1013`)
         * Add ability to use primitive classes and instances as keys in primitive_options dictionary (:pr:`993`)
     * Fixes
         * Cleanly close tqdm instance (:pr:`1018`)
-<<<<<<< HEAD
-        * Resolve issue with `NaN` values in `LatLong` columns (:pr:`1007`)
-    * Changes
-    * Documentation Changes
-         * Add page on Variable Types to describe some Variable Types, and util functions (:pr:`1013`)
-=======
         * Resolve issue with ``NaN`` values in ``LatLong`` columns (:pr:`1007`)
->>>>>>> 73d080a4
     * Testing Changes
         * Update tests for numpy v1.19.0 compatability (:pr:`1016`)
 
@@ -39,7 +34,7 @@
         * Allow cutoff time dataframe columns to be in any order (:pr:`969`, :pr:`995`)
         * Add Age primitive, and make it a default transform primitive for DFS (:pr:`987`)
         * Add ``include_cutoff_time`` arg - control whether data at cutoff times are included in feature calculations (:pr:`959`)
-        * Allow ``variables_types`` to be referenced by their ``type_string`` 
+        * Allow ``variables_types`` to be referenced by their ``type_string``
           for the ``entity_from_dataframe`` function (:pr:`988`)
     * Fixes
         * Fix errors with Equals and NotEquals primitives when comparing categoricals or different dtypes (:pr:`968`)
