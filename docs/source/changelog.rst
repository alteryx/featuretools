--- conflicted
+++ resolved
@@ -3,6 +3,8 @@
 Changelog
 ---------
 **Future Release**
+    * Fixes
+        * Fix ft.show_info() doesn't work in Jupyter (:pr:`690`)
     * Documentation Changes
         * Add links to primitives.featurelabs.com (:pr:`860`)
         * Add source code links to API reference (:pr:`862`)
@@ -10,7 +12,7 @@
         * Miscellaneous changes (:pr:`861`)
 
     Thanks to the following people for contributing to this release:
-    :user:`rwedge`, :user:`thehomebrewnerd`
+    :user:`FreshLeaf8865`, :user:`rwedge`, :user:`thehomebrewnerd`
 
 **v0.13.3 Feb 28, 2020**
     * Fixes
@@ -176,7 +178,6 @@
         * Don't calculate dependencies of unnecessary features (:pr:`667`)
         * Prevent normalize entity's new entity having same index as base entity (:pr:`681`)
         * Update variable type inference to better check for string values (:pr:`683`)
-        * Fix ft.show_info() doesn't work in Jupyter (:pr:`690`)
     * Changes
         * Moved dask, distributed imports (:pr:`634`)
     * Documentation Changes
@@ -190,14 +191,9 @@
         * Miscellaneous changes (:pr:`672`, :pr:`674`)
 
     Thanks to the following people for contributing to this release:
-<<<<<<< HEAD
-    :user:`ayushpatidar`, :user:`CJStadler`, :user:`gsheni`,
-    :user:`jeff-hernandez`, :user:`kmax12`, :user:`rwedge`, :user:`zhxt95`, :user:`FreshLeaf8865`
-=======
     :user:`alexjwang`, :user:`allisonportis`, :user:`ayushpatidar`,
     :user:`CJStadler`, :user:`ctduffy`, :user:`gsheni`, :user:`jeff-hernandez`,
     :user:`jeremyliweishih`, :user:`kmax12`, :user:`rwedge`, :user:`zhxt95`,
->>>>>>> 40d346e1
 
 **v0.9.1 July 3, 2019**
     * Enhancements
