import re
from datetime import date, datetime

import numpy as np
import pandas as pd

from featuretools import variable_types
from featuretools.entityset.timedelta import Timedelta
from featuretools.utils import is_string


def _check_timedelta(td, entity_id=None, related_entity_id=None):
    """
    Convert strings to Timedelta objects
    Allows for both shortform and longform units, as well as any form of capitalization
    '2 Minutes'
    '2 minutes'
    '2 m'
    '1 Minute'
    '1 minute'
    '1 m'
    '1 units'
    '1 Units'
    '1 u'
    Shortform is fine if space is dropped
    '2m'
    '1u"
    When using generic units, can drop the unit
    1
    2
    '1'
    '2'
    When using observations, need to provide an entity as either a tuple or a separate arg
    ('2o', 'logs')
    ('2 o', 'logs')
    ('2 Observations', 'logs')
    ('2 observations', 'logs')
    ('2 observation', 'logs')
    If an entity is provided and no unit is provided, assume observations (instead of generic units)
    (2, 'logs')
    ('2', 'logs')



    """
    if td is None:
        return td
    if isinstance(td, Timedelta):
        if td.entity is not None and entity_id is not None and td.entity != entity_id:
            raise ValueError("Timedelta entity {} different from passed entity {}".format(td.entity, entity_id))
        if td.entity is not None and related_entity_id is not None and td.entity == related_entity_id:
            raise ValueError("Timedelta entity {} same as passed related entity {}".format(td.entity, related_entity_id))
        return td
    elif not (is_string(td) or isinstance(td, (tuple, int, float))):
        raise ValueError("Unable to parse timedelta: {}".format(td))

    # TODO: allow observations from an entity in string

    if isinstance(td, tuple):
        if entity_id is None:
            entity_id = td[1]
        td = td[0]

    value = None
    try:
        value = int(td)
    except Exception:
        try:
            value = float(td)
        except Exception:
            pass
    if value is not None and entity_id is not None:
        unit = 'o'
    elif value is not None:
        unit = 'u'
    else:
        pattern = '([0-9]+) *([a-zA-Z]+)$'
        match = re.match(pattern, td)
        value, unit = match.groups()
        try:
            value = int(value)
        except Exception:
            try:
                value = float(value)
            except Exception:
                raise ValueError("Unable to parse value {} from ".format(value) +
                                 "timedelta string: {}".format(td))
    return Timedelta(value, unit, entity=entity_id)


def _check_time_against_column(time, time_column):
    '''
    Check to make sure that time is compatible with time_column,
    where time could be a timestamp, or a Timedelta, number, or None,
    and time_column is a Variable. Compatibility means that
    arithmetic can be performed between time and elements of time_columnj

    If time is None, then we don't care if arithmetic can be performed
    (presumably it won't ever be performed)
    '''
    if time is None:
        return True
    elif isinstance(time, (int, float)):
        return isinstance(time_column,
                          variable_types.Numeric)
    elif isinstance(time, (pd.Timestamp, datetime)):
        return isinstance(time_column,
                          variable_types.Datetime)
    elif isinstance(time, Timedelta):
        return (isinstance(time_column, (variable_types.Datetime, variable_types.DatetimeTimeIndex)) or
                (isinstance(time_column, (variable_types.Ordinal, variable_types.Numeric, variable_types.TimeIndex)) and
                 time.unit not in Timedelta._time_units))
    else:
        return False


def _check_time_type(time):
    '''
    Checks if `time` is an instance of common int, float, or datetime types.
    Returns "numeric", "datetime", or "unknown" based on results
    '''
    time_type = None
<<<<<<< HEAD
    if isinstance(time, (int, np.int16, np.int32, np.int64, float, np.float16,
                         np.float32, np.float64)):
        time_type = variable_types.NumericTimeIndex

    elif isinstance(time, (date, datetime, np.datetime64)):

=======
    if isinstance(time, (datetime, np.datetime64)):
>>>>>>> d3678188
        time_type = variable_types.DatetimeTimeIndex
    elif isinstance(time, (int, float)) or np.issubdtype(time, np.integer) or np.issubdtype(time, np.floating):
        time_type = variable_types.NumericTimeIndex
    return time_type


def _dataframes_equal(df1, df2):
    if df1.empty and not df2.empty:
        return False
    elif not df1.empty and df2.empty:
        return False
    elif not df1.empty and not df2.empty:
        for c in df1:
            normal_compare = True
            if df1[c].dtype == object:
                dropped = df1[c].dropna()
                if not dropped.empty:
                    if isinstance(dropped.iloc[0], tuple):
                        dropped2 = df2[c].dropna()
                        normal_compare = False
                        for i in range(len(dropped.iloc[0])):
                            try:
                                equal = dropped.apply(lambda x: x[i]).equals(
                                    dropped2.apply(lambda x: x[i]))
                            except IndexError:
                                raise IndexError("If column data are tuples, they must all be the same length")
                            if not equal:
                                return False
            if normal_compare:
                # handle nan equality correctly
                # This way is much faster than df1.equals(df2)
                result = df1[c] == df2[c]
                result[pd.isnull(df1[c]) == pd.isnull(df2)[c]] = True
                if not result.all():
                    return False
    return True<|MERGE_RESOLUTION|>--- conflicted
+++ resolved
@@ -120,16 +120,7 @@
     Returns "numeric", "datetime", or "unknown" based on results
     '''
     time_type = None
-<<<<<<< HEAD
-    if isinstance(time, (int, np.int16, np.int32, np.int64, float, np.float16,
-                         np.float32, np.float64)):
-        time_type = variable_types.NumericTimeIndex
-
-    elif isinstance(time, (date, datetime, np.datetime64)):
-
-=======
-    if isinstance(time, (datetime, np.datetime64)):
->>>>>>> d3678188
+    if isinstance(time, (date, datetime, np.datetime64)):
         time_type = variable_types.DatetimeTimeIndex
     elif isinstance(time, (int, float)) or np.issubdtype(time, np.integer) or np.issubdtype(time, np.floating):
         time_type = variable_types.NumericTimeIndex
