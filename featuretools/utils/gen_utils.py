import sys

from tqdm import tqdm


def topsort(nodes, depfunc):
    queue = nodes[:]
    ordered = []
    while queue:
        next_n = queue.pop(0)
        for dep in depfunc(next_n):
            if dep in ordered:
                ordered.remove(dep)
            queue.append(dep)
        if next_n in ordered:
            ordered.remove(next_n)
        ordered.append(next_n)
    return ordered[::-1]


def session_type():
    if 'IPython' not in sys.modules:
        # IPython hasn't been imported, definitely not
        return "python"
    from IPython import get_ipython
    # check for `kernel` attribute on the IPython instance
    if getattr(get_ipython(), 'kernel', None) is not None:
        return "kernel"
    return "ipython"


def make_tqdm_iterator(**kwargs):
    options = {
        "file": sys.stdout,
        "leave": True
    }
    options.update(kwargs)

    if session_type() == 'kernel':
        # from IPython import display
        # capture_stderr = StringIO()
        # with RedirectStdStreams(stderr=capture_stderr):
<<<<<<< HEAD
        #     try:
        #         iterator = tqdm_notebook(**options)
        #     except:
        #         failed = True
        #     else:
        #         failed = False
        #         err_out = capture_stderr.getvalue()
        # capture_stderr.close()
        # if failed or err_out.lower().find("widget javascript not detected") > -1:
        #     display.clear_output(wait=True)
        #     iterator = tqdm(**options)
=======
        # try:
        # iterator = tqdm_notebook(**options)
        # except:
        # failed = True
        # else:
        # failed = False
        # err_out = capture_stderr.getvalue()
        # capture_stderr.close()
        # if failed or err_out.lower().find("widget javascript not detected") \
        # >-1:
        # display.clear_output(wait=True)
        # iterator = tqdm(**options)
>>>>>>> f268e62b
        iterator = tqdm(**options)

    else:
        iterator = tqdm(**options)
    return iterator


def is_string(test_value):
    """Checks for string in Python2 and Python3
       Via Stack Overflow: https://stackoverflow.com/a/22679982/9458191
    """
    try:
        python_string = basestring
    except NameError:
        python_string = str
    return isinstance(test_value, python_string)


def get_relationship_variable_id(path):
    r = path[0]
    child_link_name = r.child_variable.id
    for r in path[1:]:
        parent_link_name = child_link_name
        child_link_name = '%s.%s' % (r.parent_entity.id,
                                     parent_link_name)
    return child_link_name<|MERGE_RESOLUTION|>--- conflicted
+++ resolved
@@ -40,19 +40,6 @@
         # from IPython import display
         # capture_stderr = StringIO()
         # with RedirectStdStreams(stderr=capture_stderr):
-<<<<<<< HEAD
-        #     try:
-        #         iterator = tqdm_notebook(**options)
-        #     except:
-        #         failed = True
-        #     else:
-        #         failed = False
-        #         err_out = capture_stderr.getvalue()
-        # capture_stderr.close()
-        # if failed or err_out.lower().find("widget javascript not detected") > -1:
-        #     display.clear_output(wait=True)
-        #     iterator = tqdm(**options)
-=======
         # try:
         # iterator = tqdm_notebook(**options)
         # except:
@@ -65,7 +52,6 @@
         # >-1:
         # display.clear_output(wait=True)
         # iterator = tqdm(**options)
->>>>>>> f268e62b
         iterator = tqdm(**options)
 
     else:
