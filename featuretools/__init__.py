# flake8: noqa
from .config_init import config
from . import variable_types
from .entityset.api import *
from . import primitives
from .synthesis.api import *
from .primitives import list_primitives
from .computational_backends.api import *
from . import tests
from .utils.time_utils import *
from .utils.cli_utils import show_info
from .version import __version__
import featuretools.demo
from . import feature_base
from . import selection
from .feature_base import (
    AggregationFeature,
    DirectFeature,
    Feature,
    FeatureBase,
    GroupByTransformFeature,
    IdentityFeature,
    TransformFeature,
    graph_feature,
    describe_feature,
    save_features,
    load_features
)

import logging
import pkg_resources
import sys
import traceback
<<<<<<< HEAD
import warnings
from woodwork import list_logical_types, list_semantic_tags
=======
>>>>>>> e6afad06

logger = logging.getLogger('featuretools')

# Call functions registered by other libraries when featuretools is imported
for entry_point in pkg_resources.iter_entry_points('featuretools_initialize'):
    try:
        method = entry_point.load()
        if callable(method):
            method()
    except Exception:
        pass
for entry_point in pkg_resources.iter_entry_points('alteryx_open_src_initialize'):
    try:
        method = entry_point.load()
        if callable(method):
            method('featuretools')
    except Exception:
        pass

# Load in submodules registered by other libraries into Featuretools namespace
for entry_point in pkg_resources.iter_entry_points('featuretools_plugin'):
    try:
        sys.modules["featuretools." + entry_point.name] = entry_point.load()
    except Exception:
        message = "Featuretools failed to load plugin {} from library {}. "
        message += "For a full stack trace, set logging to debug."
        logger.warning(message.format(entry_point.name, entry_point.module_name))
        logger.debug(traceback.format_exc())<|MERGE_RESOLUTION|>--- conflicted
+++ resolved
@@ -31,11 +31,7 @@
 import pkg_resources
 import sys
 import traceback
-<<<<<<< HEAD
-import warnings
 from woodwork import list_logical_types, list_semantic_tags
-=======
->>>>>>> e6afad06
 
 logger = logging.getLogger('featuretools')
 
