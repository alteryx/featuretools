--- conflicted
+++ resolved
@@ -31,11 +31,8 @@
 import pkg_resources
 import sys
 import traceback
-<<<<<<< HEAD
 import warnings
 from woodwork import list_logical_types
-=======
->>>>>>> dd005d4d
 
 logger = logging.getLogger('featuretools')
 
