--- conflicted
+++ resolved
@@ -12,8 +12,4 @@
 from .utils.pickle_utils import *
 import featuretools.demo
 
-<<<<<<< HEAD
-__version__ = '0.1.17.d3m'
-=======
-__version__ = '0.1.17'
->>>>>>> 20fb59f5
+__version__ = '0.1.17.d3m.2018.1.5'