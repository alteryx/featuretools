--- conflicted
+++ resolved
@@ -1,14 +1,7 @@
 import json
 
-<<<<<<< HEAD
-from featuretools.utils.gen_utils import (
+from featuretools.utils.s3_utils import (
     get_transport_params,
-=======
-from featuretools.utils.gen_utils import import_or_raise
-from featuretools.utils.s3_utils import (
-    BOTO3_ERR_MSG,
-    use_s3fs_features,
->>>>>>> 0bef1727
     use_smartopen_features
 )
 from featuretools.utils.wrangle import _is_s3, _is_url
@@ -93,22 +86,8 @@
             if _is_url(location):
                 raise ValueError("Writing to URLs is not supported")
             if _is_s3(location):
-<<<<<<< HEAD
                 transport_params = get_transport_params(profile_name)
                 use_smartopen_features(location, features_dict, transport_params, read=False)
-=======
-                boto3 = import_or_raise("boto3", BOTO3_ERR_MSG)
-                session = boto3.Session()
-                if isinstance(profile_name, str):
-                    transport_params = {'session': boto3.Session(profile_name=profile_name)}
-                    use_smartopen_features(location, features_dict, transport_params, read=False)
-                elif profile_name is False:
-                    use_s3fs_features(location, features_dict, read=False)
-                elif session.get_credentials() is not None:
-                    use_smartopen_features(location, features_dict, read=False)
-                else:
-                    use_s3fs_features(location, features_dict, read=False)
->>>>>>> 0bef1727
             else:
                 with open(location, "w") as f:
                     json.dump(features_dict, f)
