--- conflicted
+++ resolved
@@ -318,19 +318,11 @@
 
 
 def _categorize_features(features):
-<<<<<<< HEAD
-    """Categorize each feature in a list of features along with any dependencies"""
-    transform = []
-    agg = []
-    groupby = []
-    where = []
-=======
     """Categorize each feature by its primitive type in a set of primitives along with any dependencies"""
     transform = set()
     agg = set()
     groupby = set()
     where = set()
->>>>>>> 81f83623
     explored = set()
 
     def get_feature_data(feature):
