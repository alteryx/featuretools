import logging
from builtins import filter, object
from collections import defaultdict

from featuretools import primitives, variable_types
from featuretools.entityset.relationship import RelationshipPath
from featuretools.feature_base import (
    AggregationFeature,
    DirectFeature,
    GroupByTransformFeature,
    IdentityFeature,
    MultiOutputFeature,
    TransformFeature
)
from featuretools.primitives.base import (
    AggregationPrimitive,
    PrimitiveBase,
    TransformPrimitive
)
from featuretools.utils import is_string
from featuretools.variable_types import Boolean, Discrete, Id, Numeric

logger = logging.getLogger('featuretools')


class DeepFeatureSynthesis(object):
    """Automatically produce features for a target entity in an Entityset.

        Args:
            target_entity_id (str): Id of entity for which to build features.

            entityset (EntitySet): Entityset for which to build features.

            agg_primitives (list[str or :class:`.primitives.`], optional):
                list of Aggregation Feature types to apply.

                Default: ["sum", "std", "max", "skew", "min", "mean", "count", "percent_true", "num_unique", "mode"]

            trans_primitives (list[str or :class:`.primitives.TransformPrimitive`], optional):
                list of Transform primitives to use.

                Default: ["day", "year", "month", "weekday", "haversine", "num_words", "num_characters"]

            where_primitives (list[str or :class:`.primitives.PrimitiveBase`], optional):
                only add where clauses to these types of Primitives

                Default:

                    ["count"]

            groupby_trans_primitives (list[str or :class:`.primitives.TransformPrimitive`], optional):
                list of Transform primitives to make GroupByTransformFeatures with

            max_depth (int, optional) : maximum allowed depth of features.
                Default: 2. If -1, no limit.

            max_features (int, optional) : Cap the number of generated features to
                this number. If -1, no limit.

            allowed_paths (list[list[str]], optional): Allowed entity paths to make
                features for. If None, use all paths.

            ignore_entities (list[str], optional): List of entities to
                blacklist when creating features. If None, use all entities.

            ignore_variables (dict[str -> list[str]], optional): List of specific
                variables within each entity to blacklist when creating features.
                If None, use all variables.

            seed_features (list[:class:`.FeatureBase`], optional): List of manually
                defined features to use.

            drop_contains (list[str], optional): Drop features
                that contains these strings in name.

            drop_exact (list[str], optional): Drop features that
                exactly match these strings in name.

            where_stacking_limit (int, optional): Cap the depth of the where features.
                Default: 1
        """

    def __init__(self,
                 target_entity_id,
                 entityset,
                 agg_primitives=None,
                 trans_primitives=None,
                 where_primitives=None,
                 groupby_trans_primitives=None,
                 max_depth=2,
                 max_features=-1,
                 allowed_paths=None,
                 ignore_entities=None,
                 ignore_variables=None,
                 seed_features=None,
                 drop_contains=None,
                 drop_exact=None,
                 where_stacking_limit=1):

        if target_entity_id not in entityset.entity_dict:
            es_name = entityset.id or 'entity set'
            msg = 'Provided target entity %s does not exist in %s' % (target_entity_id, es_name)
            raise KeyError(msg)

        # need to change max_depth to None because DFs terminates when  <0
        if max_depth == -1:
            max_depth = None
        self.max_depth = max_depth

        self.max_features = max_features

        self.allowed_paths = allowed_paths
        if self.allowed_paths:
            self.allowed_paths = set()
            for path in allowed_paths:
                self.allowed_paths.add(tuple(path))

        if ignore_entities is None:
            self.ignore_entities = set()
        else:
            if not isinstance(ignore_entities, list):
                raise TypeError('ignore_entities must be a list')
            assert target_entity_id not in ignore_entities,\
                "Can't ignore target_entity!"
            self.ignore_entities = set(ignore_entities)

        self.ignore_variables = defaultdict(set)
        if ignore_variables is not None:
            for eid, vars in ignore_variables.items():
                self.ignore_variables[eid] = set(vars)
        self.target_entity_id = target_entity_id
        self.es = entityset

        if agg_primitives is None:
            agg_primitives = [primitives.Sum, primitives.Std, primitives.Max, primitives.Skew,
                              primitives.Min, primitives.Mean, primitives.Count,
                              primitives.PercentTrue, primitives.NumUnique, primitives.Mode]
        self.agg_primitives = []
        agg_prim_dict = primitives.get_aggregation_primitives()
        for a in agg_primitives:
            if is_string(a):
                if a.lower() not in agg_prim_dict:
                    raise ValueError("Unknown aggregation primitive {}. ".format(a),
                                     "Call ft.primitives.list_primitives() to get",
                                     " a list of available primitives")
                a = agg_prim_dict[a.lower()]
            a = handle_primitive(a)
            if not isinstance(a, AggregationPrimitive):
                raise ValueError("Primitive {} in agg_primitives is not an "
                                 "aggregation primitive".format(type(a)))
            self.agg_primitives.append(a)

        if trans_primitives is None:
            trans_primitives = [primitives.Day, primitives.Year, primitives.Month,
                                primitives.Weekday, primitives.Haversine,
                                primitives.NumWords, primitives.NumCharacters]  # primitives.TimeSince
        self.trans_primitives = []
        for t in trans_primitives:
            t = check_trans_primitive(t)
            self.trans_primitives.append(t)

        if where_primitives is None:
            where_primitives = [primitives.Count]
        self.where_primitives = []
        for p in where_primitives:
            if is_string(p):
                prim_obj = agg_prim_dict.get(p.lower(), None)
                if prim_obj is None:
                    raise ValueError("Unknown where primitive {}. ".format(p),
                                     "Call ft.primitives.list_primitives() to get",
                                     " a list of available primitives")
                p = prim_obj
            p = handle_primitive(p)
            self.where_primitives.append(p)

        if groupby_trans_primitives is None:
            groupby_trans_primitives = []
        self.groupby_trans_primitives = []
        for p in groupby_trans_primitives:
            p = check_trans_primitive(p)
            self.groupby_trans_primitives.append(p)

        self.seed_features = seed_features or []
        self.drop_exact = drop_exact or []
        self.drop_contains = drop_contains or []
        self.where_stacking_limit = where_stacking_limit

    def build_features(self, return_variable_types=None, verbose=False):
        """Automatically builds feature definitions for target
            entity using Deep Feature Synthesis algorithm

        Args:
            return_variable_types (list[Variable] or str, optional): Types of
                variables to return. If None, default to
                Numeric, Discrete, and Boolean. If given as
                the string 'all', use all available variable types.

            verbose (bool, optional): If True, print progress.

        Returns:
            list[BaseFeature]: Returns a list of
                features for target entity, sorted by feature depth
                (shallow first).
        """
        all_features = {}

        self.where_clauses = defaultdict(set)

        if return_variable_types is None:
            return_variable_types = [Numeric, Discrete, Boolean]
        elif return_variable_types == 'all':
            pass
        else:
            msg = "return_variable_types must be a list, or 'all'"
            assert isinstance(return_variable_types, list), msg

        self._run_dfs(self.es[self.target_entity_id], RelationshipPath([]),
                      all_features, max_depth=self.max_depth)

        new_features = list(all_features[self.target_entity_id].values())

        def filt(f):
            # remove identity features of the ID field of the target entity
            if (isinstance(f, IdentityFeature) and
                    f.entity.id == self.target_entity_id and
                    f.variable.id == self.es[self.target_entity_id].index):
                return False

            return True

        # filter out features with undesired return types
        if return_variable_types != 'all':
            new_features = [
                f for f in new_features
                if any(issubclass(
                    f.variable_type, vt) for vt in return_variable_types)]

        new_features = list(filter(filt, new_features))

        new_features.sort(key=lambda f: f.get_depth())

        new_features = self._filter_features(new_features)

        if self.max_features > 0:
            new_features = new_features[:self.max_features]

        if verbose:
            print("Built {} features".format(len(new_features)))
            verbose = None
        return new_features

    def _filter_features(self, features):
        assert isinstance(self.drop_exact, list), "drop_exact must be a list"
        assert isinstance(self.drop_contains,
                          list), "drop_contains must be a list"
        f_keep = []
        for f in features:
            keep = True
            for contains in self.drop_contains:
                if contains in f.get_name():
                    keep = False
                    break

            if f.get_name() in self.drop_exact:
                keep = False

            if keep:
                f_keep.append(f)

        return f_keep

    def _run_dfs(self, entity, relationship_path, all_features, max_depth):
        """
        Create features for the provided entity

        Args:
            entity (Entity): Entity for which to create features.
            relationship_path (RelationshipPath): The path to this entity.
            all_features (dict[Entity.id -> dict[str -> BaseFeature]]):
                Dict containing a dict for each entity. Each nested dict
                has features as values with their ids as keys.
            max_depth (int) : Maximum allowed depth of features.
        """
        if max_depth is not None and max_depth < 0:
            return

        all_features[entity.id] = {}

        """
        Step 1 - Create identity features
        """
        self._add_identity_features(all_features, entity)

        """
        Step 2 - Recursively build features for each entity in a backward relationship
        """

        backward_entities = self.es.get_backward_entities(entity.id)
        for b_entity_id, sub_relationship_path in backward_entities:
            # Skip if we've already created features for this entity.
            if b_entity_id in all_features:
                continue

            if b_entity_id in self.ignore_entities:
                continue

            new_path = relationship_path + sub_relationship_path
            if self.allowed_paths and tuple(new_path.entities()) not in self.allowed_paths:
                continue

            new_max_depth = None
            if max_depth is not None:
                new_max_depth = max_depth - 1
            self._run_dfs(entity=self.es[b_entity_id],
                          relationship_path=new_path,
                          all_features=all_features,
                          max_depth=new_max_depth)

        """
        Step 3 - Create aggregation features for all deep backward relationships
        """

        backward_entities = self.es.get_backward_entities(entity.id, deep=True)
        for b_entity_id, sub_relationship_path in backward_entities:
            if b_entity_id in self.ignore_entities:
                continue

            new_path = relationship_path + sub_relationship_path
            if self.allowed_paths and tuple(new_path.entities()) not in self.allowed_paths:
                continue

            self._build_agg_features(parent_entity=self.es[entity.id],
                                     child_entity=self.es[b_entity_id],
                                     all_features=all_features,
                                     max_depth=max_depth,
                                     relationship_path=sub_relationship_path)

        """
        Step 4 - Create transform features of identity and aggregation features
        """
<<<<<<< HEAD

        self._build_transform_features(
            all_features, entity, max_depth=max_depth)
=======
        self._build_transform_features(all_features, entity, max_depth=max_depth)
>>>>>>> c583ff13

        """
        Step 5 - Recursively build features for each entity in a forward relationship
        """

        forward_entities = self.es.get_forward_entities(entity.id)
        for f_entity_id, sub_relationship_path in forward_entities:
            # Skip if we've already created features for this entity.
            if f_entity_id in all_features:
                continue

            if f_entity_id in self.ignore_entities:
                continue

            new_path = relationship_path + sub_relationship_path
            if self.allowed_paths and tuple(new_path.entities()) not in self.allowed_paths:
                continue

            new_max_depth = None
            if max_depth is not None:
                new_max_depth = max_depth - 1
            self._run_dfs(entity=self.es[f_entity_id],
                          relationship_path=new_path,
                          all_features=all_features,
                          max_depth=new_max_depth)

        """
        Step 6 - Create direct features for forward relationships
        """

        forward_entities = self.es.get_forward_entities(entity.id)
        for f_entity_id, sub_relationship_path in forward_entities:
            if f_entity_id in self.ignore_entities:
                continue

            new_path = relationship_path + sub_relationship_path
            if self.allowed_paths and tuple(new_path.entities()) not in self.allowed_paths:
                continue

            self._build_forward_features(
                all_features=all_features,
                relationship_path=sub_relationship_path,
                max_depth=max_depth)

        """
        Step 7 - Create transform features of direct features
        """
        self._build_transform_features(all_features, entity, max_depth=max_depth,
                                       require_direct_input=True)

        # now that all  features are added, build where clauses
        self._build_where_clauses(all_features, entity)

    def _handle_new_feature(self, new_feature, all_features):
        """Adds new feature to the dict

        Args:
            new_feature (:class:`.FeatureBase`): New feature being
                checked.
            all_features (dict[Entity.id -> dict[str -> BaseFeature]]):
                Dict containing a dict for each entity. Each nested dict
                has features as values with their ids as keys.

        Returns:
            dict[PrimitiveBase -> dict[featureid -> feature]]: Dict of
                features with any new features.

        Raises:
            Exception: Attempted to add a single feature multiple times
        """
        entity_id = new_feature.entity.id
        name = new_feature.unique_name()

        # Warn if this feature is already present, and it is not a seed feature.
        # It is expected that a seed feature could also be generated by dfs.
        if name in all_features[entity_id] and \
                name not in (f.unique_name() for f in self.seed_features):
            logger.warning('Attempting to add feature %s which is already '
                           'present. This is likely a bug.' % new_feature)
            return

        all_features[entity_id][name] = new_feature

    def _add_identity_features(self, all_features, entity):
        """converts all variables from the given entity into features

        Args:
            all_features (dict[Entity.id -> dict[str -> BaseFeature]]):
                Dict containing a dict for each entity. Each nested dict
                has features as values with their ids as keys.
            entity (Entity): Entity to calculate features for.
        """
        variables = entity.variables
        ignore_variables = self.ignore_variables[entity.id]
        for v in variables:
            if v.id in ignore_variables:
                continue
            new_f = IdentityFeature(variable=v)
            self._handle_new_feature(all_features=all_features,
                                     new_feature=new_f)

        # add seed features, if any, for dfs to build on top of
        new_seeds = []
        for f in self.seed_features:
            for bfeat in f.base_features:
                if bfeat.number_output_features > 1:
                    for i in range(bfeat.number_output_features):
                        g = f.copy()
                        g.base_features.remove(bfeat)
                        g.base_features.append(MultiOutputFeature(bfeat, i))
                        new_seeds.append(g)
                else:
                    new_seeds.append(f)
        self.seed_features = new_seeds
        for f in self.seed_features:
            if f.entity.id == entity.id:
                self._handle_new_feature(all_features=all_features,
                                         new_feature=f)

    def _build_where_clauses(self, all_features, entity):
        """Traverses all identity features and creates a Compare for
            each one, based on some heuristics

        Args:
            all_features (dict[Entity.id -> dict[str -> BaseFeature]]):
                Dict containing a dict for each entity. Each nested dict
                has features as values with their ids as keys.
          entity (Entity): Entity to calculate features for.
        """
        features = [f for f in all_features[entity.id].values()
                    if getattr(f, "variable", None)]

        for feat in features:
            # Get interesting_values from the EntitySet that was passed, which
            # is assumed to be the most recent version of the EntitySet.
            # Features can contain a stale EntitySet reference without
            # interesting_values
            variable = self.es[feat.variable.entity.id][feat.variable.id]
            if variable.interesting_values is None:
                continue

            for val in variable.interesting_values:
                self.where_clauses[entity.id].add(feat == val)

    def _build_transform_features(self, all_features, entity, max_depth=0,
                                  require_direct_input=False):
        """Creates trans_features for all the variables in an entity

        Args:
            all_features (dict[:class:`.Entity`.id:dict->[str->:class:`BaseFeature`]]):
                Dict containing a dict for each entity. Each nested dict
                has features as values with their ids as keys

          entity (Entity): Entity to calculate features for.
        """
        new_max_depth = None
        if max_depth is not None:
            new_max_depth = max_depth - 1

        for trans_prim in self.trans_primitives:
            # if multiple input_types, only use first one for DFS
            input_types = trans_prim.input_types
            if type(input_types[0]) == list:
                input_types = input_types[0]

            matching_inputs = self._get_matching_inputs(all_features,
                                                        entity,
                                                        new_max_depth,
                                                        input_types,
                                                        trans_prim,
                                                        require_direct_input=require_direct_input)

            for matching_input in matching_inputs:
                if all(bf.number_output_features == 1 for bf in matching_input):
                    new_f = TransformFeature(matching_input,
                                             primitive=trans_prim)
                    self._handle_new_feature(all_features=all_features,
                                             new_feature=new_f)

        for groupby_prim in self.groupby_trans_primitives:
            # Normally input_types is a list of what inputs can be supplied to
            # the primitive function.  Here we temporarily add `Id` as an extra
            # item in input_types so that the matching function will also look
            # for feature columns to group by.
            input_types = groupby_prim.input_types[:]
            # if multiple input_types, only use first one for DFS
            if type(input_types[0]) == list:
                input_types = input_types[0]
            input_types.append(Id)

            matching_inputs = self._get_matching_inputs(all_features,
                                                        entity,
                                                        new_max_depth,
                                                        input_types,
                                                        groupby_prim,
                                                        require_direct_input=require_direct_input)

            for matching_input in matching_inputs:
                if all(bf.number_output_features == 1 for bf in matching_input):
                    new_f = GroupByTransformFeature(list(matching_input[:-1]),
                                                    groupby=matching_input[-1],
                                                    primitive=groupby_prim)
                    self._handle_new_feature(all_features=all_features,
                                             new_feature=new_f)

    def _build_forward_features(self, all_features, relationship_path, max_depth=0):
        _, relationship = relationship_path[0]
        child_entity = relationship.child_entity
        parent_entity = relationship.parent_entity

        features = self._features_by_type(
            all_features=all_features,
            entity=parent_entity,
            max_depth=max_depth,
            variable_type=variable_types.PandasTypes._all)

        for f in features:
            if self._feature_in_relationship_path(relationship_path, f):
                continue

            # limits allowing direct features of agg_feats with where clauses
            if isinstance(f, AggregationFeature):
                deep_base_features = [f] + f.get_dependencies(deep=True)
                for feat in deep_base_features:
                    if isinstance(feat, AggregationFeature) and feat.where is not None:
                        continue

            new_f = DirectFeature(f, child_entity, relationship=relationship)

            self._handle_new_feature(all_features=all_features,
                                     new_feature=new_f)

    def _build_agg_features(self, all_features, parent_entity, child_entity,
                            max_depth, relationship_path):
        new_max_depth = None
        if max_depth is not None:
            new_max_depth = max_depth - 1

        for agg_prim in self.agg_primitives:
            # if multiple input_types, only use first one for DFS
            input_types = agg_prim.input_types
            if type(input_types[0]) == list:
                input_types = input_types[0]

            def feature_filter(f):
                # Remove direct features of parent entity and features in relationship path.
                return (not _direct_of_entity(f, parent_entity)) \
                    and not self._feature_in_relationship_path(relationship_path, f)

            matching_inputs = self._get_matching_inputs(all_features,
                                                        child_entity,
                                                        new_max_depth,
                                                        input_types,
                                                        agg_prim,
                                                        feature_filter=feature_filter)

            wheres = list(self.where_clauses[child_entity.id])

            for matching_input in matching_inputs:
                if not check_stacking(agg_prim, matching_input):
                    continue
                new_f = AggregationFeature(matching_input,
                                           parent_entity=parent_entity,
                                           relationship_path=relationship_path,
                                           primitive=agg_prim)
                self._handle_new_feature(new_f, all_features)

                # limit the stacking of where features
                # count up the the number of where features
                # in this feature and its dependencies
                feat_wheres = []
                for f in matching_input:
                    if isinstance(f, AggregationFeature) and f.where is not None:
                        feat_wheres.append(f)
                    for feat in f.get_dependencies(deep=True):
                        if (isinstance(feat, AggregationFeature) and
                                feat.where is not None):
                            feat_wheres.append(feat)

                if len(feat_wheres) >= self.where_stacking_limit:
                    continue

                # limits the aggregation feature by the given allowed feature types.
                if not any([issubclass(type(agg_prim), type(primitive))
                            for primitive in self.where_primitives]):
                    continue

                for where in wheres:
                    # limits the where feats so they are different than base feats
                    base_names = [f.unique_name() for f in new_f.base_features]
                    if any([base_feat.unique_name() in base_names for base_feat in where.base_features]):
                        continue

                    new_f = AggregationFeature(matching_input,
                                               parent_entity=parent_entity,
                                               relationship_path=relationship_path,
                                               where=where,
                                               primitive=agg_prim)

                    self._handle_new_feature(new_f, all_features)

    def _features_by_type(self, all_features, entity, max_depth,
                          variable_type=None):

        selected_features = []

        if max_depth is not None and max_depth < 0:
            return selected_features

        if entity.id not in all_features:
            return selected_features

        entity_features = all_features[entity.id].copy()
        for fname, feature in all_features[entity.id].items():
            outputs = feature.number_output_features
            if outputs > 1:
                del(entity_features[fname])
                for i in range(outputs):
                    new_feat = MultiOutputFeature(feature, i)
                    entity_features[new_feat.unique_name()] = new_feat

        for feat in entity_features:
            f = entity_features[feat]

            if (variable_type == variable_types.PandasTypes._all or
                    f.variable_type == variable_type or
                    any(issubclass(f.variable_type, vt) for vt in variable_type)):
                if max_depth is None or f.get_depth(stop_at=self.seed_features) <= max_depth:
                    selected_features.append(f)

        return selected_features

    def _feature_in_relationship_path(self, relationship_path, feature):
        # must be identity feature to be in the relationship path
        if not isinstance(feature, IdentityFeature):
            return False

        for _, relationship in relationship_path:
            if relationship.child_entity.id == feature.entity.id and \
               relationship.child_variable.id == feature.variable.id:
                return True

            if relationship.parent_entity.id == feature.entity.id and \
               relationship.parent_variable.id == feature.variable.id:
                return True

        return False

    def _get_matching_inputs(self, all_features, entity, max_depth, input_types,
                             primitive, require_direct_input=False, feature_filter=None):
        features = self._features_by_type(all_features=all_features,
                                          entity=entity,
                                          max_depth=max_depth,
                                          variable_type=set(input_types))

        if feature_filter:
            features = [f for f in features if feature_filter(f)]

        matching_inputs = match(input_types, features,
                                commutative=primitive.commutative,
                                require_direct_input=require_direct_input)

        if require_direct_input:
            # Don't create trans features of inputs which are all direct
            # features with the same relationship_path.
            matching_inputs = {inputs for inputs in matching_inputs
                               if not _all_direct_and_same_path(inputs)}

        return matching_inputs


def check_stacking(primitive, inputs):
    """checks if features in inputs can be used with supplied primitive
       using the stacking rules"""
    if primitive.stack_on_self is False:
        for f in inputs:
            if isinstance(f.primitive, primitive.__class__):
                return False

    if primitive.stack_on_exclude is not None:
        for f in inputs:
            if isinstance(f.primitive, tuple(primitive.stack_on_exclude)):
                return False

    # R TODO: handle this
    for f in inputs:
        if f.number_output_features > 1:
            return False

    for f in inputs:
        if f.primitive.base_of_exclude is not None:
            if primitive in f.base_of_exclude:
                return False

    for f in inputs:
        if primitive.stack_on_self is True:
            if isinstance(f.primitive, primitive.__class__):
                continue
        if primitive.stack_on is not None:
            if isinstance(f.primitive, tuple(primitive.stack_on)):
                continue
        else:
            continue
        if f.primitive.base_of is not None:
            if primitive.__class__ in f.primitive.base_of:
                continue
        else:
            continue
        return False

    return True


def match_by_type(features, t):
    matches = []
    for f in features:
        if issubclass(f.variable_type, t):
            matches += [f]
    return matches


def match(input_types, features, replace=False, commutative=False, require_direct_input=False):
    to_match = input_types[0]
    matches = match_by_type(features, to_match)

    if len(input_types) == 1:
        return [(m,) for m in matches
                if (not require_direct_input or isinstance(m, DirectFeature))]

    matching_inputs = set([])

    for m in matches:
        copy = features[:]

        if not replace:
            copy = [c for c in copy if c.unique_name() != m.unique_name()]

        # If we need a DirectFeature and this is not a DirectFeature then one of the rest must be.
        still_require_direct_input = require_direct_input and not isinstance(m, DirectFeature)
        rest = match(input_types[1:], copy, replace,
                     require_direct_input=still_require_direct_input)

        for r in rest:
            new_match = [m] + list(r)

            # commutative uses frozenset instead of tuple because it doesn't
            # want multiple orderings of the same input
            if commutative:
                new_match = frozenset(new_match)
            else:
                new_match = tuple(new_match)
            matching_inputs.add(new_match)

    if commutative:
        matching_inputs = {tuple(sorted(s, key=lambda x: x.get_name().lower())) for s in matching_inputs}

    return matching_inputs


def handle_primitive(primitive):
    if not isinstance(primitive, PrimitiveBase):
        primitive = primitive()
    assert isinstance(primitive, PrimitiveBase), "must be a primitive"
    return primitive


def check_trans_primitive(primitive):
    trans_prim_dict = primitives.get_transform_primitives()

    if is_string(primitive):
        if primitive.lower() not in trans_prim_dict:
            raise ValueError("Unknown transform primitive {}. ".format(primitive),
                             "Call ft.primitives.list_primitives() to get",
                             " a list of available primitives")
        primitive = trans_prim_dict[primitive.lower()]
    primitive = handle_primitive(primitive)
    if not isinstance(primitive, TransformPrimitive):
        raise ValueError("Primitive {} in trans_primitives or "
                         "groupby_trans_primitives is not a transform "
                         "primitive".format(type(primitive)))
    return primitive


def _all_direct_and_same_path(input_features):
    return all(isinstance(f, DirectFeature) for f in input_features) and \
        _features_have_same_path(input_features)


def _features_have_same_path(input_features):
    path = input_features[0].relationship_path

    for f in input_features[1:]:
        if f.relationship_path != path:
            return False

    return True


def _direct_of_entity(feature, parent_entity):
    return isinstance(feature, DirectFeature) \
        and feature.parent_entity.id == parent_entity.id<|MERGE_RESOLUTION|>--- conflicted
+++ resolved
@@ -338,13 +338,8 @@
         """
         Step 4 - Create transform features of identity and aggregation features
         """
-<<<<<<< HEAD
-
-        self._build_transform_features(
-            all_features, entity, max_depth=max_depth)
-=======
+
         self._build_transform_features(all_features, entity, max_depth=max_depth)
->>>>>>> c583ff13
 
         """
         Step 5 - Recursively build features for each entity in a forward relationship
