import logging
from builtins import filter, object, str
from collections import defaultdict

from past.builtins import basestring

from .dfs_filters import LimitModeUniques, TraverseUp

import featuretools.primitives.api as ftypes
from featuretools import variable_types
from featuretools.primitives.api import (
    AggregationPrimitive,
    BinaryFeature,
    Compare,
    DirectFeature,
    Discrete,
    Equals,
    IdentityFeature,
    TimeSince
)
from featuretools.variable_types import Boolean, Categorical, Numeric, Ordinal

logger = logging.getLogger('featuretools')


class DeepFeatureSynthesis(object):
    """Automatically produce features for a target entity in an Entityset.

        Args:
            target_entity_id (str): Id of entity for which to build features.

            entityset (EntitySet): Entityset for which to build features.

            filters (list[DFSFilterBase], optional) : List of dfs filters
                to apply.

                Default:

                    [:class:`synthesis.dfs_filters.TraverseUp`]

            agg_primitives (list[str or :class:`.primitives.AggregationPrimitive`], optional):
                list of Aggregation Feature types to apply.

                Default: ["sum", \
                          "std", \
                          "max", \
                          "skew", \
                          "min", \
                          "mean", \
                          "count", \
                          "percent_true", \
                          "n_unique", \
                          "mode"}

            trans_primitives (list[str or :class:`.primitives.TransformPrimitive`], optional):
                list of Transform primitives to use.

                Default: ["day", \
                          "year", \
                          "month", \
                          "weekday", \
                          "haversine", \
                          "num_words", \
                          "num_characters"]

            where_primitives (list[str or :class:`.primitives.PrimitiveBase`], optional):
                only add where clauses to these types of Primitives

                Default:

                    ["count"]

            max_depth (int, optional) : maximum allowed depth of features.
                Default: 2. If -1, no limit.

            max_hlevel (int, optional) :  #TODO how to document.
                Default: 2. If -1, no limit.

            max_features (int, optional) : Cap the number of generated features to
                this number. If -1, no limit.

            allowed_paths (list[list[str]], optional): Allowed entity paths to make
                features for. If None, use all paths.

            ignore_entities (list[str], optional): List of entities to
                blacklist when creating features. If None, use all entities.

            ignore_variables (dict[str -> list[str]], optional): List of specific
                variables within each entity to blacklist when creating features.
                If None, use all variables.

            seed_features (list[:class:`.PrimitiveBase`], optional): List of manually
                defined features to use.

            drop_contains (list[str], optional): Drop features
                that contains these strings in name.

            drop_exact (list[str], optional): Drop features that
                exactly match these strings in name.

            where_stacking_limit (int, optional): Cap the depth of the where features.
                Default: 1
        """

    def __init__(self,
                 target_entity_id,
                 entityset,
                 filters=None,
                 agg_primitives=None,
                 trans_primitives=None,
                 where_primitives=None,
                 max_depth=None,
                 max_hlevel=None,
                 max_features=None,
                 allowed_paths=None,
                 ignore_entities=None,
                 ignore_variables=None,
                 seed_features=None,
                 drop_contains=None,
                 drop_exact=None,
                 where_stacking_limit=1):

        if max_depth is None:
            max_depth = 2
        elif max_depth == -1:
            max_depth = None
        self.max_depth = max_depth

        if max_hlevel is None:
            max_hlevel = 2
        elif max_hlevel == -1:
            max_hlevel = None
        self.max_hlevel = max_hlevel

        if max_features is None:
            max_features = -1
        self.max_features = max_features

        self.allowed_paths = allowed_paths
        if self.allowed_paths:
            self.allowed_paths = set()
            for path in allowed_paths:
                self.allowed_paths.add(tuple(path))

        if ignore_entities is None:
            self.ignore_entities = set()
        else:
            assert target_entity_id not in ignore_entities,\
                "Can't ignore target_entity!"
            self.ignore_entities = set(ignore_entities)

        self.ignore_variables = defaultdict(set)
        if ignore_variables is not None:
            for eid, vars in ignore_variables.items():
                self.ignore_variables[eid] = set(vars)
        self.target_entity_id = target_entity_id
        self.es = entityset

        if filters is None:
            filters = [TraverseUp(),
                       LimitModeUniques()]

        self.post_instance_filters = []
        self.traversal_filters = []

        for f in filters:
            if f.filter_type == 'post_instance':
                self.post_instance_filters.append(f)
            elif f.filter_type == 'traversal':
                self.traversal_filters.append(f)
            else:
                raise NotImplementedError("Unknown filter type {}"
                                          .format(f.filter_type))

        if agg_primitives is None:
            agg_primitives = [ftypes.Sum, ftypes.Std, ftypes.Max, ftypes.Skew,
                              ftypes.Min, ftypes.Mean, ftypes.Count,
                              ftypes.PercentTrue, ftypes.NUnique, ftypes.Mode]
        self.agg_primitives = []
        agg_prim_dict = ftypes.get_aggregation_primitives()
        for a in agg_primitives:
            if isinstance(a, basestring):
                if a.lower() not in agg_prim_dict:
                    raise ValueError("Unknown aggregation primitive {}. ".format(a),
                                     "Call ft.primitives.list_primitives() to get",
                                     " a list of available primitives")
                self.agg_primitives.append(agg_prim_dict[a.lower()])
            else:
                self.agg_primitives.append(a)

        if trans_primitives is None:
            trans_primitives = [ftypes.Day, ftypes.Year, ftypes.Month,
                                ftypes.Weekday, ftypes.Haversine,
                                ftypes.NumWords, ftypes.NumCharacters]  # ftypes.TimeSince
        self.trans_primitives = []
        trans_prim_dict = ftypes.get_transform_primitives()
        for t in trans_primitives:
            if isinstance(t, basestring):
                if t.lower() not in trans_prim_dict:
                    raise ValueError("Unknown transform primitive {}. ".format(t),
                                     "Call ft.primitives.list_primitives() to get",
                                     " a list of available primitives")
                self.trans_primitives.append(trans_prim_dict[t.lower()])
            else:
                self.trans_primitives.append(t)

        if where_primitives is None:
            where_primitives = [ftypes.Count]
        self.where_primitives = []
        for p in where_primitives:
            if isinstance(p, basestring):
                prim_obj = agg_prim_dict.get(p.lower(), None)
                if prim_obj is None:
                    prim_obj = trans_prim_dict.get(p.lower(), None)
                if prim_obj is None:
                    raise ValueError("Unknown where primitive {}. ".format(p),
                                     "Call ft.primitives.list_primitives() to get",
                                     " a list of available primitives")

                self.where_primitives.append(prim_obj)
            else:
                self.where_primitives.append(p)

        self.seed_features = seed_features or []
        self.drop_exact = drop_exact or []
        self.drop_contains = drop_contains or []
        self.where_stacking_limit = where_stacking_limit

    def build_features(self, variable_types=None, verbose=False):
        """Automatically builds feature definitions for target
            entity using Deep Feature Synthesis algorithm

        Args:
            variable_types (list[Variable] or str, optional): Types of
                variables to return. If None, default to
                Numeric, Categorical, Ordinal, and Boolean. If given as
                the string 'all', use all available variable types.

            verbose (bool, optional): If True, print progress.

        Returns:
            list[BaseFeature]: Returns a list of
                features for target entity, sorted by feature depth
                (shallow first).
        """
        all_features = {}
        for e in self.es.entities:
            if e not in self.ignore_entities:
                all_features[e.id] = {}

        # add seed features, if any, for dfs to build on top of
        if self.seed_features is not None:
            for f in self.seed_features:
                self._handle_new_feature(all_features=all_features,
                                         new_feature=f)

        self.where_clauses = defaultdict(set)
        self._run_dfs(self.es[self.target_entity_id], [],
                      all_features, max_depth=self.max_depth)

        new_features = list(all_features[self.target_entity_id].values())

        if variable_types is None:
            variable_types = [Numeric,
                              Discrete,
                              Boolean]
        elif variable_types == 'all':
            variable_types = None
        else:
            msg = "variable_types must be a list, or 'all'"
            assert isinstance(variable_types, list), msg

        if variable_types is not None:
            new_features = [f for f in new_features
                            if any(issubclass(f.variable_type, vt) for vt in variable_types)]

        def check_secondary_index(f):
            secondary_time_index = self.es[self.target_entity_id].secondary_time_index
            for s_time_index, exclude in secondary_time_index.items():
                if isinstance(f, IdentityFeature) and f.variable.id in exclude:
                    return False
                elif isinstance(f, (BinaryFeature, Compare)):
                    if (not check_secondary_index(f.left) or
                            not check_secondary_index(f.right)):
                        return False
                if isinstance(f, TimeSince) and not check_secondary_index(f.base_features[0]):
                    return False

            return True

        def filt(f):
            # remove identity features of the ID field of the target entity
            if (isinstance(f, IdentityFeature) and
                    f.entity.id == self.target_entity_id and
                    f.variable.id == self.es[self.target_entity_id].index):
                return False

            if (isinstance(f, (IdentityFeature, BinaryFeature, Compare, TimeSince)) and
                    not check_secondary_index(f)):

                return False

            return True

        new_features = list(filter(filt, new_features))

        # sanity check for duplicate features
        l = [f.hash() for f in new_features]
        assert len(set([f for f in l if l.count(f) > 1])) == 0, \
            'Multiple features with same name' + \
            str(set([f for f in l if l.count(f) > 1]))

        new_features.sort(key=lambda f: f.get_depth())

        new_features = self._filter_features(new_features)

        if self.max_features > 0:
            new_features = new_features[:self.max_features]

        if verbose:
            print("Built {} features".format(len(new_features)))
            verbose = None
        return new_features

    def _filter_features(self, features):
        assert isinstance(self.drop_exact, list), "drop_exact must be a list"
        assert isinstance(self.drop_contains,
                          list), "drop_contains must be a list"
        f_keep = []
        for f in features:
            keep = True
            for contains in self.drop_contains:
                if contains in f.get_name():
                    keep = False
                    break

            if f.get_name() in self.drop_exact:
                keep = False

            if keep:
                f_keep.append(f)

        return f_keep

    def _run_dfs(self, entity, entity_path, all_features, max_depth):
        """
        create features for the provided entity

        Args:
            entity (Entity): Entity for which to create features.
            entity_path (list[str]): List of entity ids.
            all_features (dict[Entity.id -> dict[str -> BaseFeature]]):
                Dict containing a dict for each entity. Each nested dict
                has features as values with their ids as keys.
            max_depth (int) : Maximum allowed depth of features.
        """
        if max_depth is not None and max_depth < 0:
            return

        entity_path.append(entity.id)
        """
        Step 1 - Recursively build features for each entity in a backward relationship
        """

        backward_entities = self.es.get_backward_entities(entity.id)
        backward_entities = [b_id for b_id in backward_entities
                             if self._apply_traversal_filters(entity, self.es[b_id],
                                                              entity_path,
                                                              forward=False) and
                             b_id not in self.ignore_entities]
        for b_entity_id in backward_entities:
            # if in path, we've alrady built features
            if b_entity_id in entity_path:
                continue

            if self.allowed_paths and tuple(entity_path + [b_entity_id]) not in self.allowed_paths:
                continue
            new_max_depth = None
            if max_depth is not None:
                new_max_depth = max_depth - 1
            self._run_dfs(entity=self.es[b_entity_id],
                          entity_path=list(entity_path),
                          all_features=all_features,
                          max_depth=new_max_depth)

        """
        Step 2 - Create agg_feat features for all deep backward relationships
        """

        # search for deep relationships of that passed the traversal filter
        build_entities = list(backward_entities)
        for b_id in backward_entities:
            build_entities += self.es.get_backward_entities(b_id, deep=True)

        for b_entity_id in build_entities:
            if b_entity_id in self.ignore_entities:
                continue
            if self.allowed_paths and tuple(entity_path + [b_entity_id]) not in self.allowed_paths:
                continue
            self._build_agg_features(parent_entity=self.es[entity.id],
                                     child_entity=self.es[b_entity_id],
                                     all_features=all_features,
                                     max_depth=max_depth)

        """
        Step 3 - Create Transform features
        """
        self._build_transform_features(
            all_features, entity, max_depth=max_depth)

        """
        Step 4 - Recursively build features for each entity in a forward relationship
        """
        forward_entities = self.es.get_forward_entities(entity.id)
        # filter entities in path and using traversal filters
        forward_entities = [f_id for f_id in forward_entities
                            if self._apply_traversal_filters(entity,
                                                             self.es[f_id],
                                                             entity_path) and
                            f_id not in self.ignore_entities]

        for f_entity_id in forward_entities:
            # if in path, we've already built features
            if f_entity_id in entity_path:
                continue

            if self.allowed_paths and tuple(entity_path + [f_entity_id]) not in self.allowed_paths:
                continue

            new_max_depth = None
            if max_depth is not None:
                new_max_depth = max_depth - 1
            self._run_dfs(entity=self.es[f_entity_id],
                          entity_path=list(entity_path),
                          all_features=all_features,
                          max_depth=new_max_depth)

        """
        Step 5 - Create dfeat features for forward relationships
        """
        # get forward relationship involving forward entities
        forward = [r for r in self.es.get_forward_relationships(entity.id)
                   if r.parent_entity.id in forward_entities and
                   r.parent_entity.id not in self.ignore_entities]

        for r in forward:
            if self.allowed_paths and tuple(entity_path + [r.parent_entity.id]) not in self.allowed_paths:
                continue
            self._build_forward_features(all_features=all_features,
                                         parent_entity=r.parent_entity,
                                         child_entity=r.child_entity,
                                         relationship=r,
                                         max_depth=max_depth)

    def _apply_traversal_filters(self, parent_entity, child_entity,
                                 entity_path, forward=True):
        for f in self.traversal_filters:
            if not f.is_valid(entity=parent_entity,
                              child_entity=child_entity,
                              target_entity_id=self.target_entity_id,
                              entity_path=entity_path, forward=forward):
                return False

        return True

    def _handle_new_feature(self, new_feature, all_features):
        """Adds new feature to the dict

        Args:
            new_feature (:class:`.PrimitiveBase`): New feature being
                checked.
            all_features (dict[Entity.id -> dict[str -> BaseFeature]]):
                Dict containing a dict for each entity. Each nested dict
                has features as values with their ids as keys.

        Returns:
            dict[PrimitiveBase -> dict[featureid -> feature]]: Dict of
                features with any new features.

        Raises:
            Exception: Attempted to add a single feature multiple times
        """
        # check if new_feature is already added: "in" uses the __eq__ function
        # so this will work.

        if (self.max_hlevel is not None and
                self._max_hlevel(new_feature) > self.max_hlevel):
            return
        entity_id = new_feature.entity.id
        if new_feature.hash() in all_features[entity_id]:
            return
            raise Exception("DFS runtime error: tried to add feature %s"
                            " more than once" % (new_feature.get_name()))

        all_features[entity_id][new_feature.hash()] = new_feature

    def _add_identity_features(self, all_features, entity):
        """converts all variables from the given entity into features

        Args:
            all_features (dict[Entity.id -> dict[str -> BaseFeature]]):
                Dict containing a dict for each entity. Each nested dict
                has features as values with their ids as keys.
            entity (Entity): Entity to calculate features for.
        """
        variables = entity.variables
        ignore_variables = self.ignore_variables[entity.id]
        for v in variables:
            if v.id in ignore_variables:
                continue
            new_f = IdentityFeature(variable=v)
            self._handle_new_feature(all_features=all_features,
                                     new_feature=new_f)

    def _build_where_clauses(self, all_features, entity):
        """Traverses all identity features and creates a Compare for
            each one, based on some heuristics

        Args:
            all_features (dict[Entity.id -> dict[str -> BaseFeature]]):
                Dict containing a dict for each entity. Each nested dict
                has features as values with their ids as keys.
          entity (Entity): Entity to calculate features for.
        """
        identities = [f for _, f in all_features[entity.id].items()
                      if isinstance(f, IdentityFeature)]

        for feat in identities:
            if feat.variable.interesting_values is None:
                continue

            for val in feat.variable.interesting_values:
                self.where_clauses[entity.id].add(Equals(feat, val))

    def _build_transform_features(self, all_features, entity, max_depth=0):
        """Creates trans_features for all the variables in an entity

        Args:
            all_features (dict[:class:`.Entity`.id:dict->[str->:class:`BaseFeature`]]):
                Dict containing a dict for each entity. Each nested dict
                has features as values with their ids as keys

          entity (Entity): Entity to calculate features for.
        """
        if max_depth is not None and max_depth < 0:
            return

        new_max_depth = None
        if max_depth is not None:
            new_max_depth = max_depth - 1

        self._add_identity_features(all_features, entity)

        for trans_prim in self.trans_primitives:
            # if multiple input_types, only use first one for DFS
            input_types = trans_prim.input_types
            if type(input_types[0]) == list:
                input_types = input_types[0]

            features = self._features_by_type(all_features=all_features,
                                              entity=entity,
                                              variable_type=set(input_types),
                                              max_depth=new_max_depth)

            matching_inputs = match(input_types, features,
                                    commutative=trans_prim.commutative)

            for matching_input in matching_inputs:
                new_f = trans_prim(*matching_input)
                if new_f.expanding:
                    continue

                self._handle_new_feature(all_features=all_features,
                                         new_feature=new_f)

        # now that all transform features are added, build where clauses
        self._build_where_clauses(all_features, entity)

    def _build_forward_features(self, all_features, parent_entity,
                                child_entity, relationship, max_depth=0):

        if max_depth is not None and max_depth < 0:
            return

        features = self._features_by_type(all_features=all_features,
                                          entity=parent_entity,
                                          variable_type=[Numeric,
                                                         Categorical,
                                                         Ordinal],
                                          max_depth=max_depth)

        for f in features:
            if self._feature_in_relationship_path([relationship], f):
                continue
            # limits allowing direct features of agg_feats with where clauses
            if isinstance(f, AggregationPrimitive):
                deep_base_features = [f] + f.get_deep_dependencies()
                for feat in deep_base_features:
                    if isinstance(feat, AggregationPrimitive) and feat.where is not None:
                        continue

            new_f = DirectFeature(f, child_entity)

            if f.expanding:
                continue
            else:
                self._handle_new_feature(all_features=all_features,
                                         new_feature=new_f)

    def _build_agg_features(self, all_features,
                            parent_entity, child_entity, max_depth=0):
        if max_depth is not None and max_depth < 0:
            return

        new_max_depth = None
        if max_depth is not None:
            new_max_depth = max_depth - 1

        for agg_prim in self.agg_primitives:
            # if multiple input_types, only use first one for DFS
            input_types = agg_prim.input_types
            if type(input_types[0]) == list:
                input_types = input_types[0]

            features = self._features_by_type(all_features=all_features,
                                              entity=child_entity,
                                              variable_type=set(input_types),
                                              max_depth=new_max_depth)

            # remove features in relationship path
            relationship_path = self.es.find_backward_path(parent_entity.id,
                                                           child_entity.id)

            features = [f for f in features if not self._feature_in_relationship_path(
                relationship_path, f)]
            matching_inputs = match(input_types, features,
                                    commutative=agg_prim.commutative)
            wheres = list(self.where_clauses[child_entity.id])

            for matching_input in matching_inputs:
                if not check_stacking(agg_prim, matching_input):
                    continue
                new_f = agg_prim(matching_input,
                                 parent_entity=parent_entity)
                self._handle_new_feature(new_f, all_features)

                # Obey allow where
                if not agg_prim.allow_where:
                    continue

                # limits the stacking of where features
                feat_wheres = []
                for f in matching_input:
                    if f.where is not None:
                        feat_wheres.append(f)
                    for feat in f.get_deep_dependencies():
                        if (isinstance(feat, AggregationPrimitive) and
                                feat.where is not None):
                            feat_wheres.append(feat)

                if len(feat_wheres) >= self.where_stacking_limit:
                    continue

                # limits the aggregation feature by the given allowed feature types.
<<<<<<< HEAD
                if not any([issubclass(agg_prim, feature_type) for feature_type in self.where_primitives]):
                    continue
=======
                try:
                    if not any([issubclass(agg_prim, feature_type) for feature_type in self.where_primitives]):
                        continue
                except:
                    import pdb
                    pdb.set_trace()
>>>>>>> 0eb97301

                for where in wheres:
                    # limits the where feats so they are different than base feats
                    if any([base_feat.hash() in new_f.base_hashes for base_feat in where.base_features]):
                        continue

                    new_f = agg_prim(matching_input,
                                     parent_entity=parent_entity,
                                     where=where)
                    self._handle_new_feature(new_f, all_features)

    def _features_by_type(self, all_features, entity, variable_type, max_depth):
        selected_features = []

        if max_depth is not None and max_depth < 0:
            return selected_features

        for feat in all_features[entity.id]:
            f = all_features[entity.id][feat]

            if (variable_type == variable_types.PandasTypes._all or
                    f.variable_type == variable_type or
                    any(issubclass(f.variable_type, vt) for vt in variable_type)):
                if ((max_depth is None or self._get_depth(f) <= max_depth) and
                        (self.max_hlevel is None or
                         self._max_hlevel(f) <= self.max_hlevel)):
                    selected_features.append(f)

        return selected_features

    def _get_depth(self, f):
        return f.get_depth(stop_at=self.seed_features)

    def _feature_in_relationship_path(self, relationship_path, feature):
        # must be identity feature to be in the relationship path
        if not isinstance(feature, IdentityFeature):
            return False

        for relationship in relationship_path:
            if relationship.child_entity == feature.entity and \
               relationship.child_variable == feature.variable:
                return True

            if relationship.parent_entity == feature.entity and \
               relationship.parent_variable == feature.variable:
                return True

        return False

    def _max_hlevel(self, f):
        # for each base_feat along each path in f,
        # if base_feat is a direct_feature of an agg_primitive
        # determine aggfeat's hlevel
        # return max hlevel
        deps = [f] + f.get_deep_dependencies()
        hlevel = 0
        for d in deps:
            if isinstance(d, DirectFeature) and \
                    isinstance(d.base_features[0], AggregationPrimitive):

                assert d.parent_entity.id == d.base_features[0].entity.id
                path, new_hlevel = self.es.find_path(self.target_entity_id,
                                                     d.parent_entity.id,
                                                     include_num_forward=True)
                hlevel = max(hlevel, new_hlevel)
        return hlevel


def check_stacking(primitive, input_types):
    """checks if features in input_types can be used with supplied primitive
       using the stacking rules"""
    if primitive.stack_on_self is False:
        for f in input_types:
            if type(f) == primitive:
                return False

    if primitive.stack_on_exclude is not None:
        for f in input_types:
            if type(f) in primitive.stack_on_exclude:
                return False

    for f in input_types:
        if f.base_of_exclude is not None:
            if primitive in f.base_of_exclude:
                return False

    for f in input_types:
        if primitive.stack_on_self is True:
            if type(f) == primitive:
                continue
        if primitive.stack_on is not None:
            if type(f) in primitive.stack_on:
                continue
        else:
            continue
        if f.base_of is not None:
            if primitive in f.base_of:
                continue
        else:
            continue
        return False

    return True


def match_by_type(features, t):
    matches = []
    for f in features:
        if issubclass(f.variable_type, t):
            matches += [f]
    return matches


def match(input_types, features, replace=False, commutative=False):
    to_match = input_types[0]
    matches = match_by_type(features, to_match)

    if len(input_types) == 1:
        return [(m,) for m in matches]

    matching_inputs = set([])

    for m in matches:
        copy = features[:]

        if not replace:
            copy = [c for c in copy if c.hash() != m.hash()]

        rest = match(input_types[1:], copy, replace)
        for r in rest:
            new_match = [m] + list(r)

            # commutative uses frozenset instead of tuple because it doesn't
            # want multiple orderings of the same input
            if commutative:
                new_match = frozenset(new_match)
            else:
                new_match = tuple(new_match)
            matching_inputs.add(new_match)

    return set([tuple(s) for s in matching_inputs])<|MERGE_RESOLUTION|>--- conflicted
+++ resolved
@@ -662,17 +662,8 @@
                     continue
 
                 # limits the aggregation feature by the given allowed feature types.
-<<<<<<< HEAD
                 if not any([issubclass(agg_prim, feature_type) for feature_type in self.where_primitives]):
                     continue
-=======
-                try:
-                    if not any([issubclass(agg_prim, feature_type) for feature_type in self.where_primitives]):
-                        continue
-                except:
-                    import pdb
-                    pdb.set_trace()
->>>>>>> 0eb97301
 
                 for where in wheres:
                     # limits the where feats so they are different than base feats
