--- conflicted
+++ resolved
@@ -15,14 +15,10 @@
         Args:
             feature_matrix (pd.DataFrame): Dataframe of features.
             features (list[PrimitiveBase]): Feature definitions in feature_matrix.
-<<<<<<< HEAD
             top_n (int or dict[FeatureBase -> int]): Number of top values to include.
                 If dict[FeatureBase -> int] provided, then we will use the feature's
                 corresponding value in the dictionary as the number of top values to include.
                 If a feature is not in dictionary, a default value of 10 is used.
-=======
-            top_n (int): Number of top values to include.
->>>>>>> ac826ea8
             include_unknown (pd.DataFrame): Add feature encoding an unknown class.
                 defaults to True
             to_encode (list[str]): List of feature names to encode.
@@ -125,19 +121,14 @@
         val_counts = val_counts.sort_values([f.get_name(), index_name],
                                             ascending=False)
         val_counts.set_index(index_name, inplace=True)
-<<<<<<< HEAD
+        f_top_n = top_n
         if isinstance(top_n, dict):
             f_top_n = top_n.get(f, 10)
-            unique = val_counts.head(f_top_n).index.tolist()
-        elif isinstance(top_n, int):
-            unique = val_counts.head(top_n).index.tolist()
-=======
-        select_n = top_n
+        select_n = f_top_n
         if drop_first:
-            select_n = min(len(val_counts), top_n)
+            select_n = min(len(val_counts), f_top_n)
             select_n = max(select_n - 1, 1)
         unique = val_counts.head(select_n).index.tolist()
->>>>>>> ac826ea8
         for label in unique:
             add = f == label
             encoded.append(add)
