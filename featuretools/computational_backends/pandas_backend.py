--- conflicted
+++ resolved
@@ -151,16 +151,10 @@
                 # descendent entity frames will have to be re-calculated.
                 # TODO: this check might not be necessary, depending on our
                 # constraints
-<<<<<<< HEAD
                 paths = self.entityset.find_backward_paths(start_entity_id=filter_eid,
-                                                           goal_entity_id=eid)
+                                                           goal_entity_id=finished_eid)
                 if not next(paths, None):
-                    entity_frames[eid] = eframes_by_filter[eid][eid]
-=======
-                if not self.entityset.find_backward_path(start_entity_id=filter_eid,
-                                                         goal_entity_id=finished_eid):
                     entity_frames[finished_eid] = finished_frame
->>>>>>> 8c0d698c
                     # TODO: look this over again
                     # precalculated features will only be placed in entity_frames,
                     # and it's possible that that they are the only features computed
