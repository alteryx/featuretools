import cProfile
import logging
import os
import pstats
import sys
import warnings
from datetime import datetime

import numpy as np
import pandas as pd
import pandas.api.types as pdtypes
from future import standard_library

from .base_backend import ComputationalBackend
from .feature_tree import FeatureTree

from featuretools import variable_types
from featuretools.exceptions import UnknownFeature
from featuretools.primitives import (
    AggregationPrimitive,
    DirectFeature,
    IdentityFeature,
    TransformPrimitive
)
from featuretools.utils.gen_utils import (
    get_relationship_variable_id,
    make_tqdm_iterator
)

standard_library.install_aliases()
warnings.simplefilter('ignore', np.RankWarning)
warnings.simplefilter("ignore", category=RuntimeWarning)
logger = logging.getLogger('featuretools.computational_backend')
ROOT_DIR = os.path.expanduser("~")


class PandasBackend(ComputationalBackend):

    def __init__(self, entityset, features):
        assert len(set(f.entity.id for f in features)) == 1, \
            "Features must all be defined on the same entity"

        self.entityset = entityset
        self.target_eid = features[0].entity.id
        self.features = features
        self.feature_tree = FeatureTree(entityset, features)

    def __sizeof__(self):
        return self.entityset.__sizeof__()

    def calculate_all_features(self, instance_ids, time_last,
                               training_window=None, profile=False,
                               precalculated_features=None, ignored=None,
                               verbose=False):
        """
        Given a list of instance ids and features with a shared time window,
        generate and return a mapping of instance -> feature values.

        Args:
            instance_ids (list): List of instance id for which to build features.

            time_last (pd.Timestamp): Last allowed time. Data from exactly this
                time not allowed.

            training_window (Timedelta, optional): Data older than
                time_last by more than this will be ignored.

            profile (bool): Enable profiler if True.

            verbose (bool): Print output progress if True.

        Returns:
            pd.DataFrame : Pandas DataFrame of calculated feature values.
                Indexed by instance_ids. Columns in same order as features
                passed in.

        """
        assert len(instance_ids) > 0, "0 instance ids provided"
        self.instance_ids = instance_ids

        self.time_last = time_last
        if self.time_last is None:
            self.time_last = datetime.now()

        # For debugging
        if profile:
            pr = cProfile.Profile()
            pr.enable()

        if precalculated_features is None:
            precalculated_features = {}
        # Access the index to get the filtered data we need
        target_entity = self.entityset[self.target_eid]
        if ignored:
            # TODO: Just want to remove entities if don't have any (sub)features defined
            # on them anymore, rather than recreating
            ordered_entities = FeatureTree(self.entityset, self.features, ignored=ignored).ordered_entities
        else:
            ordered_entities = self.feature_tree.ordered_entities

        necessary_columns = self.feature_tree.necessary_columns
        eframes_by_filter = \
            self.entityset.get_pandas_data_slice(filter_entity_ids=ordered_entities,
                                                 index_eid=self.target_eid,
                                                 instances=instance_ids,
                                                 entity_columns=necessary_columns,
                                                 time_last=time_last,
                                                 training_window=training_window,
                                                 verbose=verbose)
        large_eframes_by_filter = None
        if any([f.uses_full_entity for f in self.feature_tree.all_features]):
            large_necessary_columns = self.feature_tree.necessary_columns_for_all_values_features
            large_eframes_by_filter = \
                self.entityset.get_pandas_data_slice(filter_entity_ids=ordered_entities,
                                                     index_eid=self.target_eid,
                                                     instances=None,
                                                     entity_columns=large_necessary_columns,
                                                     time_last=time_last,
                                                     training_window=training_window,
                                                     verbose=verbose)

        # Handle an empty time slice by returning a dataframe with defaults
        if eframes_by_filter is None:
            return self.generate_default_df(instance_ids=instance_ids)

        finished_entity_ids = []
        # Populate entity_frames with precalculated features
        if len(precalculated_features) > 0:
            for entity_id, precalc_feature_values in precalculated_features.items():
                if entity_id in eframes_by_filter:
                    frame = eframes_by_filter[entity_id][entity_id]
                    eframes_by_filter[entity_id][entity_id] = pd.merge(frame,
                                                                       precalc_feature_values,
                                                                       left_index=True,
                                                                       right_index=True)
                else:
                    # Only features we're taking from this entity
                    # are precomputed
                    # Make sure the id variable is a column as well as an index
                    entity_id_var = self.entityset[entity_id].index
                    precalc_feature_values[entity_id_var] = precalc_feature_values.index.values
                    eframes_by_filter[entity_id] = {entity_id: precalc_feature_values}
                    finished_entity_ids.append(entity_id)

        # Iterate over the top-level entities (filter entities) in sorted order
        # and calculate all relevant features under each one.
        if verbose:
            total_groups_to_compute = sum(len(group)
                                          for group in self.feature_tree.ordered_feature_groups.values())

            pbar = make_tqdm_iterator(total=total_groups_to_compute,
                                      desc="Computing features",
                                      unit="feature group")
            if verbose:
                pbar.update(0)

        for filter_eid in ordered_entities:
            entity_frames = eframes_by_filter[filter_eid]
            large_entity_frames = None
            if large_eframes_by_filter is not None:
                large_entity_frames = large_eframes_by_filter[filter_eid]

            # update the current set of entity frames with the computed features
            # from previously finished entities
            for eid in finished_entity_ids:
                # only include this frame if it's not from a descendent entity:
                # descendent entity frames will have to be re-calculated.
                # TODO: this check might not be necessary, depending on our
                # constraints
                if not self.entityset.find_backward_path(start_entity_id=filter_eid,
                                                         goal_entity_id=eid):
                    entity_frames[eid] = eframes_by_filter[eid][eid]
                    # TODO: look this over again
                    # precalculated features will only be placed in entity_frames,
                    # and it's possible that that they are the only features computed
                    # for an entity. In this case, the entity won't be present in
                    # large_eframes_by_filter. The relevant lines that this case passes
                    # through are 136-143
                    if (large_eframes_by_filter is not None and
                            eid in large_eframes_by_filter and eid in large_eframes_by_filter[eid]):
                        large_entity_frames[eid] = large_eframes_by_filter[eid][eid]

            if filter_eid in self.feature_tree.ordered_feature_groups:
                for group in self.feature_tree.ordered_feature_groups[filter_eid]:
                    if verbose:
                        pbar.set_postfix({'running': 0})

                    test_feature = group[0]
                    entity_id = test_feature.entity.id

                    input_frames_type = self.feature_tree.input_frames_type(test_feature)

                    input_frames = large_entity_frames
                    if input_frames_type == "subset_entity_frames":
                        input_frames = entity_frames

                    handler = self._feature_type_handler(test_feature)
                    result_frame = handler(group, input_frames)

                    output_frames_type = self.feature_tree.output_frames_type(test_feature)
                    if output_frames_type in ['full_and_subset_entity_frames', 'subset_entity_frames']:
                        index = entity_frames[entity_id].index
                        # If result_frame came from a uses_full_entity feature,
                        # and the input was large_entity_frames,
                        # then it's possible it doesn't contain some of the features
                        # in the output entity_frames
                        # We thus need to concatenate the existing frame with the result frame,
                        # making sure not to duplicate any columns
                        _result_frame = result_frame.reindex(index)
                        cols_to_keep = [c for c in _result_frame.columns
                                        if c not in entity_frames[entity_id].columns]
                        entity_frames[entity_id] = pd.concat([entity_frames[entity_id],
                                                              _result_frame[cols_to_keep]],
                                                             axis=1)

                    if output_frames_type in ['full_and_subset_entity_frames', 'full_entity_frames']:
                        index = large_entity_frames[entity_id].index
                        _result_frame = result_frame.reindex(index)
                        cols_to_keep = [c for c in _result_frame.columns
                                        if c not in large_entity_frames[entity_id].columns]
                        large_entity_frames[entity_id] = pd.concat([large_entity_frames[entity_id],
                                                                    _result_frame[cols_to_keep]],
                                                                   axis=1)

                    if verbose:
                        pbar.update(1)

            finished_entity_ids.append(filter_eid)

        if verbose:
            pbar.set_postfix({'running': 0})
            pbar.refresh()
            sys.stdout.flush()
            pbar.close()

        # debugging
        if profile:
            pr.disable()
            prof_folder_path = os.path.join(ROOT_DIR, 'prof')
            if not os.path.exists(prof_folder_path):
                os.mkdir(prof_folder_path)
            with open(os.path.join(prof_folder_path, 'inst-%s.log' %
                                   list(instance_ids)[0]), 'w') as f:
                pstats.Stats(pr, stream=f).strip_dirs().sort_stats("cumulative", "tottime").print_stats()

        df = eframes_by_filter[self.target_eid][self.target_eid]

        # fill in empty rows with default values
        missing_ids = [i for i in instance_ids if i not in
                       df[target_entity.index]]
        if missing_ids:
            default_df = self.generate_default_df(instance_ids=missing_ids,
                                                  extra_columns=df.columns)
            df = df.append(default_df, sort=True)

        df.index.name = self.entityset[self.target_eid].index
        return df[[feat.get_name() for feat in self.features]]

    def generate_default_df(self, instance_ids, extra_columns=None):
        index_name = self.features[0].entity.index
        default_row = [f.default_value for f in self.features]
        default_cols = [f.get_name() for f in self.features]
        default_matrix = [default_row] * len(instance_ids)
        default_df = pd.DataFrame(default_matrix,
                                  columns=default_cols,
                                  index=instance_ids)
        default_df.index.name = index_name
        if extra_columns is not None:
            for c in extra_columns:
                if c not in default_df.columns:
                    default_df[c] = [np.nan] * len(instance_ids)
        return default_df

    def _feature_type_handler(self, f):
        if isinstance(f, TransformPrimitive):
            return self._calculate_transform_features
        elif isinstance(f, DirectFeature):
            return self._calculate_direct_features
        elif isinstance(f, AggregationPrimitive):
            return self._calculate_agg_features
        elif isinstance(f, IdentityFeature):
            return self._calculate_identity_features
        else:
            raise UnknownFeature(u"{} feature unknown".format(f.__class__))

    def _calculate_identity_features(self, features, entity_frames):
        entity_id = features[0].entity.id
        assert (entity_id in entity_frames and
                features[0].get_name() in entity_frames[entity_id].columns)
        return entity_frames[entity_id]

    def _calculate_transform_features(self, features, entity_frames):
        entity_id = features[0].entity.id
        assert len(set([f.entity.id for f in features])) == 1, \
            "features must share base entity"
        assert entity_id in entity_frames

        frame = entity_frames[entity_id]
        for f in features:
            # handle when no data
            if frame.shape[0] == 0:
                set_default_column(frame, f)
                continue

            # collect only the variables we need for this transformation
            variable_data = [frame[bf.get_name()].values
                             for bf in f.base_features]

            feature_func = f.get_function()
            # apply the function to the relevant dataframe slice and add the
            # feature row to the results dataframe.
            if f.uses_calc_time:
                values = feature_func(*variable_data, time=self.time_last)
            else:
                values = feature_func(*variable_data)

            if isinstance(values, pd.Series):
                values = values.values
            frame[f.get_name()] = list(values)
        return frame

    def _calculate_direct_features(self, features, entity_frames):
        entity_id = features[0].entity.id
        parent_entity_id = features[0].parent_entity.id

        assert entity_id in entity_frames and parent_entity_id in entity_frames

        path = self.entityset.find_forward_path(entity_id, parent_entity_id)
        assert len(path) == 1, \
            "Error calculating DirectFeatures, len(path) > 1"

        parent_df = entity_frames[parent_entity_id]
        child_df = entity_frames[entity_id]
        merge_var = path[0].child_variable.id

        # generate a mapping of old column names (in the parent entity) to
        # new column names (in the child entity) for the merge
        col_map = {path[0].parent_variable.id: merge_var}
        index_as_feature = None
        for f in features:
            if f.base_features[0].get_name() == path[0].parent_variable.id:
                index_as_feature = f
            # Sometimes entityset._add_multigenerational_links adds link variables
            # that would ordinarily get calculated as direct features,
            # so we make sure not to attempt to calculate again
            if f.get_name() in child_df.columns:
                continue
            col_map[f.base_features[0].get_name()] = f.get_name()

        # merge the identity feature from the parent entity into the child
        merge_df = parent_df[list(col_map.keys())].rename(columns=col_map)
        if index_as_feature is not None:
            merge_df.set_index(index_as_feature.get_name(), inplace=True,
                               drop=False)
        else:
            merge_df.set_index(merge_var, inplace=True)

        new_df = pd.merge(left=child_df, right=merge_df,
                          left_on=merge_var, right_index=True,
                          how='left')

        return new_df

    def _calculate_agg_features(self, features, entity_frames):
        test_feature = features[0]
        entity = test_feature.entity
        child_entity = test_feature.base_features[0].entity

        assert entity.id in entity_frames and child_entity.id in entity_frames

        frame = entity_frames[entity.id]
        base_frame = entity_frames[child_entity.id]
        # Sometimes approximate features get computed in a previous filter frame
        # and put in the current one dynamically,
        # so there may be existing features here
        features = [f for f in features if f.get_name()
                    not in frame.columns]
        if not len(features):
            return frame

        # handle where
        where = test_feature.where
        if where is not None and not base_frame.empty:
            base_frame = base_frame.loc[base_frame[where.get_name()]]

<<<<<<< HEAD
                base_frame = base_frame.groupby(groupby_var, observed=True, sort=False).apply(last_n)

        to_agg = {}
        agg_rename = {}
        to_apply = set()
        # apply multivariable and time-dependent features as we find them, and
        # save aggregable features for later
        for f in features:
            if _can_agg(f):
                variable_id = f.base_features[0].get_name()

                if variable_id not in to_agg:
                    to_agg[variable_id] = []

                func = f.get_function()
                funcname = func
                if callable(func):
                    funcname = func.__name__

                to_agg[variable_id].append(func)
                # this is used below to rename columns that pandas names for us
                agg_rename[u"{}-{}".format(variable_id, funcname)] = f.get_name()
                continue

            to_apply.add(f)

        # Apply the non-aggregable functions generate a new dataframe, and merge
        # it with the existing one
        if len(to_apply):
            wrap = agg_wrapper(to_apply, self.time_last)
            # groupby_var can be both the name of the index and a column,
            # to silence pandas warning about ambiguity we explicitly pass
            # the column (in actuality grouping by both index and group would
            # work)
            to_merge = base_frame.groupby(base_frame[groupby_var], observed=True, sort=False).apply(wrap)

            to_merge.reset_index(1, drop=True, inplace=True)
            frame = pd.merge(left=frame, right=to_merge,
                             left_index=True,
                             right_index=True, how='left')

        # Apply the aggregate functions to generate a new dataframe, and merge
        # it with the existing one
        if len(to_agg):
            # groupby_var can be both the name of the index and a column,
            # to silence pandas warning about ambiguity we explicitly pass
            # the column (in actuality grouping by both index and group would
            # work)
            to_merge = base_frame.groupby(base_frame[groupby_var],
                                          observed=True, sort=False).agg(to_agg)
            # rename columns to the correct feature names
            to_merge.columns = [agg_rename["-".join(x)] for x in to_merge.columns.ravel()]

            frame = pd.merge(left=frame, right=to_merge[list(agg_rename.values())],
                             left_index=True, right_index=True, how='left')
=======
        # when no child data, just add all the features to frame with nan
        if base_frame.empty:
            for f in features:
                frame[f.get_name()] = np.nan
        else:
            relationship_path = self.entityset.find_backward_path(entity.id,
                                                                  child_entity.id)

            groupby_var = get_relationship_variable_id(relationship_path)

            # if the use_previous property exists on this feature, include only the
            # instances from the child entity included in that Timedelta
            use_previous = test_feature.use_previous
            if use_previous and not base_frame.empty:
                # Filter by use_previous values
                time_last = self.time_last
                if use_previous.is_absolute():
                    time_first = time_last - use_previous
                    ti = child_entity.time_index
                    if ti is not None:
                        base_frame = base_frame[base_frame[ti] >= time_first]
                else:
                    n = use_previous.value

                    def last_n(df):
                        return df.iloc[-n:]

                    base_frame = base_frame.groupby(groupby_var, observed=True, sort=False).apply(last_n)

            to_agg = {}
            agg_rename = {}
            to_apply = set()
            # apply multivariable and time-dependent features as we find them, and
            # save aggregable features for later
            for f in features:
                if _can_agg(f):
                    variable_id = f.base_features[0].get_name()

                    if variable_id not in to_agg:
                        to_agg[variable_id] = []

                    func = f.get_function()
                    funcname = func
                    if callable(func):
                        funcname = func.__name__

                    to_agg[variable_id].append(func)
                    # this is used below to rename columns that pandas names for us
                    agg_rename[u"{}-{}".format(variable_id, funcname)] = f.get_name()
                    continue

                to_apply.add(f)

            # Apply the non-aggregable functions generate a new dataframe, and merge
            # it with the existing one
            if len(to_apply):
                wrap = agg_wrapper(to_apply, self.time_last)
                # groupby_var can be both the name of the index and a column,
                # to silence pandas warning about ambiguity we explicitly pass
                # the column (in actuality grouping by both index and group would
                # work)
                to_merge = base_frame.groupby(base_frame[groupby_var], observed=True, sort=False).apply(wrap)
                frame = pd.merge(left=frame, right=to_merge,
                                 left_index=True,
                                 right_index=True, how='left')

            # Apply the aggregate functions to generate a new dataframe, and merge
            # it with the existing one
            if len(to_agg):
                # groupby_var can be both the name of the index and a column,
                # to silence pandas warning about ambiguity we explicitly pass
                # the column (in actuality grouping by both index and group would
                # work)
                to_merge = base_frame.groupby(base_frame[groupby_var],
                                              observed=True, sort=False).agg(to_agg)
                # rename columns to the correct feature names
                to_merge.columns = [agg_rename["-".join(x)] for x in to_merge.columns.ravel()]
                to_merge = to_merge[list(agg_rename.values())]

                # workaround for pandas bug where categories are in the wrong order
                # see: https://github.com/pandas-dev/pandas/issues/22501
                if pdtypes.is_categorical_dtype(frame.index):
                    categories = pdtypes.CategoricalDtype(categories=frame.index.categories)
                    to_merge.index = to_merge.index.astype(object).astype(categories)

                frame = pd.merge(left=frame, right=to_merge,
                                 left_index=True, right_index=True, how='left')
>>>>>>> 5a7ad628

        # Handle default values
        # 1. handle non scalar default values
        iterfeats = [f for f in features
                     if hasattr(f.default_value, '__iter__')]
        for f in iterfeats:
            nulls = pd.isnull(frame[f.get_name()])
            for ni in nulls[nulls].index:
                frame.at[ni, f.get_name()] = f.default_value

        # 2. handle scalars default values
        fillna_dict = {f.get_name(): f.default_value for f in features
                       if f not in iterfeats}
        frame.fillna(fillna_dict, inplace=True)

        # convert boolean dtypes to floats as appropriate
        # pandas behavior: https://github.com/pydata/pandas/issues/3752
        for f in features:
            if (not f.expanding and
                    f.variable_type == variable_types.Numeric and
                    frame[f.get_name()].dtype.name in ['object', 'bool']):
                frame[f.get_name()] = frame[f.get_name()].astype(float)

        return frame


def _can_agg(feature):
    assert isinstance(feature, AggregationPrimitive)
    base_features = feature.base_features
    if feature.where is not None:
        base_features = [bf.get_name() for bf in base_features
                         if bf.get_name() != feature.where.get_name()]

    if feature.uses_calc_time:
        return False

    return len(base_features) == 1 and not feature.expanding


def agg_wrapper(feats, time_last):
    def wrap(df):
        d = {}
        for f in feats:
            func = f.get_function()
            variable_ids = [bf.get_name() for bf in f.base_features]
            args = [df[v] for v in variable_ids]

            if f.uses_calc_time:
                d[f.get_name()] = func(*args, time=time_last)
            else:
                d[f.get_name()] = func(*args)

        return pd.Series(d)
    return wrap


def set_default_column(frame, f):
    default = f.default_value
    if hasattr(default, '__iter__'):
        length = frame.shape[0]
        default = [f.default_value] * length
    frame[f.get_name()] = default<|MERGE_RESOLUTION|>--- conflicted
+++ resolved
@@ -383,63 +383,6 @@
         if where is not None and not base_frame.empty:
             base_frame = base_frame.loc[base_frame[where.get_name()]]
 
-<<<<<<< HEAD
-                base_frame = base_frame.groupby(groupby_var, observed=True, sort=False).apply(last_n)
-
-        to_agg = {}
-        agg_rename = {}
-        to_apply = set()
-        # apply multivariable and time-dependent features as we find them, and
-        # save aggregable features for later
-        for f in features:
-            if _can_agg(f):
-                variable_id = f.base_features[0].get_name()
-
-                if variable_id not in to_agg:
-                    to_agg[variable_id] = []
-
-                func = f.get_function()
-                funcname = func
-                if callable(func):
-                    funcname = func.__name__
-
-                to_agg[variable_id].append(func)
-                # this is used below to rename columns that pandas names for us
-                agg_rename[u"{}-{}".format(variable_id, funcname)] = f.get_name()
-                continue
-
-            to_apply.add(f)
-
-        # Apply the non-aggregable functions generate a new dataframe, and merge
-        # it with the existing one
-        if len(to_apply):
-            wrap = agg_wrapper(to_apply, self.time_last)
-            # groupby_var can be both the name of the index and a column,
-            # to silence pandas warning about ambiguity we explicitly pass
-            # the column (in actuality grouping by both index and group would
-            # work)
-            to_merge = base_frame.groupby(base_frame[groupby_var], observed=True, sort=False).apply(wrap)
-
-            to_merge.reset_index(1, drop=True, inplace=True)
-            frame = pd.merge(left=frame, right=to_merge,
-                             left_index=True,
-                             right_index=True, how='left')
-
-        # Apply the aggregate functions to generate a new dataframe, and merge
-        # it with the existing one
-        if len(to_agg):
-            # groupby_var can be both the name of the index and a column,
-            # to silence pandas warning about ambiguity we explicitly pass
-            # the column (in actuality grouping by both index and group would
-            # work)
-            to_merge = base_frame.groupby(base_frame[groupby_var],
-                                          observed=True, sort=False).agg(to_agg)
-            # rename columns to the correct feature names
-            to_merge.columns = [agg_rename["-".join(x)] for x in to_merge.columns.ravel()]
-
-            frame = pd.merge(left=frame, right=to_merge[list(agg_rename.values())],
-                             left_index=True, right_index=True, how='left')
-=======
         # when no child data, just add all the features to frame with nan
         if base_frame.empty:
             for f in features:
@@ -527,7 +470,6 @@
 
                 frame = pd.merge(left=frame, right=to_merge,
                                  left_index=True, right_index=True, how='left')
->>>>>>> 5a7ad628
 
         # Handle default values
         # 1. handle non scalar default values
