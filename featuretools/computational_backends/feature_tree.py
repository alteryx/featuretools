import copy
import itertools
import logging
from builtins import object
from collections import defaultdict

from ..utils import gen_utils as utils

from featuretools import variable_types
from featuretools.exceptions import UnknownFeature
from featuretools.primitives import (
    AggregationPrimitive,
    DirectFeature,
    IdentityFeature,
    TransformPrimitive
)

logger = logging.getLogger('featuretools.computational_backend')


class FeatureTree(object):

    def __init__(self, entityset, features, ignored=None):
        self.entityset = entityset
        self.target_eid = features[0].entity.id
        if ignored is None:
            self.ignored = set([])
        else:
            self.ignored = ignored

        self.feature_hashes = set([f.hash() for f in features])

        all_features = {f.hash(): f for f in features}
        feature_dependencies = {}
        feature_dependents = defaultdict(set)
        for f in features:
            deps = f.get_deep_dependencies(ignored=ignored)
            feature_dependencies[f.hash()] = deps
            for dep in deps:
                feature_dependents[dep.hash()].add(f.hash())
                all_features[dep.hash()] = dep
                subdeps = dep.get_deep_dependencies(
                    ignored=ignored)
                feature_dependencies[dep.hash()] = subdeps
                for sd in subdeps:
                    feature_dependents[sd.hash()].add(dep.hash())
        # turn values which were hashes of features into the features themselves
        # (note that they were hashes to prevent checking equality of feature objects,
        #  which is not currently an allowed operation)
        self.feature_dependents = {fhash: [all_features[dhash] for dhash in feature_dependents[fhash]]
                                   for fhash, f in all_features.items()}
        self.feature_dependencies = feature_dependencies
        self.all_features = list(all_features.values())
        self._find_necessary_columns()

        self._generate_feature_tree(features)
        self._order_entities()
        self._order_feature_groups()

    def _find_necessary_columns(self):
        # TODO: Can try to remove columns that are only used in the
        # intermediate large_entity_frames from self.necessary_columns
        # TODO: Can try to only keep Id/Index/DatetimeTimeIndex if actually
        # used for features
        self.necessary_columns = defaultdict(set)
        entities = set([f.entity.id for f in self.all_features])
<<<<<<< HEAD
        for eid in entities:
            entity = self.entityset[eid]
            index_cols = [v.id for v in entity.variables
                          if isinstance(v, (variable_types.Index,
                                            variable_types.Id,
                                            variable_types.TimeIndex))]
=======

        relationships = self.entityset.relationships
        relationship_vars = defaultdict(set)
        for r in relationships:
            relationship_vars[r.parent_entity.id].add(r.parent_variable.id)
            relationship_vars[r.child_entity.id].add(r.child_variable.id)

        for eid in entities:
            entity = self.entityset[eid]
            # Need to keep all columns used to link entities together
            # and to sort by time
            index_cols = [v.id for v in entity.variables
                          if isinstance(v, (variable_types.Index,
                                            variable_types.TimeIndex)) or
                          v.id in relationship_vars[eid]]
>>>>>>> 38f8338f
            self.necessary_columns[eid] |= set(index_cols)
        self.necessary_columns_for_all_values_features = copy.copy(self.necessary_columns)

        identity_features = [f for f in self.all_features
                             if isinstance(f, IdentityFeature)]

        for f in identity_features:
            self.necessary_columns[f.entity.id].add(f.variable.id)
<<<<<<< HEAD
            if self._needs_all_values(f):
                self.necessary_columns_for_all_values_features[f.entity.id].add(f.variable.id)
        self.necessary_columns = {eid: list(cols) for eid, cols in self.necessary_columns.items()}
        self.necessary_columns_for_all_values_features = {eid: list(cols) for eid, cols in self.necessary_columns_for_all_values_features.items()}

    def get_all_features(self):
        all_features = []
        for e, groups in self.ordered_feature_groups.items():
            for g in groups:
                for f in g:
                    all_features.append(f)
        return all_features
=======
            if self.uses_full_entity(f):
                self.necessary_columns_for_all_values_features[f.entity.id].add(f.variable.id)
        self.necessary_columns = {eid: list(cols) for eid, cols in self.necessary_columns.items()}
        self.necessary_columns_for_all_values_features = {eid: list(cols) for eid, cols in self.necessary_columns_for_all_values_features.items()}
>>>>>>> 38f8338f

    def _generate_feature_tree(self, features):
        """
        Given a set of features for a target entity, build a tree linking
        top-level entities in the entityset to the features that need to be
        calculated on each.
        """
        # build a set of all features, including top-level features and
        # dependencies.
        self.top_level_features = defaultdict(list)

        # find top-level features and index them by entity id.
        for f in self.all_features:
            _, num_forward = self.entityset.find_path(self.target_eid, f.entity.id,
                                                      include_num_forward=True)
            if num_forward or f.entity.id == self.target_eid:
                self.top_level_features[f.entity.id].append(f)

    def _order_entities(self):
        """
        Perform a topological sort on the top-level entities in this entityset.
        The resulting order allows each entity to be calculated after all of its
        dependencies.
        """
        entity_deps = defaultdict(set)
        for e, features in self.top_level_features.items():
            # iterate over all dependency features of the top-level features on
            # this entity. If any of these are themselves top-level features, add
            # their entities as dependencies of the current entity.
            deps = {g.hash(): g for f in features
                    for g in self.feature_dependencies[f.hash()]}
            for d in deps.values():
                _, num_forward = self.entityset.find_path(e, d.entity.id,
                                                          include_num_forward=True)
                if num_forward > 0:
                    entity_deps[e].add(d.entity.id)

        # Do a top-sort on the new entity DAG
        self.ordered_entities = utils.topsort([self.target_eid],
                                              lambda e: entity_deps[e])

    def _order_feature_groups(self):
        """
        For each top-level entity, perform a topological sort on its features,
        then group them together by entity, base entity, feature type, and the
        use_previous attribute.

        This function produces, for each toplevel entity, a list of groups of
        features which can be passed into the feature calculation functions in
        PandasBackend directly.
        """
        self.ordered_feature_groups = {}
        for entity_id in self.top_level_features:
            all_features, feature_depth = self._get_feature_depths(entity_id)

            def key_func(f):
                return (feature_depth[f.hash()],
                        f.entity.id,
                        _get_base_entity_id(f),
                        _get_ftype_string(f),
                        _get_use_previous(f),
                        _get_where(f),
<<<<<<< HEAD
                        self.needs_all_values_differentiator(f))
=======
                        self.input_frames_type(f),
                        self.output_frames_type(f))
>>>>>>> 38f8338f

            # Sort the list of features by the complex key function above, then
            # group them by the same key
            sort_feats = sorted(list(all_features), key=key_func)
            feature_groups = [list(g) for _, g in
                              itertools.groupby(sort_feats, key=key_func)]

            self.ordered_feature_groups[entity_id] = feature_groups

    def _get_feature_depths(self, entity_id):
        """
        Generate and return a mapping of {feature f -> depth of f} in the
        feature DAG for the given entity
        """
        features = {}
        order = defaultdict(int)
        out = {}
        queue = list(self.top_level_features[entity_id])
        while queue:
            # Get the next feature and make sure it's in the dict
            f = queue.pop(0)

            # stop looking if the feature we've hit is on another top-level
            # entity which is not a descendent of the current one. In this case,
            # we know we won't need to calculate this feature explicitly
            # because it should be handled by the other entity; we can treat it
            # like an identity feature.
            if f.entity.id in self.top_level_features.keys() and \
                    f.entity.id != entity_id and not \
                    self.entityset.find_backward_path(start_entity_id=entity_id,
                                                      goal_entity_id=f.entity.id):
                continue

            # otherwise, add this feature to the output dict
            out[f.hash()] = order[f.hash()]
            features[f.hash()] = f

            dependencies = f.get_dependencies(ignored=self.ignored)
            for dep in dependencies:
                order[dep.hash()] = min(order[f.hash()] - 1, order[dep.hash()])
                queue.append(dep)

        return list(features.values()), out

<<<<<<< HEAD
    def _build_dependents(self):
        feature_dependents = defaultdict(set)
        for f in self.all_features:
            dependencies = self.feature_dependencies[f.hash()]
            for d in dependencies:
                feature_dependents[d.hash()].add(f)
        return feature_dependents

    def _needs_all_values(self, feature):
        if feature.needs_all_values:
            return True
        for d in self.feature_dependents[feature.hash()]:
            if d.needs_all_values:
                return True
        return False

    def _dependent_needs_all_values(self, feature):
        for d in self.feature_dependents[feature.hash()]:
            if d.needs_all_values:
                return True
        return False

    def _is_output_feature(self, f):
        return f.hash() in self.feature_hashes

# These functions are used for sorting and grouping features

    def needs_all_values_differentiator(self, f):
        if self._dependent_needs_all_values(f) and self._is_output_feature(f):
            return "dependent_and_output"
        elif self._dependent_needs_all_values(f):
            return "dependent"
        elif self._needs_all_values(f):
            return "needs_all_no_dependent"
        else:
            return "normal_no_dependent"
=======
    def uses_full_entity(self, feature):
        if feature.uses_full_entity:
            return True
        return self._dependent_uses_full_entity(feature)

    def _dependent_uses_full_entity(self, feature):
        for d in self.feature_dependents[feature.hash()]:
            if d.uses_full_entity:
                return True
        return False

# These functions are used for sorting and grouping features

    def input_frames_type(self, f):
        # If a dependent feature requires all the instance values
        # of the associated entity, then we need to calculate this
        # feature on all values
        if self.uses_full_entity(f):
            return 'full_entity_frames'
        return 'subset_entity_frames'

    def output_frames_type(self, f):
        is_output = f.hash() in self.feature_hashes
        dependent_uses_full_entity = self._dependent_uses_full_entity(f)
        dependent_has_subset_input = any([(not d.uses_full_entity and
                                           d.hash() in self.feature_hashes)
                                          for d in self.feature_dependents[f.hash()]])
        # If the feature is one in which the user requested as
        # an output (meaning it's part of the input feature list
        # to calculate_feature_matrix), or a dependent feature
        # takes the subset entity_frames as input, then we need
        # to subselect the output based on the desired instance ids
        # and place in the return data frame.
        if dependent_uses_full_entity and is_output:
            return 'full_and_subset_entity_frames'
        elif dependent_uses_full_entity and dependent_has_subset_input:
            return 'full_and_subset_entity_frames'
        elif dependent_uses_full_entity:
            return 'full_entity_frames'
        # If the feature itself does not require all the instance values
        # or no dependent features do, then we
        # subselect the output
        # to only desired instances
        return 'subset_entity_frames'
>>>>>>> 38f8338f


def _get_use_previous(f):
    if hasattr(f, "use_previous") and f.use_previous is not None:
        previous = f.use_previous
        return (previous.unit, previous.value)
    else:
        return ("", -1)


def _get_where(f):
    if hasattr(f, "where") and f.where is not None:
        return f.where.hash()
    else:
        return -1


def _get_base_entity_id(f):
    # return f.entity_id
    if isinstance(f, IdentityFeature):
        return f.entity_id
    else:
        # Assume all of f's base_features belong to the same entity
        return f.base_features[0].entity_id


def _get_ftype_string(f):
    if isinstance(f, TransformPrimitive):
        return "transform"
    elif isinstance(f, DirectFeature):
        return "direct"
    elif isinstance(f, AggregationPrimitive):
        return "aggregation"
    elif isinstance(f, IdentityFeature):
        return "identity"
    else:
        raise UnknownFeature("{} feature unknown".format(f.__class__))<|MERGE_RESOLUTION|>--- conflicted
+++ resolved
@@ -64,14 +64,6 @@
         # used for features
         self.necessary_columns = defaultdict(set)
         entities = set([f.entity.id for f in self.all_features])
-<<<<<<< HEAD
-        for eid in entities:
-            entity = self.entityset[eid]
-            index_cols = [v.id for v in entity.variables
-                          if isinstance(v, (variable_types.Index,
-                                            variable_types.Id,
-                                            variable_types.TimeIndex))]
-=======
 
         relationships = self.entityset.relationships
         relationship_vars = defaultdict(set)
@@ -87,7 +79,6 @@
                           if isinstance(v, (variable_types.Index,
                                             variable_types.TimeIndex)) or
                           v.id in relationship_vars[eid]]
->>>>>>> 38f8338f
             self.necessary_columns[eid] |= set(index_cols)
         self.necessary_columns_for_all_values_features = copy.copy(self.necessary_columns)
 
@@ -96,25 +87,11 @@
 
         for f in identity_features:
             self.necessary_columns[f.entity.id].add(f.variable.id)
-<<<<<<< HEAD
-            if self._needs_all_values(f):
-                self.necessary_columns_for_all_values_features[f.entity.id].add(f.variable.id)
-        self.necessary_columns = {eid: list(cols) for eid, cols in self.necessary_columns.items()}
-        self.necessary_columns_for_all_values_features = {eid: list(cols) for eid, cols in self.necessary_columns_for_all_values_features.items()}
-
-    def get_all_features(self):
-        all_features = []
-        for e, groups in self.ordered_feature_groups.items():
-            for g in groups:
-                for f in g:
-                    all_features.append(f)
-        return all_features
-=======
+
             if self.uses_full_entity(f):
                 self.necessary_columns_for_all_values_features[f.entity.id].add(f.variable.id)
         self.necessary_columns = {eid: list(cols) for eid, cols in self.necessary_columns.items()}
         self.necessary_columns_for_all_values_features = {eid: list(cols) for eid, cols in self.necessary_columns_for_all_values_features.items()}
->>>>>>> 38f8338f
 
     def _generate_feature_tree(self, features):
         """
@@ -177,12 +154,8 @@
                         _get_ftype_string(f),
                         _get_use_previous(f),
                         _get_where(f),
-<<<<<<< HEAD
-                        self.needs_all_values_differentiator(f))
-=======
                         self.input_frames_type(f),
                         self.output_frames_type(f))
->>>>>>> 38f8338f
 
             # Sort the list of features by the complex key function above, then
             # group them by the same key
@@ -227,44 +200,6 @@
 
         return list(features.values()), out
 
-<<<<<<< HEAD
-    def _build_dependents(self):
-        feature_dependents = defaultdict(set)
-        for f in self.all_features:
-            dependencies = self.feature_dependencies[f.hash()]
-            for d in dependencies:
-                feature_dependents[d.hash()].add(f)
-        return feature_dependents
-
-    def _needs_all_values(self, feature):
-        if feature.needs_all_values:
-            return True
-        for d in self.feature_dependents[feature.hash()]:
-            if d.needs_all_values:
-                return True
-        return False
-
-    def _dependent_needs_all_values(self, feature):
-        for d in self.feature_dependents[feature.hash()]:
-            if d.needs_all_values:
-                return True
-        return False
-
-    def _is_output_feature(self, f):
-        return f.hash() in self.feature_hashes
-
-# These functions are used for sorting and grouping features
-
-    def needs_all_values_differentiator(self, f):
-        if self._dependent_needs_all_values(f) and self._is_output_feature(f):
-            return "dependent_and_output"
-        elif self._dependent_needs_all_values(f):
-            return "dependent"
-        elif self._needs_all_values(f):
-            return "needs_all_no_dependent"
-        else:
-            return "normal_no_dependent"
-=======
     def uses_full_entity(self, feature):
         if feature.uses_full_entity:
             return True
@@ -309,7 +244,6 @@
         # subselect the output
         # to only desired instances
         return 'subset_entity_frames'
->>>>>>> 38f8338f
 
 
 def _get_use_previous(f):
