--- conflicted
+++ resolved
@@ -32,12 +32,7 @@
                              cutoff_time_in_index=False,
                              training_window=None, approximate=None,
                              save_progress=None, verbose=False,
-<<<<<<< HEAD
                              chunk_size=None,
-                             verbose_desc='calculate_feature_matrix',
-=======
-                             backend_verbose=False,
->>>>>>> 6f1b813e
                              profile=False):
     """Calculates a matrix for a given set of instance ids and calculation times.
 
