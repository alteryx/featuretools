--- conflicted
+++ resolved
@@ -453,15 +453,8 @@
                             _feature_matrix[col] = pass_through[col]
                 elif isinstance(_feature_matrix, dd.core.DataFrame) and (len(pass_columns) > 0):
                     _feature_matrix['time'] = time_last
-<<<<<<< HEAD
                     if isinstance(time_last, pd.Timestamp):
                         _feature_matrix['time'] = dd.to_datetime(_feature_matrix['time'])
-                    pass_through = group[['instance_id', cutoff_df_time_var] + pass_columns]
-                    pass_through.rename(columns={'instance_id': id_name,
-                                                 cutoff_df_time_var: 'time'},
-                                        inplace=True)
-=======
->>>>>>> e809e117
                     for col in pass_columns:
                         pass_df = dd.from_pandas(pass_through[[id_name, 'time', col]], npartitions=_feature_matrix.npartitions)
                         _feature_matrix = _feature_matrix.merge(pass_df, how="outer")
