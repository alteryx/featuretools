import logging
import math
import os
import shutil
import time
import warnings
from datetime import datetime

import cloudpickle
import dask.dataframe as dd
import numpy as np
import pandas as pd

from featuretools.computational_backends.feature_set import FeatureSet
from featuretools.computational_backends.feature_set_calculator import (
    FeatureSetCalculator
)
from featuretools.computational_backends.utils import (
    bin_cutoff_times,
    create_client_and_cluster,
    gather_approximate_features,
    gen_empty_approx_features_df,
    save_csv_decorator
)
from featuretools.entityset.relationship import RelationshipPath
from featuretools.feature_base import AggregationFeature, FeatureBase
from featuretools.utils import Trie
from featuretools.utils.gen_utils import make_tqdm_iterator
from featuretools.utils.wrangle import _check_time_type
from featuretools.variable_types import (
    DatetimeTimeIndex,
    NumericTimeIndex,
    PandasTypes
)

logger = logging.getLogger('featuretools.computational_backend')

PBAR_FORMAT = "Elapsed: {elapsed} | Progress: {l_bar}{bar}"
FEATURE_CALCULATION_PERCENTAGE = .95  # make total 5% higher to allot time for wrapping up at end


def calculate_feature_matrix(features, entityset=None, cutoff_time=None, instance_ids=None,
                             entities=None, relationships=None,
                             cutoff_time_in_index=False,
                             training_window=None, approximate=None,
                             save_progress=None, verbose=False,
                             chunk_size=None, n_jobs=1,
                             dask_kwargs=None, progress_callback=None):
    """Calculates a matrix for a given set of instance ids and calculation times.

    Args:
        features (list[:class:`.FeatureBase`]): Feature definitions to be calculated.

        entityset (EntitySet): An already initialized entityset. Required if `entities` and `relationships`
            not provided

        cutoff_time (pd.DataFrame or Datetime): Specifies times at which to calculate
            the features for each instance. The resulting feature matrix will use data
            up to and including the cutoff_time. Can either be a DataFrame or a single
            value. If a DataFrame is passed the instance ids for which to calculate features
            must be in a column with the same name as the target entity index or a column
            named `instance_id`. The cutoff time values in the DataFrame must be in a column with
            the same name as the target entity time index or a column named `time`. If the
            DataFrame has more than two columns, any additional columns will be added to the
            resulting feature matrix. If a single value is passed, this value will be used for
            all instances.

        instance_ids (list): List of instances to calculate features on. Only
            used if cutoff_time is a single datetime.

        entities (dict[str -> tuple(pd.DataFrame, str, str, dict[str -> Variable])]): dictionary of
            entities. Entries take the format
            {entity id -> (dataframe, id column, (time_column), (variable_types))}.
            Note that time_column and variable_types are optional.

        relationships (list[(str, str, str, str)]): list of relationships
            between entities. List items are a tuple with the format
            (parent entity id, parent variable, child entity id, child variable).

        cutoff_time_in_index (bool): If True, return a DataFrame with a MultiIndex
            where the second index is the cutoff time (first is instance id).
            DataFrame will be sorted by (time, instance_id).

        training_window (Timedelta or str, optional):
            Window defining how much time before the cutoff time data
            can be used when calculating features. If ``None``, all data before cutoff time is used.
            Defaults to ``None``.

        approximate (Timedelta or str): Frequency to group instances with similar
            cutoff times by for features with costly calculations. For example,
            if bucket is 24 hours, all instances with cutoff times on the same
            day will use the same calculation for expensive features.

        verbose (bool, optional): Print progress info. The time granularity is
            per chunk.

        chunk_size (int or float or None): maximum number of rows of
            output feature matrix to calculate at time. If passed an integer
            greater than 0, will try to use that many rows per chunk. If passed
            a float value between 0 and 1 sets the chunk size to that
            percentage of all rows. if None, and n_jobs > 1 it will be set to 1/n_jobs

        n_jobs (int, optional): number of parallel processes to use when
            calculating feature matrix.

        dask_kwargs (dict, optional): Dictionary of keyword arguments to be
            passed when creating the dask client and scheduler. Even if n_jobs
            is not set, using `dask_kwargs` will enable multiprocessing.
            Main parameters:

            cluster (str or dask.distributed.LocalCluster):
                cluster or address of cluster to send tasks to. If unspecified,
                a cluster will be created.
            diagnostics port (int):
                port number to use for web dashboard.  If left unspecified, web
                interface will not be enabled.

            Valid keyword arguments for LocalCluster will also be accepted.

        save_progress (str, optional): path to save intermediate computational results.

        progress_callback (callable): function to be called with incremental progress updates.
            Has the following parameters:

                update: percentage change (float between 0 and 100) in progress since last call
                progress_percent: percentage (float between 0 and 100) of total computation completed
                time_elapsed: total time in seconds that has elapsed since start of call

    """
    assert (isinstance(features, list) and features != [] and
            all([isinstance(feature, FeatureBase) for feature in features])), \
        "features must be a non-empty list of features"

    # handle loading entityset
    from featuretools.entityset.entityset import EntitySet
    if not isinstance(entityset, EntitySet):
        if entities is not None and relationships is not None:
            entityset = EntitySet("entityset", entities, relationships)

    if any(isinstance(es.df, dd.DataFrame) for es in entityset.entities):
        if approximate:
            msg = "Using approximate is not supported with Dask Entities"
            raise ValueError(msg)
        if training_window:
            msg = "Using training_window is not supported with Dask Entities"
            raise ValueError(msg)

    target_entity = entityset[features[0].entity.id]
    pass_columns = []

    if not isinstance(cutoff_time, pd.DataFrame):
        if isinstance(cutoff_time, list):
            raise TypeError("cutoff_time must be a single value or DataFrame")

        if isinstance(cutoff_time, dd.DataFrame):
            msg = "cannot use Dask DataFrame for cutoff_time: "\
                  "cutoff_time must a single value or a Pandas DataFrame"
            raise TypeError(msg)

        if cutoff_time is None:
            if entityset.time_type == NumericTimeIndex:
                cutoff_time = np.inf
            else:
                cutoff_time = datetime.now()

        if instance_ids is None:
            index_var = target_entity.index
            df = target_entity._handle_time(target_entity.df,
                                            time_last=cutoff_time,
                                            training_window=training_window)
            instance_ids = list(df[index_var])

        cutoff_time = [cutoff_time] * len(instance_ids)
        map_args = [(id, time) for id, time in zip(instance_ids, cutoff_time)]
        cutoff_time = pd.DataFrame(map_args, columns=['instance_id', 'time'])

    cutoff_time = cutoff_time.reset_index(drop=True)
    # handle how columns are names in cutoff_time
    # maybe add _check_time_dtype helper function
    if "instance_id" not in cutoff_time.columns:
        if target_entity.index not in cutoff_time.columns:
            raise AttributeError('Cutoff time DataFrame must contain a column with either the same name'
                                 ' as the target entity index or a column named "instance_id"')
        # rename to instance_id
        cutoff_time = cutoff_time.rename(columns={target_entity.index: "instance_id"})

    if "time" not in cutoff_time.columns:
        if target_entity.time_index and target_entity.time_index not in cutoff_time.columns:
            raise AttributeError('Cutoff time DataFrame must contain a column with either the same name'
                                 ' as the target entity time_index or a column named "time"')
        # rename to time
        cutoff_time.rename(columns={target_entity.time_index: "time"}, inplace=True)

    # Make sure user supplies only one valid name for instance id and time columns
    if "instance_id" in cutoff_time.columns and target_entity.index in cutoff_time.columns:
        raise AttributeError('Cutoff time DataFrame cannot contain both a column named "instance_id" and a column'
                             ' with the same name as the target entity index')
    if "time" in cutoff_time.columns and target_entity.time_index in cutoff_time.columns:
        raise AttributeError('Cutoff time DataFrame cannot contain both a column named "time" and a column'
                             ' with the same name as the target entity time index')

    # Check that cutoff_time time type matches entityset time type
    if entityset.time_type == NumericTimeIndex:
        if cutoff_time['time'].dtype.name not in PandasTypes._pandas_numerics:
            raise TypeError("cutoff_time times must be numeric: try casting "
                            "via pd.to_numeric(cutoff_time['time'])")
    elif entityset.time_type == DatetimeTimeIndex:
        if cutoff_time['time'].dtype.name not in PandasTypes._pandas_datetimes:
<<<<<<< HEAD
            raise TypeError(
                "cutoff_time times must be datetime type: try casting via pd.to_datetime(cutoff_time['time'])")
    err_msg = "Duplicated rows in cutoff time dataframe."
=======
            raise TypeError("cutoff_time times must be datetime type: try casting via pd.to_datetime(cutoff_time['time'])")
    assert (cutoff_time[['instance_id', 'time']].duplicated().sum() == 0), \
        "Duplicated rows in cutoff time dataframe."

    pass_columns = [col for col in cutoff_time.columns if col not in ['instance_id', 'time']]
>>>>>>> ec3b8ce3

    assert (cutoff_time[['instance_id', 'time']].duplicated().sum() == 0), err_msg
    time_check = cutoff_time['time'].iloc[0]
    if _check_time_type(time_check) is None:
        raise ValueError("cutoff_time time values must be datetime or numeric")

    pass_columns = [column_name for column_name in cutoff_time.columns[2:]]

    # make sure dtype of instance_id in cutoff time
    # is same as column it references
    target_entity = features[0].entity
    dtype = entityset[target_entity.id].df[target_entity.index].dtype
    cutoff_time["instance_id"] = cutoff_time["instance_id"].astype(dtype)

    feature_set = FeatureSet(features)

    # Get features to approximate
    if approximate is not None:
        approximate_feature_trie = gather_approximate_features(feature_set)
        # Make a new FeatureSet that ignores approximated features
        feature_set = FeatureSet(features, approximate_feature_trie=approximate_feature_trie)

    # Check if there are any non-approximated aggregation features
    no_unapproximated_aggs = True
    for feature in features:
        if isinstance(feature, AggregationFeature):
            # do not need to check if feature is in to_approximate since
            # only base features of direct features can be in to_approximate
            no_unapproximated_aggs = False
            break

        if approximate is not None:
            all_approx_features = {f for _, feats in feature_set.approximate_feature_trie
                                   for f in feats}
        else:
            all_approx_features = set()
        deps = feature.get_dependencies(deep=True, ignored=all_approx_features)
        for dependency in deps:
            if isinstance(dependency, AggregationFeature):
                no_unapproximated_aggs = False
                break

    cutoff_df_time_var = 'time'
    target_time = '_original_time'

    if approximate is not None:
        # If there are approximated aggs, bin times
        binned_cutoff_time = bin_cutoff_times(cutoff_time.copy(), approximate)

        # Think about collisions: what if original time is a feature
        binned_cutoff_time[target_time] = cutoff_time[cutoff_df_time_var]

        cutoff_time_to_pass = binned_cutoff_time

    else:
        cutoff_time_to_pass = cutoff_time

    chunk_size = _handle_chunk_size(chunk_size, len(cutoff_time))
    tqdm_options = {'total': (len(cutoff_time) / FEATURE_CALCULATION_PERCENTAGE),
                    'bar_format': PBAR_FORMAT,
                    'disable': True}

    if verbose:
        tqdm_options.update({'disable': False})
    elif progress_callback is not None:
        # allows us to utilize progress_bar updates without printing to anywhere
        tqdm_options.update({'file': open(os.devnull, 'w'), 'disable': False})

    progress_bar = make_tqdm_iterator(**tqdm_options)
    progress_bar._instances.clear()

    if n_jobs != 1 or dask_kwargs is not None:
        feature_matrix = parallel_calculate_chunks(cutoff_time=cutoff_time_to_pass,
                                                   chunk_size=chunk_size,
                                                   feature_set=feature_set,
                                                   approximate=approximate,
                                                   training_window=training_window,
                                                   save_progress=save_progress,
                                                   entityset=entityset,
                                                   n_jobs=n_jobs,
                                                   no_unapproximated_aggs=no_unapproximated_aggs,
                                                   cutoff_df_time_var=cutoff_df_time_var,
                                                   target_time=target_time,
                                                   pass_columns=pass_columns,
                                                   progress_bar=progress_bar,
                                                   dask_kwargs=dask_kwargs or {},
                                                   progress_callback=progress_callback)
    else:
        feature_matrix = calculate_chunk(cutoff_time=cutoff_time_to_pass,
                                         chunk_size=chunk_size,
                                         feature_set=feature_set,
                                         approximate=approximate,
                                         training_window=training_window,
                                         save_progress=save_progress,
                                         entityset=entityset,
                                         no_unapproximated_aggs=no_unapproximated_aggs,
                                         cutoff_df_time_var=cutoff_df_time_var,
                                         target_time=target_time,
                                         pass_columns=pass_columns,
                                         progress_bar=progress_bar,
                                         progress_callback=progress_callback)

    # ensure rows are sorted by input order
    if isinstance(feature_matrix, pd.DataFrame):
        feature_matrix = feature_matrix.reindex(
            pd.MultiIndex.from_frame(cutoff_time[["instance_id", "time"]],
                                     names=feature_matrix.index.names))
        if not cutoff_time_in_index:
            feature_matrix.reset_index(level='time', drop=True, inplace=True)

    if save_progress and os.path.exists(os.path.join(save_progress, 'temp')):
        shutil.rmtree(os.path.join(save_progress, 'temp'))

    # force to 100% since we saved last 5 percent
    previous_progress = progress_bar.n
    progress_bar.update(progress_bar.total - progress_bar.n)

    if progress_callback is not None:
        update, progress_percent, time_elapsed = update_progress_callback_parameters(progress_bar, previous_progress)
        progress_callback(update, progress_percent, time_elapsed)

    progress_bar.refresh()
    progress_bar.close()
    return feature_matrix


def calculate_chunk(cutoff_time, chunk_size, feature_set, entityset, approximate, training_window,
                    save_progress, no_unapproximated_aggs, cutoff_df_time_var, target_time,
                    pass_columns, progress_bar=None, progress_callback=None):
    if not isinstance(feature_set, FeatureSet):
        feature_set = cloudpickle.loads(feature_set)

    feature_matrix = []
    if no_unapproximated_aggs and approximate is not None:
        if entityset.time_type == NumericTimeIndex:
            group_time = np.inf
        else:
            group_time = datetime.now()

    for _, group in cutoff_time.groupby(cutoff_df_time_var):
        # if approximating, calculate the approximate features
        if approximate is not None:
            precalculated_features_trie = approximate_features(
                feature_set,
                group,
                window=approximate,
                entityset=entityset,
                training_window=training_window,
            )
        else:
            precalculated_features_trie = None

        @save_csv_decorator(save_progress)
        def calc_results(time_last, ids, precalculated_features=None, training_window=None):

            update_progress_callback = None

            if progress_bar is not None:
                def update_progress_callback(done):
                    previous_progress = progress_bar.n
                    progress_bar.update(done * group.shape[0])
                    if progress_callback is not None:
                        update, progress_percent, time_elapsed = update_progress_callback_parameters(progress_bar,
                                                                                                     previous_progress)
                        progress_callback(update, progress_percent, time_elapsed)
            calculator = FeatureSetCalculator(entityset,
                                              feature_set,
                                              time_last,
                                              training_window=training_window,
                                              precalculated_features=precalculated_features)
            matrix = calculator.run(ids, progress_callback=update_progress_callback)
            return matrix

        # if all aggregations have been approximated, can calculate all together
        if no_unapproximated_aggs and approximate is not None:
            inner_grouped = [[group_time, group]]
        else:
            # if approximated features, set cutoff_time to unbinned time
            if precalculated_features_trie is not None:
                group[cutoff_df_time_var] = group[target_time]

            inner_grouped = group.groupby(cutoff_df_time_var, sort=True)

        if chunk_size is not None:
            inner_grouped = _chunk_dataframe_groups(inner_grouped, chunk_size)

        for time_last, group in inner_grouped:

            # sort group by instance id
            ids = group['instance_id'].sort_values().values
            if no_unapproximated_aggs and approximate is not None:
                window = None
            else:
                window = training_window

            # calculate values for those instances at time time_last
            _feature_matrix = calc_results(time_last,
                                           ids,
                                           precalculated_features=precalculated_features_trie,
                                           training_window=window)

            if isinstance(_feature_matrix, dd.core.DataFrame):
                id_name = _feature_matrix.columns[-1]
            else:
                id_name = _feature_matrix.index.name

            # if approximate, merge feature matrix with group frame to get original
            # cutoff times and passed columns
            if approximate:
                indexer = group[['instance_id', target_time] + pass_columns]
                _feature_matrix = indexer.merge(_feature_matrix,
                                                left_on=['instance_id'],
                                                right_index=True,
                                                how='left')
                _feature_matrix.set_index(['instance_id', target_time], inplace=True)
                _feature_matrix.index.set_names([id_name, 'time'], inplace=True)
                _feature_matrix.sort_index(level=1, kind='mergesort', inplace=True)
            else:
                # all rows have same cutoff time. set time and add passed columns
                num_rows = len(ids)
                if isinstance(_feature_matrix, pd.DataFrame):
                    time_index = pd.Index([time_last] * num_rows, name='time')
                    _feature_matrix = _feature_matrix.set_index(time_index, append=True)
                    if len(pass_columns) > 0:
                        pass_through = group[['instance_id', cutoff_df_time_var] + pass_columns]
                        pass_through.rename(columns={'instance_id': id_name,
                                                     cutoff_df_time_var: 'time'},
                                            inplace=True)
                        pass_through.set_index([id_name, 'time'], inplace=True)
                        for col in pass_columns:
                            _feature_matrix[col] = pass_through[col]
                elif isinstance(_feature_matrix, dd.core.DataFrame) and (len(pass_columns) > 0):
                    _feature_matrix['time'] = time_last
                    _feature_matrix['time'] = dd.to_datetime(_feature_matrix['time'])
                    pass_through = group[['instance_id', cutoff_df_time_var] + pass_columns]
                    pass_through.rename(columns={'instance_id': id_name,
                                                 cutoff_df_time_var: 'time'},
                                        inplace=True)
                    for col in pass_columns:
                        pass_df = dd.from_pandas(pass_through[[id_name, 'time', col]], npartitions=_feature_matrix.npartitions)
                        _feature_matrix = _feature_matrix.merge(pass_df)
                    _feature_matrix = _feature_matrix.drop(columns=['time'])

            feature_matrix.append(_feature_matrix)

    if any(isinstance(fm, dd.core.DataFrame) for fm in feature_matrix):
        feature_matrix = dd.concat(feature_matrix)
    else:
        feature_matrix = pd.concat(feature_matrix)

    return feature_matrix


def approximate_features(feature_set, cutoff_time, window, entityset,
                         training_window=None):
    '''Given a set of features and cutoff_times to be passed to
    calculate_feature_matrix, calculates approximate values of some features
    to speed up calculations.  Cutoff times are sorted into
    window-sized buckets and the approximate feature values are only calculated
    at one cutoff time for each bucket.


    ..note:: this only approximates DirectFeatures of AggregationFeatures, on
        the target entity. In future versions, it may also be possible to
        approximate these features on other top-level entities

    Args:
        cutoff_time (pd.DataFrame): specifies what time to calculate
            the features for each instance at. The resulting feature matrix will use data
            up to and including the cutoff_time. A DataFrame with
            'instance_id' and 'time' columns.

        window (Timedelta or str): frequency to group instances with similar
            cutoff times by for features with costly calculations. For example,
            if bucket is 24 hours, all instances with cutoff times on the same
            day will use the same calculation for expensive features.

        entityset (:class:`.EntitySet`): An already initialized entityset.

        feature_set (:class:`.FeatureSet`): The features to be calculated.

        training_window (`Timedelta`, optional):
            Window defining how much older than the cutoff time data
            can be to be included when calculating the feature. If None, all older data is used.

        save_progress (str, optional): path to save intermediate computational results
    '''
    approx_fms_trie = Trie(path_constructor=RelationshipPath)

    target_time_colname = 'target_time'
    cutoff_time[target_time_colname] = cutoff_time['time']
    approx_cutoffs = bin_cutoff_times(cutoff_time.copy(), window)
    cutoff_df_time_var = 'time'
    cutoff_df_instance_var = 'instance_id'
    # should this order be by dependencies so that calculate_feature_matrix
    # doesn't skip approximating something?
    for relationship_path, approx_feature_names in feature_set.approximate_feature_trie:
        if not approx_feature_names:
            continue

        cutoffs_with_approx_e_ids, new_approx_entity_index_var = \
            _add_approx_entity_index_var(entityset, feature_set.target_eid,
                                         approx_cutoffs.copy(), relationship_path)

        # Select only columns we care about
        columns_we_want = [new_approx_entity_index_var,
                           cutoff_df_time_var,
                           target_time_colname]

        cutoffs_with_approx_e_ids = cutoffs_with_approx_e_ids[columns_we_want]
        cutoffs_with_approx_e_ids = cutoffs_with_approx_e_ids.drop_duplicates()
        cutoffs_with_approx_e_ids = cutoffs_with_approx_e_ids.dropna(subset=[new_approx_entity_index_var])

        approx_features = [feature_set.features_by_name[name]
                           for name in approx_feature_names]
        if len(cutoffs_with_approx_e_ids) == 0:
            approx_fm = gen_empty_approx_features_df(approx_features)
        else:
            cutoffs_with_approx_e_ids.sort_values([cutoff_df_time_var,
                                                   new_approx_entity_index_var], inplace=True)
            # CFM assumes specific column names for cutoff_time argument
            rename = {new_approx_entity_index_var: cutoff_df_instance_var}
            cutoff_time_to_pass = cutoffs_with_approx_e_ids.rename(columns=rename)
            cutoff_time_to_pass = cutoff_time_to_pass[[cutoff_df_instance_var, cutoff_df_time_var]]

            cutoff_time_to_pass.drop_duplicates(inplace=True)
            approx_fm = calculate_feature_matrix(approx_features,
                                                 entityset,
                                                 cutoff_time=cutoff_time_to_pass,
                                                 training_window=training_window,
                                                 approximate=None,
                                                 cutoff_time_in_index=False,
                                                 chunk_size=cutoff_time_to_pass.shape[0])

        approx_fms_trie.get_node(relationship_path).value = approx_fm

    return approx_fms_trie


def scatter_warning(num_scattered_workers, num_workers):
    if num_scattered_workers != num_workers:
        scatter_warning = "EntitySet was only scattered to {} out of {} workers"
        warnings.warn(scatter_warning.format(num_scattered_workers, num_workers))


def parallel_calculate_chunks(cutoff_time, chunk_size, feature_set, approximate, training_window,
                              save_progress, entityset, n_jobs, no_unapproximated_aggs,
                              cutoff_df_time_var, target_time, pass_columns,
                              progress_bar, dask_kwargs=None, progress_callback=None):
    from distributed import as_completed, Future
    from dask.base import tokenize

    client = None
    cluster = None
    try:
        client, cluster = create_client_and_cluster(n_jobs=n_jobs,
                                                    dask_kwargs=dask_kwargs,
                                                    entityset_size=entityset.__sizeof__())
        # scatter the entityset
        # denote future with leading underscore
        start = time.time()
        es_token = "EntitySet-{}".format(tokenize(entityset))
        if es_token in client.list_datasets():
            msg = "Using EntitySet persisted on the cluster as dataset {}"
            progress_bar.write(msg.format(es_token))
            _es = client.get_dataset(es_token)
        else:
            _es = client.scatter([entityset])[0]
            client.publish_dataset(**{_es.key: _es})

        # save features to a tempfile and scatter it
        pickled_feats = cloudpickle.dumps(feature_set)
        _saved_features = client.scatter(pickled_feats)
        client.replicate([_es, _saved_features])
        num_scattered_workers = len(client.who_has([Future(es_token)]).get(es_token, []))
        num_workers = len(client.scheduler_info()['workers'].values())

        chunks = cutoff_time.groupby(cutoff_df_time_var)

        if not chunk_size:
            chunk_size = _handle_chunk_size(1.0 / num_workers, cutoff_time.shape[0])

        chunks = _chunk_dataframe_groups(chunks, chunk_size)

        chunks = [df for _, df in chunks]

        if len(chunks) < num_workers:
            chunk_warning = "Fewer chunks ({}), than workers ({}) consider reducing the chunk size"
            warning_string = chunk_warning.format(len(chunks), num_workers)
            progress_bar.write(warning_string)

        scatter_warning(num_scattered_workers, num_workers)
        end = time.time()
        scatter_time = round(end - start)

        # if enabled, reset timer after scatter for better time remaining estimates
        if not progress_bar.disable:
            progress_bar.reset()

        scatter_string = "EntitySet scattered to {} workers in {} seconds"
        progress_bar.write(scatter_string.format(num_scattered_workers, scatter_time))
        # map chunks
        # TODO: consider handling task submission dask kwargs
        _chunks = client.map(calculate_chunk,
                             chunks,
                             feature_set=_saved_features,
                             chunk_size=None,
                             entityset=_es,
                             approximate=approximate,
                             training_window=training_window,
                             save_progress=save_progress,
                             no_unapproximated_aggs=no_unapproximated_aggs,
                             cutoff_df_time_var=cutoff_df_time_var,
                             target_time=target_time,
                             pass_columns=pass_columns,
                             progress_bar=None,
                             progress_callback=progress_callback)

        feature_matrix = []
        iterator = as_completed(_chunks).batches()
        for batch in iterator:
            results = client.gather(batch)
            for result in results:
                feature_matrix.append(result)
                previous_progress = progress_bar.n
                progress_bar.update(result.shape[0])
                if progress_callback is not None:
                    update, progress_percent, time_elapsed = update_progress_callback_parameters(progress_bar,
                                                                                                 previous_progress)
                    progress_callback(update, progress_percent, time_elapsed)

    except Exception:
        raise
    finally:
        if client is not None:
            client.close()

        if 'cluster' not in dask_kwargs and cluster is not None:
            cluster.close()

    feature_matrix = pd.concat(feature_matrix)

    return feature_matrix


def _add_approx_entity_index_var(es, target_entity_id, cutoffs, path):
    """
    Add a variable to the cutoff df linking it to the entity at the end of the
    path.

    Return the updated cutoff df and the name of this variable. The name will
    consist of the variables which were joined through.
    """
    last_child_var = 'instance_id'
    last_parent_var = es[target_entity_id].index

    for _, relationship in path:
        child_vars = [last_parent_var, relationship.child_variable.id]
        child_df = es[relationship.child_entity.id].df[child_vars]

        # Rename relationship.child_variable to include the variables we have
        # joined through.
        new_var_name = '%s.%s' % (last_child_var, relationship.child_variable.id)
        to_rename = {relationship.child_variable.id: new_var_name}
        child_df = child_df.rename(columns=to_rename)
        cutoffs = child_df.merge(cutoffs,
                                 left_on=last_parent_var,
                                 right_on=last_child_var)

        # These will be used in the next iteration.
        last_child_var = new_var_name
        last_parent_var = relationship.parent_variable.id

    return cutoffs, new_var_name


def _chunk_dataframe_groups(grouped, chunk_size):
    """chunks a grouped dataframe into groups no larger than chunk_size"""
    for group_key, group_df in grouped:
        for i in range(0, len(group_df), chunk_size):
            yield group_key, group_df.iloc[i:i + chunk_size]


def _handle_chunk_size(chunk_size, total_size):
    if chunk_size is not None:
        assert chunk_size > 0, "Chunk size must be greater than 0"

        if chunk_size < 1:
            chunk_size = math.ceil(chunk_size * total_size)

        chunk_size = int(chunk_size)

    return chunk_size


def update_progress_callback_parameters(progress_bar, previous_progress):
    update = (progress_bar.n - previous_progress) / progress_bar.total * 100
    progress_percent = (progress_bar.n / progress_bar.total) * 100
    time_elapsed = progress_bar.format_dict["elapsed"]
    return (update, progress_percent, time_elapsed)<|MERGE_RESOLUTION|>--- conflicted
+++ resolved
@@ -206,24 +206,16 @@
                             "via pd.to_numeric(cutoff_time['time'])")
     elif entityset.time_type == DatetimeTimeIndex:
         if cutoff_time['time'].dtype.name not in PandasTypes._pandas_datetimes:
-<<<<<<< HEAD
             raise TypeError(
                 "cutoff_time times must be datetime type: try casting via pd.to_datetime(cutoff_time['time'])")
-    err_msg = "Duplicated rows in cutoff time dataframe."
-=======
-            raise TypeError("cutoff_time times must be datetime type: try casting via pd.to_datetime(cutoff_time['time'])")
     assert (cutoff_time[['instance_id', 'time']].duplicated().sum() == 0), \
         "Duplicated rows in cutoff time dataframe."
 
     pass_columns = [col for col in cutoff_time.columns if col not in ['instance_id', 'time']]
->>>>>>> ec3b8ce3
-
-    assert (cutoff_time[['instance_id', 'time']].duplicated().sum() == 0), err_msg
+
     time_check = cutoff_time['time'].iloc[0]
     if _check_time_type(time_check) is None:
         raise ValueError("cutoff_time time values must be datetime or numeric")
-
-    pass_columns = [column_name for column_name in cutoff_time.columns[2:]]
 
     # make sure dtype of instance_id in cutoff time
     # is same as column it references
