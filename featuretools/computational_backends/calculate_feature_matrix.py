from __future__ import division

import logging
import math
import os
import shutil
import time
import warnings
from builtins import zip
from datetime import datetime

import cloudpickle
import numpy as np
import pandas as pd

from featuretools.computational_backends.feature_set import FeatureSet
from featuretools.computational_backends.feature_set_calculator import (
    FeatureSetCalculator
)
from featuretools.computational_backends.utils import (
    bin_cutoff_times,
    create_client_and_cluster,
    gather_approximate_features,
    gen_empty_approx_features_df,
    save_csv_decorator
)
from featuretools.entityset.relationship import RelationshipPath
from featuretools.feature_base import AggregationFeature, FeatureBase
from featuretools.utils import Trie
from featuretools.utils.gen_utils import make_tqdm_iterator
from featuretools.utils.wrangle import _check_time_type
from featuretools.variable_types import (
    DatetimeTimeIndex,
    NumericTimeIndex,
    PandasTypes
)

logger = logging.getLogger('featuretools.computational_backend')

PBAR_FORMAT = "Elapsed: {elapsed} | Progress: {l_bar}{bar}"
PBAR_FORMAT_REMAINING = PBAR_FORMAT + "| Remaining: {remaining}"


def calculate_feature_matrix(features, entityset=None, cutoff_time=None, instance_ids=None,
                             entities=None, relationships=None,
                             cutoff_time_in_index=False,
                             training_window=None, approximate=None,
                             save_progress=None, verbose=False,
                             chunk_size=None, n_jobs=1, dask_kwargs=None):
    """Calculates a matrix for a given set of instance ids and calculation times.

    Args:
        features (list[:class:`.FeatureBase`]): Feature definitions to be calculated.

        entityset (EntitySet): An already initialized entityset. Required if `entities` and `relationships`
            not provided

        cutoff_time (pd.DataFrame or Datetime): Specifies at which time to calculate
            the features for each instance. The resulting feature matrix will use data
            up to and including the cutoff_time. Can either be a DataFrame with
            'instance_id' and 'time' columns, DataFrame with the name of the
            index variable in the target entity and a time column, or a single
            value to calculate for all instances. If the dataframe has more than two columns, any additional
            columns will be added to the resulting feature matrix.

        instance_ids (list): List of instances to calculate features on. Only
            used if cutoff_time is a single datetime.

        entities (dict[str -> tuple(pd.DataFrame, str, str)]): dictionary of
            entities. Entries take the format
            {entity id: (dataframe, id column, (time_column))}.

        relationships (list[(str, str, str, str)]): list of relationships
            between entities. List items are a tuple with the format
            (parent entity id, parent variable, child entity id, child variable).

        cutoff_time_in_index (bool): If True, return a DataFrame with a MultiIndex
            where the second index is the cutoff time (first is instance id).
            DataFrame will be sorted by (time, instance_id).

        training_window (Timedelta or str, optional):
            Window defining how much time before the cutoff time data
            can be used when calculating features. If ``None``, all data before cutoff time is used.
            Defaults to ``None``.

        approximate (Timedelta or str): Frequency to group instances with similar
            cutoff times by for features with costly calculations. For example,
            if bucket is 24 hours, all instances with cutoff times on the same
            day will use the same calculation for expensive features.

        verbose (bool, optional): Print progress info. The time granularity is
            per chunk.

        chunk_size (int or float or None): maximum number of rows of
            output feature matrix to calculate at time. If passed an integer
            greater than 0, will try to use that many rows per chunk. If passed
            a float value between 0 and 1 sets the chunk size to that
            percentage of all rows. if None, and n_jobs > 1 it will be set to 1/n_jobs

        n_jobs (int, optional): number of parallel processes to use when
            calculating feature matrix.

        dask_kwargs (dict, optional): Dictionary of keyword arguments to be
            passed when creating the dask client and scheduler. Even if n_jobs
            is not set, using `dask_kwargs` will enable multiprocessing.
            Main parameters:

            cluster (str or dask.distributed.LocalCluster):
                cluster or address of cluster to send tasks to. If unspecified,
                a cluster will be created.
            diagnostics port (int):
                port number to use for web dashboard.  If left unspecified, web
                interface will not be enabled.

            Valid keyword arguments for LocalCluster will also be accepted.

        save_progress (str, optional): path to save intermediate computational results.
    """
    assert (isinstance(features, list) and features != [] and
            all([isinstance(feature, FeatureBase) for feature in features])), \
        "features must be a non-empty list of features"

    # handle loading entityset
    from featuretools.entityset.entityset import EntitySet
    if not isinstance(entityset, EntitySet):
        if entities is not None and relationships is not None:
            entityset = EntitySet("entityset", entities, relationships)

    target_entity = entityset[features[0].entity.id]
    pass_columns = []

    if not isinstance(cutoff_time, pd.DataFrame):
        if isinstance(cutoff_time, list):
            raise TypeError("cutoff_time must be a single value or DataFrame")

        if cutoff_time is None:
            if entityset.time_type == NumericTimeIndex:
                cutoff_time = np.inf
            else:
                cutoff_time = datetime.now()

        if instance_ids is None:
            index_var = target_entity.index
            df = target_entity._handle_time(target_entity.df,
                                            time_last=cutoff_time,
                                            training_window=training_window)
            instance_ids = df[index_var].tolist()

        cutoff_time = [cutoff_time] * len(instance_ids)
        map_args = [(id, time) for id, time in zip(instance_ids, cutoff_time)]
        cutoff_time = pd.DataFrame(map_args, columns=['instance_id', 'time'])

    cutoff_time = cutoff_time.reset_index(drop=True)
    # handle how columns are names in cutoff_time
    # maybe add _check_time_dtype helper function
    if "instance_id" not in cutoff_time.columns:
        if target_entity.index not in cutoff_time.columns:
            raise AttributeError('Name of the index variable in the target entity'
                                 ' or "instance_id" must be present in cutoff_time')
        # rename to instance_id
        cutoff_time.rename(columns={target_entity.index: "instance_id"}, inplace=True)

    if "time" not in cutoff_time.columns:
        # take the first column that isn't instance_id and assume it is time
        not_instance_id = [c for c in cutoff_time.columns if c != "instance_id"]
        cutoff_time.rename(columns={not_instance_id[0]: "time"}, inplace=True)

    # Check that cutoff_time time type matches entityset time type
    if entityset.time_type == NumericTimeIndex:
        if cutoff_time['time'].dtype.name not in PandasTypes._pandas_numerics:
            raise TypeError("cutoff_time times must be numeric: try casting "
                            "via pd.to_numeric(cutoff_time['time'])")
    elif entityset.time_type == DatetimeTimeIndex:
        if cutoff_time['time'].dtype.name not in PandasTypes._pandas_datetimes:
            raise TypeError("cutoff_time times must be datetime type: try casting via pd.to_datetime(cutoff_time['time'])")
    assert (cutoff_time[['instance_id', 'time']].duplicated().sum() == 0), \
        "Duplicated rows in cutoff time dataframe."
    pass_columns = [column_name for column_name in cutoff_time.columns[2:]]

    if _check_time_type(cutoff_time['time'].iloc[0]) is None:
        raise ValueError("cutoff_time time values must be datetime or numeric")

    # make sure dtype of instance_id in cutoff time
    # is same as column it references
    target_entity = features[0].entity
    dtype = entityset[target_entity.id].df[target_entity.index].dtype
    cutoff_time["instance_id"] = cutoff_time["instance_id"].astype(dtype)

    feature_set = FeatureSet(features)

    # Get features to approximate
    if approximate is not None:
        approximate_feature_trie = gather_approximate_features(feature_set)
        # Make a new FeatureSet that ignores approximated features
        feature_set = FeatureSet(features, approximate_feature_trie=approximate_feature_trie)

    # Check if there are any non-approximated aggregation features
    no_unapproximated_aggs = True
    for feature in features:
        if isinstance(feature, AggregationFeature):
            # do not need to check if feature is in to_approximate since
            # only base features of direct features can be in to_approximate
            no_unapproximated_aggs = False
            break

        if approximate is not None:
            all_approx_features = {f for _, feats in feature_set.approximate_feature_trie
                                   for f in feats}
        else:
            all_approx_features = set()
        deps = feature.get_dependencies(deep=True, ignored=all_approx_features)
        for dependency in deps:
            if isinstance(dependency, AggregationFeature):
                no_unapproximated_aggs = False
                break

    cutoff_df_time_var = 'time'
    target_time = '_original_time'

    if approximate is not None:
        # If there are approximated aggs, bin times
        binned_cutoff_time = bin_cutoff_times(cutoff_time.copy(), approximate)

        # Think about collisions: what if original time is a feature
        binned_cutoff_time[target_time] = cutoff_time[cutoff_df_time_var]

        cutoff_time_to_pass = binned_cutoff_time

    else:
        cutoff_time_to_pass = cutoff_time

    chunk_size = _handle_chunk_size(chunk_size, cutoff_time.shape[0])

    # make total 5% higher to allot time for wrapping up at end
    progress_bar = make_tqdm_iterator(
        total=cutoff_time.shape[0] * 1.05,
        smoothing=.05,  # arbitrary selection close to 0, which would be no smoothing
        bar_format=PBAR_FORMAT,
        disable=(not verbose)
    )

    if n_jobs != 1 or dask_kwargs is not None:
        feature_matrix = parallel_calculate_chunks(cutoff_time=cutoff_time_to_pass,
                                                   chunk_size=chunk_size,
                                                   feature_set=feature_set,
                                                   approximate=approximate,
                                                   training_window=training_window,
                                                   save_progress=save_progress,
                                                   entityset=entityset,
                                                   n_jobs=n_jobs,
                                                   no_unapproximated_aggs=no_unapproximated_aggs,
                                                   cutoff_df_time_var=cutoff_df_time_var,
                                                   target_time=target_time,
                                                   pass_columns=pass_columns,
                                                   progress_bar=progress_bar,
                                                   dask_kwargs=dask_kwargs or {})
    else:
        feature_matrix = calculate_chunk(cutoff_time=cutoff_time_to_pass,
                                         chunk_size=chunk_size,
                                         feature_set=feature_set,
                                         approximate=approximate,
                                         training_window=training_window,
                                         save_progress=save_progress,
                                         entityset=entityset,
                                         no_unapproximated_aggs=no_unapproximated_aggs,
                                         cutoff_df_time_var=cutoff_df_time_var,
                                         target_time=target_time,
                                         pass_columns=pass_columns,
                                         progress_bar=progress_bar)

    feature_matrix.sort_index(level='time', kind='mergesort', inplace=True)
    if not cutoff_time_in_index:
        feature_matrix.reset_index(level='time', drop=True, inplace=True)

    if save_progress and os.path.exists(os.path.join(save_progress, 'temp')):
        shutil.rmtree(os.path.join(save_progress, 'temp'))

    # force to 100% since we saved last 5 percent
    progress_bar.update(progress_bar.total - progress_bar.n)
    progress_bar.close()
    progress_bar.refresh()

    return feature_matrix


def calculate_chunk(cutoff_time, chunk_size, feature_set, entityset, approximate, training_window,
                    save_progress, no_unapproximated_aggs, cutoff_df_time_var, target_time,
                    pass_columns, progress_bar=None):
    if not isinstance(feature_set, FeatureSet):
        feature_set = cloudpickle.loads(feature_set)

    feature_matrix = []

    feature_matrix = []
    if no_unapproximated_aggs and approximate is not None:
        if entityset.time_type == NumericTimeIndex:
            chunk_time = np.inf
        else:
            chunk_time = datetime.now()

    for _, group in cutoff_time.groupby(cutoff_df_time_var):
        # if approximating, calculate the approximate features
        if approximate is not None:
            precalculated_features_trie = approximate_features(
                feature_set,
                group,
                window=approximate,
                entityset=entityset,
                training_window=training_window,
            )
        else:
            precalculated_features_trie = None

        @save_csv_decorator(save_progress)
        def calc_results(time_last, ids, precalculated_features=None, training_window=None):

            progress_callback = None

            if progress_bar is not None:
                def progress_callback(done):
                    progress_bar.update(done * group.shape[0])

            calculator = FeatureSetCalculator(entityset,
                                              feature_set,
                                              time_last,
                                              training_window=training_window,
                                              precalculated_features=precalculated_features)

            matrix = calculator.run(ids, progress_callback=progress_callback)
            return matrix

        # if all aggregations have been approximated, can calculate all together
        if no_unapproximated_aggs and approximate is not None:
            inner_grouped = [[chunk_time, group]]
        else:
            # if approximated features, set cutoff_time to unbinned time
            if precalculated_features_trie is not None:
                group[cutoff_df_time_var] = group[target_time]

            inner_grouped = group.groupby(cutoff_df_time_var, sort=True)

        if chunk_size is not None:
            inner_grouped = _chunk_dataframe_groups(inner_grouped, chunk_size)

        for time_last, group in inner_grouped:
            if len(feature_matrix) == 1:
                progress_bar.bar_format = PBAR_FORMAT_REMAINING
                progress_bar.refresh()

            # sort group by instance id
            ids = group['instance_id'].sort_values().values
            if no_unapproximated_aggs and approximate is not None:
                window = None
            else:
                window = training_window

            # calculate values for those instances at time time_last
            _feature_matrix = calc_results(time_last,
                                           ids,
                                           precalculated_features=precalculated_features_trie,
                                           training_window=window)

            id_name = _feature_matrix.index.name

            # if approximate, merge feature matrix with group frame to get original
            # cutoff times and passed columns
            if approximate:
                indexer = group[['instance_id', target_time] + pass_columns]
                _feature_matrix = indexer.merge(_feature_matrix,
                                                left_on=['instance_id'],
                                                right_index=True,
                                                how='left')
                _feature_matrix.set_index(['instance_id', target_time], inplace=True)
                _feature_matrix.index.set_names([id_name, 'time'], inplace=True)
                _feature_matrix.sort_index(level=1, kind='mergesort', inplace=True)
            else:
                # all rows have same cutoff time. set time and add passed columns
                num_rows = _feature_matrix.shape[0]
                time_index = pd.Index([time_last] * num_rows, name='time')
                _feature_matrix.set_index(time_index, append=True, inplace=True)
                if len(pass_columns) > 0:
                    pass_through = group[['instance_id', cutoff_df_time_var] + pass_columns]
                    pass_through.rename(columns={'instance_id': id_name,
                                                 cutoff_df_time_var: 'time'},
                                        inplace=True)
                    pass_through.set_index([id_name, 'time'], inplace=True)
                    for col in pass_columns:
                        _feature_matrix[col] = pass_through[col]
            feature_matrix.append(_feature_matrix)

    feature_matrix = pd.concat(feature_matrix)

    return feature_matrix


def approximate_features(feature_set, cutoff_time, window, entityset,
                         training_window=None):
    '''Given a set of features and cutoff_times to be passed to
    calculate_feature_matrix, calculates approximate values of some features
    to speed up calculations.  Cutoff times are sorted into
    window-sized buckets and the approximate feature values are only calculated
    at one cutoff time for each bucket.


    ..note:: this only approximates DirectFeatures of AggregationFeatures, on
        the target entity. In future versions, it may also be possible to
        approximate these features on other top-level entities

    Args:
        cutoff_time (pd.DataFrame): specifies what time to calculate
            the features for each instance at. The resulting feature matrix will use data
            up to and including the cutoff_time. A DataFrame with
            'instance_id' and 'time' columns.

        window (Timedelta or str): frequency to group instances with similar
            cutoff times by for features with costly calculations. For example,
            if bucket is 24 hours, all instances with cutoff times on the same
            day will use the same calculation for expensive features.

        entityset (:class:`.EntitySet`): An already initialized entityset.

        feature_set (:class:`.FeatureSet`): The features to be calculated.

        training_window (`Timedelta`, optional):
            Window defining how much older than the cutoff time data
            can be to be included when calculating the feature. If None, all older data is used.

        save_progress (str, optional): path to save intermediate computational results
    '''
    approx_fms_trie = Trie(path_constructor=RelationshipPath)

    target_time_colname = 'target_time'
    cutoff_time[target_time_colname] = cutoff_time['time']
    approx_cutoffs = bin_cutoff_times(cutoff_time.copy(), window)
    cutoff_df_time_var = 'time'
    cutoff_df_instance_var = 'instance_id'
    # should this order be by dependencies so that calculate_feature_matrix
    # doesn't skip approximating something?
    for relationship_path, approx_feature_names in feature_set.approximate_feature_trie:
        if not approx_feature_names:
            continue

        cutoffs_with_approx_e_ids, new_approx_entity_index_var = \
            _add_approx_entity_index_var(entityset, feature_set.target_eid,
                                         approx_cutoffs.copy(), relationship_path)

        # Select only columns we care about
        columns_we_want = [new_approx_entity_index_var,
                           cutoff_df_time_var,
                           target_time_colname]

        cutoffs_with_approx_e_ids = cutoffs_with_approx_e_ids[columns_we_want]
        cutoffs_with_approx_e_ids = cutoffs_with_approx_e_ids.drop_duplicates()
        cutoffs_with_approx_e_ids.dropna(subset=[new_approx_entity_index_var],
                                         inplace=True)

        approx_features = [feature_set.features_by_name[name]
                           for name in approx_feature_names]
        if cutoffs_with_approx_e_ids.empty:
            approx_fm = gen_empty_approx_features_df(approx_features)
        else:
            cutoffs_with_approx_e_ids.sort_values([cutoff_df_time_var,
                                                   new_approx_entity_index_var], inplace=True)
            # CFM assumes specific column names for cutoff_time argument
            rename = {new_approx_entity_index_var: cutoff_df_instance_var}
            cutoff_time_to_pass = cutoffs_with_approx_e_ids.rename(columns=rename)
            cutoff_time_to_pass = cutoff_time_to_pass[[cutoff_df_instance_var, cutoff_df_time_var]]

            cutoff_time_to_pass.drop_duplicates(inplace=True)
            approx_fm = calculate_feature_matrix(approx_features,
                                                 entityset,
                                                 cutoff_time=cutoff_time_to_pass,
                                                 training_window=training_window,
                                                 approximate=None,
                                                 cutoff_time_in_index=False,
                                                 chunk_size=cutoff_time_to_pass.shape[0])

        approx_fms_trie.get_node(relationship_path).value = approx_fm

    return approx_fms_trie


<<<<<<< HEAD
=======
def linear_calculate_chunks(chunks, feature_set, approximate, training_window,
                            verbose, save_progress, entityset,
                            no_unapproximated_aggs, cutoff_df_time_var,
                            target_time, pass_columns):
    feature_matrix = []

    # if verbose, create progess bar
    if verbose:
        pbar_string = ("Elapsed: {elapsed} | Remaining: {remaining} | "
                       "Progress: {l_bar}{bar}| "
                       "Calculated: {n}/{total} chunks")
        chunks = make_tqdm_iterator(iterable=chunks,
                                    total=len(chunks),
                                    bar_format=pbar_string)

    for chunk in chunks:
        _feature_matrix = calculate_chunk(chunk, feature_set, entityset,
                                          approximate,
                                          training_window,
                                          verbose,
                                          save_progress,
                                          no_unapproximated_aggs,
                                          cutoff_df_time_var,
                                          target_time, pass_columns)
        feature_matrix.append(_feature_matrix)
        # Do a manual garbage collection in case objects from calculate_chunk
        # weren't collected automatically
        gc.collect()
    if verbose:
        chunks.close()
    return feature_matrix


>>>>>>> d191c644
def scatter_warning(num_scattered_workers, num_workers):
    if num_scattered_workers != num_workers:
        scatter_warning = "EntitySet was only scattered to {} out of {} workers"
        warnings.warn(scatter_warning.format(num_scattered_workers, num_workers))


<<<<<<< HEAD
def parallel_calculate_chunks(cutoff_time, chunk_size, feature_set, approximate, training_window,
                              save_progress, entityset, n_jobs, no_unapproximated_aggs,
                              cutoff_df_time_var, target_time, pass_columns,
                              progress_bar, dask_kwargs=None):
=======
def parallel_calculate_chunks(chunks, feature_set, approximate, training_window,
                              verbose, save_progress, entityset, n_jobs,
                              no_unapproximated_aggs, cutoff_df_time_var,
                              target_time, pass_columns,
                              dask_kwargs=None):
>>>>>>> d191c644
    from distributed import as_completed, Future
    from dask.base import tokenize

    progress_bar.bar_format = PBAR_FORMAT_REMAINING
    progress_bar.refresh()

    client = None
    cluster = None
    try:
        client, cluster = create_client_and_cluster(n_jobs=n_jobs,
                                                    dask_kwargs=dask_kwargs,
                                                    entityset_size=entityset.__sizeof__())
        # scatter the entityset
        # denote future with leading underscore
        start = time.time()
        es_token = "EntitySet-{}".format(tokenize(entityset))
        if es_token in client.list_datasets():
            msg = "Using EntitySet persisted on the cluster as dataset {}"
            progress_bar.write(msg.format(es_token))
            _es = client.get_dataset(es_token)
        else:
            _es = client.scatter([entityset])[0]
            client.publish_dataset(**{_es.key: _es})

        # save features to a tempfile and scatter it
        pickled_feats = cloudpickle.dumps(feature_set)
        _saved_features = client.scatter(pickled_feats)
        client.replicate([_es, _saved_features])
        num_scattered_workers = len(client.who_has([Future(es_token)]).get(es_token, []))
        num_workers = len(client.scheduler_info()['workers'].values())

        chunks = cutoff_time.groupby(cutoff_df_time_var)

        if not chunk_size:
            chunk_size = _handle_chunk_size(1.0 / num_workers, cutoff_time.shape[0])

        chunks = _chunk_dataframe_groups(chunks, chunk_size)

        chunks = [df for _, df in chunks]

        if len(chunks) < num_workers:
            chunk_warning = "Fewer chunks ({}), than workers ({}) consider reducing the chunk size"
            warning_string = chunk_warning.format(len(chunks), num_workers)
            progress_bar.write(warning_string)

        scatter_warning(num_scattered_workers, num_workers)
        end = time.time()
        scatter_time = round(end - start)

        # if enabled, reset timer after scatter for better time remaining estimates
        if not progress_bar.disable:
            progress_bar.reset()

        scatter_string = "EntitySet scattered to {} workers in {} seconds"
        progress_bar.write(scatter_string.format(num_scattered_workers, scatter_time))
        # map chunks
        # TODO: consider handling task submission dask kwargs
        _chunks = client.map(calculate_chunk,
                             chunks,
                             feature_set=_saved_features,
                             chunk_size=None,
                             entityset=_es,
                             approximate=approximate,
                             training_window=training_window,
                             save_progress=save_progress,
                             no_unapproximated_aggs=no_unapproximated_aggs,
                             cutoff_df_time_var=cutoff_df_time_var,
                             target_time=target_time,
                             pass_columns=pass_columns,
                             progress_bar=None)

        feature_matrix = []
        iterator = as_completed(_chunks).batches()
        for batch in iterator:
            results = client.gather(batch)
            for result in results:
                feature_matrix += [result]
                progress_bar.update(result.shape[0])

    except Exception:
        raise
    finally:
        if 'cluster' not in dask_kwargs and cluster is not None:
            cluster.close()

        if client is not None:
            client.close()

    feature_matrix = pd.concat(feature_matrix)

    return feature_matrix


def _add_approx_entity_index_var(es, target_entity_id, cutoffs, path):
    """
    Add a variable to the cutoff df linking it to the entity at the end of the
    path.

    Return the updated cutoff df and the name of this variable. The name will
    consist of the variables which were joined through.
    """
    last_child_var = 'instance_id'
    last_parent_var = es[target_entity_id].index

    for _, relationship in path:
        child_vars = [last_parent_var, relationship.child_variable.id]
        child_df = es[relationship.child_entity.id].df[child_vars]

        # Rename relationship.child_variable to include the variables we have
        # joined through.
        new_var_name = '%s.%s' % (last_child_var, relationship.child_variable.id)
        to_rename = {relationship.child_variable.id: new_var_name}
        child_df = child_df.rename(columns=to_rename)

        cutoffs = cutoffs.merge(child_df,
                                left_on=last_child_var,
                                right_on=last_parent_var)

        # These will be used in the next iteration.
        last_child_var = new_var_name
        last_parent_var = relationship.parent_variable.id

    return cutoffs, new_var_name


def _chunk_dataframe_groups(grouped, chunk_size):
    """chunks a grouped dataframe into groups no larger than chunk_size"""
    for group_key, group_df in grouped:
        for i in range(0, len(group_df), chunk_size):
            yield group_key, group_df.iloc[i:i + chunk_size]


def _handle_chunk_size(chunk_size, total_size):
    if chunk_size is not None:
        assert chunk_size > 0, "Chunk size must be greater than 0"

        if chunk_size < 1:
            chunk_size = math.ceil(chunk_size * total_size)

        chunk_size = int(chunk_size)

    return chunk_size<|MERGE_RESOLUTION|>--- conflicted
+++ resolved
@@ -480,60 +480,16 @@
     return approx_fms_trie
 
 
-<<<<<<< HEAD
-=======
-def linear_calculate_chunks(chunks, feature_set, approximate, training_window,
-                            verbose, save_progress, entityset,
-                            no_unapproximated_aggs, cutoff_df_time_var,
-                            target_time, pass_columns):
-    feature_matrix = []
-
-    # if verbose, create progess bar
-    if verbose:
-        pbar_string = ("Elapsed: {elapsed} | Remaining: {remaining} | "
-                       "Progress: {l_bar}{bar}| "
-                       "Calculated: {n}/{total} chunks")
-        chunks = make_tqdm_iterator(iterable=chunks,
-                                    total=len(chunks),
-                                    bar_format=pbar_string)
-
-    for chunk in chunks:
-        _feature_matrix = calculate_chunk(chunk, feature_set, entityset,
-                                          approximate,
-                                          training_window,
-                                          verbose,
-                                          save_progress,
-                                          no_unapproximated_aggs,
-                                          cutoff_df_time_var,
-                                          target_time, pass_columns)
-        feature_matrix.append(_feature_matrix)
-        # Do a manual garbage collection in case objects from calculate_chunk
-        # weren't collected automatically
-        gc.collect()
-    if verbose:
-        chunks.close()
-    return feature_matrix
-
-
->>>>>>> d191c644
 def scatter_warning(num_scattered_workers, num_workers):
     if num_scattered_workers != num_workers:
         scatter_warning = "EntitySet was only scattered to {} out of {} workers"
         warnings.warn(scatter_warning.format(num_scattered_workers, num_workers))
 
 
-<<<<<<< HEAD
 def parallel_calculate_chunks(cutoff_time, chunk_size, feature_set, approximate, training_window,
                               save_progress, entityset, n_jobs, no_unapproximated_aggs,
                               cutoff_df_time_var, target_time, pass_columns,
                               progress_bar, dask_kwargs=None):
-=======
-def parallel_calculate_chunks(chunks, feature_set, approximate, training_window,
-                              verbose, save_progress, entityset, n_jobs,
-                              no_unapproximated_aggs, cutoff_df_time_var,
-                              target_time, pass_columns,
-                              dask_kwargs=None):
->>>>>>> d191c644
     from distributed import as_completed, Future
     from dask.base import tokenize
 
