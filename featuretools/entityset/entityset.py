import copy
import logging
import warnings
from collections import defaultdict

import dask.dataframe as dd
import numpy as np
import pandas as pd
import woodwork as ww

from featuretools.entityset import deserialize, serialize
from featuretools.entityset.relationship import Relationship, RelationshipPath
from featuretools.utils.gen_utils import Library, import_or_none, is_instance
from featuretools.utils.plot_utils import (
    check_graphviz,
    get_graphviz_format,
    save_graph
)
from featuretools.utils.wrangle import _check_timedelta

ks = import_or_none('databricks.koalas')

pd.options.mode.chained_assignment = None  # default='warn'
logger = logging.getLogger('featuretools.entityset')

LTI_COLUMN_NAME = '_ft_last_time'


class EntitySet(object):
    """
    Stores all actual data and typing information for an entityset

    Attributes:
        id
        dataframe_dict
        relationships
        time_type

    Properties:
        metadata

    """

    def __init__(self, id=None, dataframes=None, relationships=None):
        """Creates EntitySet

            Args:
                id (str) : Unique identifier to associate with this instance

                dataframes (dict[str -> tuple(DataFrame, str, str,
                                              dict[str -> str/Woodwork.LogicalType],
                                              dict[str->str/set],
                                              boolean)]): dictionary of DataFrames.
                    Entries take the format dataframe name -> (dataframe, index column, time_index, logical_types, semantic_tags, make_index)}.
                    Note that only the dataframe is required. If a Woodwork DataFrame is supplied, any other parameters
                    will be ignored.
                relationships (list[(str, str, str, str)]): List of relationships
                    between dataframes. List items are a tuple with the format
                    (parent dataframe name, parent column, child dataframe name, child column).

            Example:

                .. code-block:: python

                    entities = {
                        "cards" : (card_df, "id"),
                        "transactions" : (transactions_df, "id", "transaction_time")
                    }

                    relationships = [("cards", "id", "transactions", "card_id")]

                    ft.EntitySet("my-entity-set", entities, relationships)
        """
        self.id = id
        self.dataframe_dict = {}
        self.relationships = []
        self.time_type = None

        dataframes = dataframes or {}
        relationships = relationships or []
        for df_name in dataframes:
            df = dataframes[df_name][0]
            if df.ww.schema is not None and df.ww.name != df_name:
                raise ValueError(f"Naming conflict in dataframes dictionary: dictionary key '{df_name}' does not match dataframe name '{df.ww.name}'")

            index_column = None
            time_index = None
            make_index = False
            semantic_tags = None
            logical_types = None
            if len(dataframes[df_name]) > 1:
                index_column = dataframes[df_name][1]
            if len(dataframes[df_name]) > 2:
                time_index = dataframes[df_name][2]
            if len(dataframes[df_name]) > 3:
                logical_types = dataframes[df_name][3]
            if len(dataframes[df_name]) > 4:
                semantic_tags = dataframes[df_name][4]
            if len(dataframes[df_name]) > 5:
                make_index = dataframes[df_name][5]
            self.add_dataframe(dataframe_name=df_name,
                               dataframe=df,
                               index=index_column,
                               time_index=time_index,
                               logical_types=logical_types,
                               semantic_tags=semantic_tags,
                               make_index=make_index)

        for relationship in relationships:
            parent_df, parent_column, child_df, child_column = relationship
            self.add_relationship(parent_df, parent_column, child_df, child_column)

        self.reset_data_description()

    def __sizeof__(self):
        return sum([df.__sizeof__() for df in self.dataframes])

    def __dask_tokenize__(self):
        return (EntitySet, serialize.entityset_to_description(self.metadata))

    def __eq__(self, other, deep=False):
        if self.id != other.id:
            return False
        if self.time_type != other.time_type:
            return False
        if len(self.dataframe_dict) != len(other.dataframe_dict):
            return False
        for df_name, df in self.dataframe_dict.items():
            if df_name not in other.dataframe_dict:
                return False
            if not df.ww.__eq__(other[df_name].ww, deep=deep):
                return False
        if not len(self.relationships) == len(other.relationships):
            return False
        for r in self.relationships:
            if r not in other.relationships:
                return False
        return True

    def __ne__(self, other, deep=False):
        return not self.__eq__(other, deep=deep)

    def __getitem__(self, dataframe_name):
        """Get dataframe instance from entityset

        Args:
            dataframe_name (str): Name of dataframe.

        Returns:
            :class:`.DataFrame` : Instance of dataframe with Woodwork typing information. None if dataframe doesn't
                exist on the entityset.
        """
        if dataframe_name in self.dataframe_dict:
            return self.dataframe_dict[dataframe_name]
        name = self.id or "entity set"
        raise KeyError('DataFrame %s does not exist in %s' % (dataframe_name, name))

    def __deepcopy__(self, memo):
        cls = self.__class__
        result = cls.__new__(cls)
        memo[id(self)] = result
        for k, v in self.__dict__.items():
            copied_attr = copy.deepcopy(v, memo)
            # Must initialize Woodwork on all the DataFrames
            if k == 'dataframe_dict':
                for df_name, new_df in copied_attr.items():
                    schema = copy.deepcopy(self.dataframe_dict[df_name].ww.schema, memo=memo)
                    new_df.ww.init(schema=schema)
            setattr(result, k, copied_attr)
        return result

    @property
    def dataframes(self):
        return list(self.dataframe_dict.values())

    @property
    def dataframe_type(self):
        '''String specifying the library used for the entity dataframes. Null if no entities'''
        df_type = None

        if self.entities:
            if isinstance(self.entities[0].df, pd.DataFrame):
                df_type = Library.PANDAS.value
            elif isinstance(self.entities[0].df, dd.DataFrame):
                df_type = Library.DASK.value
            elif is_instance(self.entities[0].df, ks, 'DataFrame'):
                df_type = Library.KOALAS.value

        return df_type

    @property
    def metadata(self):
        '''Returns the metadata for this EntitySet. The metadata will be recomputed if it does not exist.'''
        if self._data_description is None:
            description = serialize.entityset_to_description(self)
            self._data_description = deserialize.description_to_entityset(description)

        return self._data_description

    def reset_data_description(self):
        self._data_description = None

    def to_pickle(self, path, compression=None, profile_name=None):
        '''Write entityset in the pickle format, location specified by `path`.
            Path could be a local path or a S3 path.
            If writing to S3 a tar archive of files will be written.

            Args:
                path (str): location on disk to write to (will be created as a directory)
                compression (str) : Name of the compression to use. Possible values are: {'gzip', 'bz2', 'zip', 'xz', None}.
                profile_name (str) : Name of AWS profile to use, False to use an anonymous profile, or None.
        '''
        serialize.write_data_description(self, path, format='pickle', compression=compression, profile_name=profile_name)
        return self

    def to_parquet(self, path, engine='auto', compression=None, profile_name=None):
        '''Write entityset to disk in the parquet format, location specified by `path`.
            Path could be a local path or a S3 path.
            If writing to S3 a tar archive of files will be written.

            Args:
                path (str): location on disk to write to (will be created as a directory)
                engine (str) : Name of the engine to use. Possible values are: {'auto', 'pyarrow', 'fastparquet'}.
                compression (str) : Name of the compression to use. Possible values are: {'snappy', 'gzip', 'brotli', None}.
                profile_name (str) : Name of AWS profile to use, False to use an anonymous profile, or None.
        '''
        serialize.write_data_description(self, path, format='parquet', engine=engine, compression=compression, profile_name=profile_name)
        return self

    def to_csv(self, path, sep=',', encoding='utf-8', engine='python', compression=None, profile_name=None):
        '''Write entityset to disk in the csv format, location specified by `path`.
            Path could be a local path or a S3 path.
            If writing to S3 a tar archive of files will be written.

            Args:
                path (str) : Location on disk to write to (will be created as a directory)
                sep (str) : String of length 1. Field delimiter for the output file.
                encoding (str) : A string representing the encoding to use in the output file, defaults to 'utf-8'.
                engine (str) : Name of the engine to use. Possible values are: {'c', 'python'}.
                compression (str) : Name of the compression to use. Possible values are: {'gzip', 'bz2', 'zip', 'xz', None}.
                profile_name (str) : Name of AWS profile to use, False to use an anonymous profile, or None.
        '''
<<<<<<< HEAD
        if is_instance(self.dataframes[0], ks, 'DataFrame'):
=======
        if self.dataframe_type == Library.KOALAS.value:
>>>>>>> dd005d4d
            compression = str(compression)
        serialize.write_data_description(self, path, format='csv', index=False, sep=sep, encoding=encoding, engine=engine, compression=compression, profile_name=profile_name)
        return self

    def to_dictionary(self):
        return serialize.entityset_to_description(self)

    ###########################################################################
    #   Public getter/setter methods  #########################################
    ###########################################################################

    def __repr__(self):
        repr_out = u"Entityset: {}\n".format(self.id)
        repr_out += u"  DataFrames:"
        for df in self.dataframes:
            if df.shape:
                repr_out += u"\n    {} [Rows: {}, Columns: {}]".format(
                    df.ww.name, df.shape[0], df.shape[1])
            else:
                repr_out += u"\n    {} [Rows: None, Columns: None]".format(
                    df.ww.name)
        repr_out += "\n  Relationships:"

        if len(self.relationships) == 0:
            repr_out += u"\n    No relationships"

        for r in self.relationships:
            repr_out += u"\n    %s.%s -> %s.%s" % \
                (r._child_dataframe_name, r._child_column_name,
                 r._parent_dataframe_name, r._parent_column_name)

        return repr_out

    def add_relationships(self, relationships):
        """Add multiple new relationships to a entityset

        Args:
            relationships (list[tuple(str, str, str, str)] or list[Relationship]) : List of
                new relationships to add. Relationships are specified either as a :class:`.Relationship`
                object or a four element tuple identifying the parent and child columns:
                (parent_dataframe_name, parent_column_name, child_dataframe_name, child_column_name)
        """
        for rel in relationships:
            if isinstance(rel, Relationship):
                self.add_relationship(relationship=rel)
            else:
                self.add_relationship(*rel)
        return self

    def add_relationship(self,
                         parent_dataframe_name=None,
                         parent_column_name=None,
                         child_dataframe_name=None,
                         child_column_name=None,
                         relationship=None):
        """Add a new relationship between dataframes in the entityset. Relationships can be specified
        by passing dataframe and columns names or by passing a :class:`.Relationship` object.

        Args:
            parent_dataframe_name (str): Name of the parent dataframe in the EntitySet. Must be specified
                if relationship is not.
            parent_column_name (str): Name of the parent column. Must be specified if relationship is not.
            child_dataframe_name (str): Name of the child dataframe in the EntitySet. Must be specified
                if relationship is not.
            child_column_name (str): Name of the child column. Must be specified if relationship is not.
            relationship (Relationship): Instance of new relationship to be added. Must be specified
                if dataframe and column names are not supplied.
        """
        if relationship and (parent_dataframe_name or parent_column_name or child_dataframe_name or child_column_name):
            raise ValueError("Cannot specify dataframe and column name values and also supply a Relationship")

        if not relationship:
            relationship = Relationship(self,
                                        parent_dataframe_name,
                                        parent_column_name,
                                        child_dataframe_name,
                                        child_column_name)
        if relationship in self.relationships:
            warnings.warn(
                "Not adding duplicate relationship: " + str(relationship))
            return self

        # _operations?

        # this is a new pair of dataframes
        child_df = relationship.child_dataframe
        child_column = relationship._child_column_name
        if child_df.ww.index == child_column:
            msg = "Unable to add relationship because child column '{}' in '{}' is also its index"
            raise ValueError(msg.format(child_column, child_df.ww.name))
        parent_df = relationship.parent_dataframe
        parent_column = relationship._parent_column_name
        if 'foreign_key' not in child_df.ww.semantic_tags[child_column]:
            child_df.ww.add_semantic_tags({child_column: 'foreign_key'})

        if parent_df.ww.index != parent_column:
            parent_df.ww.set_index(parent_column)
        # Empty dataframes (as a result of accessing Entity.metadata)
        # default to object dtypes for discrete variables, but
        # indexes/foreign keys default to ints. In this case, we convert
        # the empty column's type to int
        # --> Implementation: is this still relevant?
        if isinstance(child_df, pd.DataFrame) and \
                (child_df.empty and child_df[child_column].dtype == object and
                 parent_df.ww.columns[parent_column].is_numeric):
            child_df.ww[child_column] = pd.Series(name=child_column, dtype=np.int64)

        parent_ltype = parent_df.ww.logical_types[parent_column]
        child_ltype = child_df.ww.logical_types[child_column]
        if parent_ltype != child_ltype:
            difference_msg = ''
            if str(parent_ltype) == str(child_ltype):
                difference_msg = "There is a conflict between the parameters. "

            warnings.warn(f'Logical type {child_ltype} for child column {child_column} does not match '
                          f'parent column {parent_column} logical type {parent_ltype}. {difference_msg}'
                          'Changing child logical type to match parent.')
            child_df.ww.set_types(logical_types={child_column: parent_ltype})

        self.relationships.append(relationship)
        self.reset_data_description()
        return self

    def set_secondary_time_index(self, dataframe_name, secondary_time_index):
        """
        Set the secondary time index for a dataframe in the EntitySet using its dataframe name.

        Args:
            dataframe_name (str) : name of the dataframe for which to set the secondary time index.
            secondary_time_index (dict[str-> list[str]]): Name of column containing time data to
                be used as a secondary time index mapped to a list of the columns in the dataframe
                associated with that secondary time index.
        """
        dataframe = self[dataframe_name]
        self._set_secondary_time_index(dataframe, secondary_time_index)

    def _set_secondary_time_index(self, dataframe, secondary_time_index):
        '''Sets the secondary time index for a Woodwork dataframe passed in'''
        assert dataframe.ww.schema is not None, \
            "Cannot set secondary time index if Woodwork is not initialized"
        self._check_secondary_time_index(dataframe, secondary_time_index)
        if secondary_time_index is not None:
            dataframe.ww.metadata['secondary_time_index'] = secondary_time_index

    ###########################################################################
    #   Relationship access/helper methods  ###################################
    ###########################################################################

    def find_forward_paths(self, start_dataframe_name, goal_dataframe_name):
        """
        Generator which yields all forward paths between a start and goal
        dataframe. Does not include paths which contain cycles.

        Args:
            start_dataframe_name (str) : name of dataframe to start the search from
            goal_dataframe_name  (str) : name of dataframe to find forward path to

        See Also:
            :func:`BaseEntitySet.find_backward_paths`
        """
        for sub_dataframe_name, path in self._forward_dataframe_paths(start_dataframe_name):
            if sub_dataframe_name == goal_dataframe_name:
                yield path

    def find_backward_paths(self, start_dataframe_name, goal_dataframe_name):
        """
        Generator which yields all backward paths between a start and goal
        dataframe. Does not include paths which contain cycles.

        Args:
            start_dataframe_name (str) : Name of dataframe to start the search from.
            goal_dataframe_name  (str) : Name of dataframe to find backward path to.

        See Also:
            :func:`BaseEntitySet.find_forward_paths`
        """
        for path in self.find_forward_paths(goal_dataframe_name, start_dataframe_name):
            # Reverse path
            yield path[::-1]

    def _forward_dataframe_paths(self, start_dataframe_name, seen_dataframes=None):
        """
        Generator which yields the names of all dataframes connected through forward
        relationships, and the path taken to each. A dataframe will be yielded
        multiple times if there are multiple paths to it.

        Implemented using depth first search.
        """
        if seen_dataframes is None:
            seen_dataframes = set()

        if start_dataframe_name in seen_dataframes:
            return

        seen_dataframes.add(start_dataframe_name)

        yield start_dataframe_name, []

        for relationship in self.get_forward_relationships(start_dataframe_name):
            next_dataframe = relationship._parent_dataframe_name
            # Copy seen dataframes for each next node to allow multiple paths (but
            # not cycles).
            descendants = self._forward_dataframe_paths(next_dataframe, seen_dataframes.copy())
            for sub_dataframe_name, sub_path in descendants:
                yield sub_dataframe_name, [relationship] + sub_path

    def get_forward_dataframes(self, dataframe_name, deep=False):
        """
        Get dataframes that are in a forward relationship with dataframe

        Args:
            dataframe_name (str): Name of dataframe to search from.
            deep (bool): if True, recursively find forward dataframes.

        Yields a tuple of (descendent_name, path from dataframe_name to descendant).
        """
        for relationship in self.get_forward_relationships(dataframe_name):
            parent_dataframe_name = relationship._parent_dataframe_name
            direct_path = RelationshipPath([(True, relationship)])
            yield parent_dataframe_name, direct_path

            if deep:
                sub_dataframes = self.get_forward_dataframes(parent_dataframe_name, deep=True)
                for sub_dataframe_name, path in sub_dataframes:
                    yield sub_dataframe_name, direct_path + path

    def get_backward_dataframes(self, dataframe_name, deep=False):
        """
        Get dataframes that are in a backward relationship with dataframe

        Args:
            dataframe_name (str): Name of dataframe to search from.
            deep (bool): if True, recursively find backward dataframes.

        Yields a tuple of (descendent_name, path from dataframe_name to descendant).
        """
        for relationship in self.get_backward_relationships(dataframe_name):
            child_dataframe_name = relationship._child_dataframe_name
            direct_path = RelationshipPath([(False, relationship)])
            yield child_dataframe_name, direct_path

            if deep:
                sub_dataframes = self.get_backward_dataframes(child_dataframe_name, deep=True)
                for sub_dataframe_name, path in sub_dataframes:
                    yield sub_dataframe_name, direct_path + path

    def get_forward_relationships(self, dataframe_name):
        """Get relationships where dataframe "dataframe_name" is the child

        Args:
            dataframe_name (str): Name of dataframe to get relationships for.

        Returns:
            list[:class:`.Relationship`]: List of forward relationships.
        """
        return [r for r in self.relationships if r._child_dataframe_name == dataframe_name]

    def get_backward_relationships(self, dataframe_name):
        """
        get relationships where dataframe "dataframe_name" is the parent.

        Args:
            dataframe_name (str): Name of dataframe to get relationships for.

        Returns:
            list[:class:`.Relationship`]: list of backward relationships
        """
        return [r for r in self.relationships if r._parent_dataframe_name == dataframe_name]

    def has_unique_forward_path(self, start_dataframe_name, end_dataframe_name):
        """
        Is the forward path from start to end unique?

        This will raise if there is no such path.
        """
        paths = self.find_forward_paths(start_dataframe_name, end_dataframe_name)

        next(paths)
        second_path = next(paths, None)

        return not second_path

    ###########################################################################
    #  DataFrame creation methods  ##############################################
    ###########################################################################

    def add_dataframe(self,
                      dataframe,
                      dataframe_name=None,
                      index=None,
                      logical_types=None,
                      semantic_tags=None,
                      make_index=False,
                      time_index=None,
                      secondary_time_index=None,
                      already_sorted=False):
        """
        Add a DataFrame to the EntitySet with Woodwork typing information.

        Args:
            dataframe (pandas.DataFrame) : Dataframe containing the data.

            dataframe_name (str, optional) : Unique name to associate with this dataframe. Must be
                provided if Woodwork is not initialized on the input DataFrame.

            index (str, optional): Name of the column used to index the dataframe.
                Must be unique. If None, take the first column.

            logical_types (dict[str -> Woodwork.LogicalTypes/str, optional]):
                Keys are column names and values are logical types. Will be inferred if not specified.

            semantic_tags (dict[str -> str/set], optional):
                Keys are column names and values are semantic tags.

            make_index (bool, optional) : If True, assume index does not
                exist as a column in dataframe, and create a new column of that name
                using integers. Otherwise, assume index exists.

            time_index (str, optional): Name of the column containing
                time data. Type must be numeric or datetime in nature.

            secondary_time_index (dict[str -> list[str]]): Name of column containing time data to
                be used as a secondary time index mapped to a list of the columns in the dataframe
                associated with that secondary time index.

            already_sorted (bool, optional) : If True, assumes that input dataframe
                is already sorted by time. Defaults to False.

        Notes:

            Will infer logical types from the data.

        Example:
            .. ipython:: python

                import featuretools as ft
                import pandas as pd
                transactions_df = pd.DataFrame({"id": [1, 2, 3, 4, 5, 6],
                                                "session_id": [1, 2, 1, 3, 4, 5],
                                                "amount": [100.40, 20.63, 33.32, 13.12, 67.22, 1.00],
                                                "transaction_time": pd.date_range(start="10:00", periods=6, freq="10s"),
                                                "fraud": [True, False, True, False, True, True]})
                es = ft.EntitySet("example")
                es.add_dataframe(dataframe_id="transactions",
                                 index="id",
                                 time_index="transaction_time",
                                 dataframe=transactions_df)

                es["transactions"]
                es["transactions"].df

        """
        logical_types = logical_types or {}
        semantic_tags = semantic_tags or {}

        if len(self.dataframes) > 0:
            if not isinstance(dataframe, type(self.dataframes[0])):
                raise ValueError("All dataframes must be of the same type. "
                                 "Cannot add dataframe of type {} to an entityset with existing dataframes "
                                 "of type {}".format(type(dataframe), type(self.dataframes[0])))

        # Only allow string column names
        non_string_names = [name for name in dataframe.columns if not isinstance(name, str)]
        if non_string_names:
            raise ValueError("All column names must be strings (Columns {} "
                             "are not strings)".format(non_string_names))

        if dataframe.ww.schema is None:
            if dataframe_name is None:
                raise ValueError('Cannot add dataframe to EntitySet without a name. '
                                 'Please provide a value for the dataframe_name parameter.')
            # Warn when performing inference on Dask or Koalas DataFrames
            if not set(dataframe.columns).issubset(set(logical_types.keys())) and \
                    (isinstance(dataframe, dd.DataFrame) or is_instance(dataframe, ks, 'DataFrame')):
                warnings.warn('Performing type inference on Dask or Koalas DataFrames may be computationally intensive. '
                              'Specify logical types for each column to speed up EntitySet initialization.')

            dataframe.ww.init(name=dataframe_name,
                              index=index,
                              time_index=time_index,
                              logical_types=logical_types,
                              semantic_tags=semantic_tags,
                              make_index=make_index,
                              already_sorted=already_sorted)
            # If no index column is specified, set the first column
            if dataframe.ww.index is None:
                warnings.warn(("Using first column as index. "
                               "To change this, specify the index parameter"))
                dataframe.ww.set_index(dataframe.columns[0])

        else:
            if dataframe.ww.name is None:
                raise ValueError('Cannot add a Woodwork DataFrame to EntitySet without a name')
            if dataframe.ww.index is None:
                raise ValueError('Cannot add Woodwork DataFrame to EntitySet without index')

            extra_params = []
            if index is not None:
                extra_params.append('index')
            if make_index:
                extra_params.append('make_index')
            if time_index is not None:
                extra_params.append('time_index')
            if logical_types:
                extra_params.append('logical_types')
            if semantic_tags:
                extra_params.append('semantic_tags')
            if already_sorted:
                extra_params.append('already_sorted')
            if dataframe_name is not None and dataframe_name != dataframe.ww.name:
                extra_params.append('dataframe_name')
            if extra_params:
                warnings.warn("A Woodwork-initialized DataFrame was provided, so the following parameters were ignored: " + ", ".join(extra_params))

        if dataframe.ww.time_index is not None:
            self._check_uniform_time_index(dataframe)
            self._check_secondary_time_index(dataframe)

        if secondary_time_index:
            self._set_secondary_time_index(dataframe, secondary_time_index=secondary_time_index)

        self.dataframe_dict[dataframe.ww.name] = dataframe
        self.reset_data_description()
        return self

    def normalize_dataframe(self, base_dataframe_name, new_dataframe_name, index,
                            additional_columns=None, copy_columns=None,
                            make_time_index=None,
                            make_secondary_time_index=None,
                            new_dataframe_time_index=None,
                            new_dataframe_secondary_time_index=None):
        """Create a new dataframe and relationship from unique values of an existing column.

        Args:
            base_dataframe_name (str) : Datarame name from which to split.

            new_dataframe_name (str): Name of the new dataframe.

            index (str): Column in old dataframe
                that will become index of new dataframe. Relationship
                will be created across this column.

            additional_columns (list[str]):
                List of column names to remove from
                base_dataframe and move to new dataframe.

            copy_columns (list[str]): List of
                column names to copy from old dataframe
                and move to new dataframe.

            make_time_index (bool or str, optional): Create time index for new dataframe based
                on time index in base_dataframe, optionally specifying which column in base_dataframe
                to use for time_index. If specified as True without a specific column name,
                uses the primary time index. Defaults to True if base dataframe has a time index.

            make_secondary_time_index (dict[str -> list[str]], optional): Create a secondary time index
                from key. Values of dictionary are the columns to associate with a secondary time index.
                Only one secondary time index is allowed. If None, only associate the time index.

            new_dataframe_time_index (str, optional): Rename new dataframe time index.

            new_dataframe_secondary_time_index (str, optional): Rename new dataframe secondary time index.

        """
        base_dataframe = self.dataframe_dict[base_dataframe_name]
        additional_columns = additional_columns or []
        copy_columns = copy_columns or []

        for list_name, col_list in {'copy_columns': copy_columns,
                                    'additional_columns': additional_columns}.items():
            if not isinstance(col_list, list):
                raise TypeError("'{}' must be a list, but received type {}"
                                .format(list_name, type(col_list)))
            if len(col_list) != len(set(col_list)):
                raise ValueError(f"'{list_name}' contains duplicate columns. All columns must be unique.")
            for col_name in col_list:
                if col_name == index:
                    raise ValueError("Not adding {} as both index and column in {}".format(col_name, list_name))

        for col in additional_columns:
            if col == base_dataframe.ww.time_index:
                raise ValueError("Not moving {} as it is the base time index column. Perhaps, move the column to the copy_columns.".format(col))

        if isinstance(make_time_index, str):
            if make_time_index not in base_dataframe.columns:
                raise ValueError("'make_time_index' must be a column in the base dataframe")
            elif make_time_index not in additional_columns + copy_columns:
                raise ValueError("'make_time_index' must be specified in 'additional_columns' or 'copy_columns'")
        if index == base_dataframe.ww.index:
            raise ValueError("'index' must be different from the index column of the base dataframe")

        transfer_types = {}
        # Types will be a tuple of (logical_type, semantic_tags, column_metadata, column_description)
        transfer_types[index] = (base_dataframe.ww.logical_types[index],
                                 base_dataframe.ww.semantic_tags[index],
                                 base_dataframe.ww.columns[index].metadata,
                                 base_dataframe.ww.columns[index].description)
        for col_name in additional_columns + copy_columns:
            # Remove any existing time index tags
            transfer_types[col_name] = (base_dataframe.ww.logical_types[col_name],
                                        (base_dataframe.ww.semantic_tags[col_name] - {'time_index'}),
                                        base_dataframe.ww.columns[col_name].metadata,
                                        base_dataframe.ww.columns[col_name].description)

        # create and add new dataframe
        new_dataframe = self[base_dataframe_name].copy()

        if make_time_index is None and base_dataframe.ww.time_index is not None:
            make_time_index = True

        if isinstance(make_time_index, str):
            # Set the new time index to make_time_index.
            base_time_index = make_time_index
            new_dataframe_time_index = make_time_index
            already_sorted = (new_dataframe_time_index == base_dataframe.ww.time_index)
        elif make_time_index:
            # Create a new time index based on the base dataframe time index.
            base_time_index = base_dataframe.ww.time_index
            if new_dataframe_time_index is None:
                new_dataframe_time_index = "first_%s_time" % (base_dataframe.ww.name)

            already_sorted = True

            assert base_dataframe.ww.time_index is not None, \
                "Base dataframe doesn't have time_index defined"

            if base_time_index not in [col for col in copy_columns]:
                copy_columns.append(base_time_index)

                time_index_types = (base_dataframe.ww.logical_types[base_dataframe.ww.time_index],
                                    base_dataframe.ww.semantic_tags[base_dataframe.ww.time_index],
                                    base_dataframe.ww.columns[base_dataframe.ww.time_index].metadata,
                                    base_dataframe.ww.columns[base_dataframe.ww.time_index].description)
            else:
                # If base_time_index is in copy_columns then we've already added the transfer types
                # but since we're changing the name, we have to remove it
                time_index_types = transfer_types[base_dataframe.ww.time_index]
                del transfer_types[base_dataframe.ww.time_index]

            transfer_types[new_dataframe_time_index] = time_index_types

        else:
            new_dataframe_time_index = None
            already_sorted = False

        if new_dataframe_time_index is not None and new_dataframe_time_index == index:
            raise ValueError("time_index and index cannot be the same value, %s" % (new_dataframe_time_index))

        selected_columns = [index] +\
            [col for col in additional_columns] +\
            [col for col in copy_columns]

        new_dataframe2 = new_dataframe. \
            drop_duplicates(index, keep='first')[selected_columns]

        if make_time_index:
            new_dataframe2 = new_dataframe2.rename(columns={base_time_index: new_dataframe_time_index})
        if make_secondary_time_index:
            assert len(make_secondary_time_index) == 1, "Can only provide 1 secondary time index"
            secondary_time_index = list(make_secondary_time_index.keys())[0]

            secondary_columns = [index, secondary_time_index] + list(make_secondary_time_index.values())[0]
            secondary_df = new_dataframe. \
                drop_duplicates(index, keep='last')[secondary_columns]
            if new_dataframe_secondary_time_index:
                secondary_df = secondary_df.rename(columns={secondary_time_index: new_dataframe_secondary_time_index})
                secondary_time_index = new_dataframe_secondary_time_index
            else:
                new_dataframe_secondary_time_index = secondary_time_index
            secondary_df = secondary_df.set_index(index)
            new_dataframe = new_dataframe2.join(secondary_df, on=index)
        else:
            new_dataframe = new_dataframe2

        base_dataframe_index = index

        # --> Implementation: not sure that this is the same as using vtype Categorical because we can't just set a standard tag
        # why did we set it to variable Categorical???
        # and why does it get reset when we did it above??
        # transfer_types[index] = ('Categorical', set())
        if make_secondary_time_index:
            old_ti_name = list(make_secondary_time_index.keys())[0]
            ti_cols = list(make_secondary_time_index.values())[0]
            ti_cols = [c if c != old_ti_name else secondary_time_index for c in ti_cols]
            make_secondary_time_index = {secondary_time_index: ti_cols}

        if is_instance(new_dataframe, ks, 'DataFrame'):
            already_sorted = False

        # will initialize Woodwork on this DataFrame
        logical_types = {}
        semantic_tags = {}
        column_metadata = {}
        column_descriptions = {}
        for col_name, (ltype, tags, metadata, description) in transfer_types.items():
            logical_types[col_name] = ltype
            semantic_tags[col_name] = tags - {'time_index'}
            column_metadata[col_name] = copy.deepcopy(metadata)
            column_descriptions[col_name] = description

        new_dataframe.ww.init(name=new_dataframe_name, index=index,
                              already_sorted=already_sorted,
                              time_index=new_dataframe_time_index,
                              logical_types=logical_types,
                              semantic_tags=semantic_tags,
                              column_metadata=column_metadata,
                              column_descriptions=column_descriptions
                              )

        self.add_dataframe(
            new_dataframe,
            secondary_time_index=make_secondary_time_index
        )

        self.dataframe_dict[base_dataframe_name] = self.dataframe_dict[base_dataframe_name].ww.drop(additional_columns)

        self.dataframe_dict[base_dataframe_name].ww.add_semantic_tags({base_dataframe_index: 'foreign_key'})

        self.add_relationship(new_dataframe_name, index, base_dataframe_name, base_dataframe_index)
        self.reset_data_description()
        return self

    # ###########################################################################
    # #  Data wrangling methods  ###############################################
    # ###########################################################################

    # def concat(self, other, inplace=False):
    #     '''Combine entityset with another to create a new entityset with the
    #     combined data of both entitysets.
    #     '''
    #     assert_string = "Entitysets must have the same entities, relationships"\
    #         ", and variable_ids"
    #     assert (self.__eq__(other) and
    #             self.relationships == other.relationships), assert_string

    #     for entity in self.dataframes:
    #         assert entity.id in other.dataframe_dict, assert_string
    #         assert (len(self[entity.id].variables) ==
    #                 len(other[entity.id].variables)), assert_string
    #         other_variable_ids = [o_variable.id for o_variable in
    #                               other[entity.id].variables]
    #         assert (all([variable.id in other_variable_ids
    #                      for variable in self[entity.id].variables])), assert_string

    #     if inplace:
    #         combined_es = self
    #     else:
    #         combined_es = copy.deepcopy(self)

    #     has_last_time_index = []
    #     for entity in self.dataframes:
    #         self_df = entity.df
    #         other_df = other[entity.id].df
    #         combined_df = pd.concat([self_df, other_df])
    #         if entity.created_index == entity.index:
    #             columns = [col for col in combined_df.columns if
    #                        col != entity.index or col != entity.time_index]
    #         else:
    #             columns = [entity.index]
    #         combined_df.drop_duplicates(columns, inplace=True)

    #         if entity.time_index:
    #             combined_df.sort_values([entity.time_index, entity.index], inplace=True)
    #         else:
    #             combined_df.sort_index(inplace=True)
    #         if (entity.last_time_index is not None or
    #                 other[entity.id].last_time_index is not None):
    #             has_last_time_index.append(entity.id)

    #         combined_es.update_dataframe(
    #             entity_id=entity.id,
    #             df=combined_df,
    #             recalculate_last_time_indexes=False,
    #         )

    #     combined_es.add_last_time_indexes(updated_dataframes=has_last_time_index)
    #     self.reset_data_description()
    #     return combined_es

    ###########################################################################
    #  Indexing methods  ###############################################
    ###########################################################################
    def add_last_time_indexes(self, updated_dataframes=None):
        """
        Calculates the last time index values for each dataframe (the last time
        an instance or children of that instance were observed).  Used when
        calculating features using training windows. Adds the last time index as
        a series named _ft_last_time on the dataframe.
        Args:
            updated_dataframes (list[str]): List of dataframe names to update last_time_index for
                (will update all parents of those dataframes as well)
        """
        # Generate graph of dataframes to find leaf dataframes
        children = defaultdict(list)  # parent --> child mapping
        child_cols = defaultdict(dict)
        for r in self.relationships:
            children[r._parent_dataframe_name].append(r.child_dataframe)
            child_cols[r._parent_dataframe_name][r._child_dataframe_name] = r.child_column

        updated_dataframes = updated_dataframes or []
        if updated_dataframes:
            # find parents of updated_dataframes
            parent_queue = updated_dataframes[:]
            parents = set()
            while len(parent_queue):
                df_name = parent_queue.pop(0)
                if df_name in parents:
                    continue
                parents.add(df_name)

                for parent_name, _ in self.get_forward_dataframes(df_name):
                    parent_queue.append(parent_name)

            queue = [self[p] for p in parents]
            to_explore = parents
        else:
            to_explore = set(self.dataframe_dict.keys())
            queue = self.dataframes[:]

        explored = set()
        # Store the last time indexes for the entire entityset in a dictionary to update
        es_lti_dict = {}
        for df in self.dataframes:
            lti_col = df.ww.metadata.get('last_time_index')
            if lti_col is not None:
                lti_col = df[lti_col]
            es_lti_dict[df.ww.name] = lti_col

        for df in queue:
            es_lti_dict[df.ww.name] = None

        # We will explore children of dataframes on the queue,
        # which may not be in the to_explore set. Therefore,
        # we check whether all elements of to_explore are in
        # explored, rather than just comparing length
        while not to_explore.issubset(explored):
            dataframe = queue.pop(0)

            if es_lti_dict[dataframe.ww.name] is None:
                if dataframe.ww.time_index is not None:
                    lti = dataframe[dataframe.ww.time_index].copy()
                    if isinstance(dataframe, dd.DataFrame):
                        # The current Dask implementation doesn't set the index of the dataframe
                        # to the dataframe's index, so we have to do it manually here
                        lti.index = dataframe[dataframe.ww.index].copy()
                else:
                    lti = dataframe.ww[dataframe.ww.index].copy()
                    if isinstance(dataframe, dd.DataFrame):
                        lti.index = dataframe[dataframe.ww.index].copy()
                        lti = lti.apply(lambda x: None)
                    elif is_instance(dataframe, ks, 'DataFrame'):
                        lti = ks.Series(pd.Series(index=lti.to_list(), name=lti.name))
                    else:
                        # Cannot have a category dtype with nans when calculating last time index
                        lti = lti.astype('object')
                        lti[:] = None

                es_lti_dict[dataframe.ww.name] = lti

            if dataframe.ww.name in children:
                child_dataframes = children[dataframe.ww.name]

                # if all children not explored, skip for now
                if not set([df.ww.name for df in child_dataframes]).issubset(explored):
                    # Now there is a possibility that a child dataframe
                    # was not explicitly provided in updated_dataframes,
                    # and never made it onto the queue. If updated_dataframes
                    # is None then we just load all dataframes onto the queue
                    # so we didn't need this logic
                    for df in child_dataframes:
                        if df.ww.name not in explored and df.ww.name not in [q.ww.name for q in queue]:
                            # must also reset last time index here
                            es_lti_dict[df.ww.name] = None
                            queue.append(df)
                    queue.append(dataframe)
                    continue

                # updated last time from all children
                for child_df in child_dataframes:
                    # TODO: Figure out if Dask code related to indexes is important for Koalas
                    if es_lti_dict[child_df.ww.name] is None:
                        continue
                    link_col = child_cols[dataframe.ww.name][child_df.ww.name].name

                    lti_is_dask = isinstance(es_lti_dict[child_df.ww.name], dd.Series)
                    lti_is_koalas = is_instance(es_lti_dict[child_df.ww.name], ks, 'Series')

                    if lti_is_dask or lti_is_koalas:
                        to_join = child_df[link_col]
                        if lti_is_dask:
                            to_join.index = child_df[child_df.ww.index]

                        lti_df = es_lti_dict[child_df.ww.name].to_frame(name='last_time').join(
                            to_join.to_frame(name=dataframe.ww.index)
                        )

                        if lti_is_dask:
                            new_index = lti_df.index.copy()
                            new_index.name = None
                            lti_df.index = new_index
                        lti_df = lti_df.groupby(lti_df[dataframe.ww.index]).agg('max')

                        lti_df = es_lti_dict[dataframe.ww.name].to_frame(name='last_time_old').join(lti_df)

                    else:
                        lti_df = pd.DataFrame({'last_time': es_lti_dict[child_df.ww.name],
                                               dataframe.ww.index: child_df[link_col]})

                        # sort by time and keep only the most recent
                        lti_df.sort_values(['last_time', dataframe.ww.index],
                                           kind="mergesort", inplace=True)

                        lti_df.drop_duplicates(dataframe.ww.index,
                                               keep='last',
                                               inplace=True)

                        lti_df.set_index(dataframe.ww.index, inplace=True)
                        lti_df = lti_df.reindex(es_lti_dict[dataframe.ww.name].index)
                        lti_df['last_time_old'] = es_lti_dict[dataframe.ww.name]
                    if not (lti_is_dask or lti_is_koalas) and lti_df.empty:
                        # Pandas errors out if it tries to do fillna and then max on an empty dataframe
                        lti_df = pd.Series()
                    else:
                        if lti_is_koalas:
                            lti_df['last_time'] = ks.to_datetime(lti_df['last_time'])
                            lti_df['last_time_old'] = ks.to_datetime(lti_df['last_time_old'])
                            # TODO: Figure out a workaround for fillna and replace
                            lti_df = lti_df.max(axis=1)
                        else:
                            lti_df['last_time'] = lti_df['last_time'].astype('datetime64[ns]')
                            lti_df['last_time_old'] = lti_df['last_time_old'].astype('datetime64[ns]')
                            lti_df = lti_df.fillna(pd.to_datetime('1800-01-01 00:00')).max(axis=1)
                            lti_df = lti_df.replace(pd.to_datetime('1800-01-01 00:00'), pd.NaT)

                    es_lti_dict[dataframe.ww.name] = lti_df
                    es_lti_dict[dataframe.ww.name].name = 'last_time'

            explored.add(dataframe.ww.name)

        # Store the last time index on the DataFrames
        dfs_to_update = {}
        for df in self.dataframes:
            lti = es_lti_dict[df.ww.name]
            if lti is not None:
                if self.time_type == 'numeric':
                    if lti.dtype == 'datetime64[ns]':
                        # Woodwork cannot convert from datetime to numeric
                        lti = lti.apply(lambda x: x.value)
                    lti = ww.init_series(lti, logical_type='Double')
                else:
                    lti = ww.init_series(lti, logical_type='Datetime')

                lti.name = LTI_COLUMN_NAME

                if LTI_COLUMN_NAME in df.columns:
                    if 'last_time_index' in df.ww.semantic_tags[LTI_COLUMN_NAME]:
                        # Remove any previous last time index placed by featuretools
                        df.ww.pop(LTI_COLUMN_NAME)
                    else:
                        raise ValueError("Cannot add a last time index on DataFrame with an existing "
                                         f"'{LTI_COLUMN_NAME}' column. Please rename '{LTI_COLUMN_NAME}'.")

                # Add the new column to the DataFrame
                if isinstance(df, dd.DataFrame):
                    new_df = df.merge(lti.reset_index(), on=df.ww.index)
                    new_df.ww.init(
                        name=df.ww.name,
                        index=df.ww.index,
                        time_index=df.ww.time_index,
                        logical_types=df.ww.logical_types,
                        semantic_tags={col_name: tags - {'index', 'time_index'} for col_name, tags in df.ww.semantic_tags.items()},
                        table_metadata=df.ww.metadata,
                        column_metadata={col_name: col_schema.metadata for col_name, col_schema in df.ww.columns.items()},
                        use_standard_tags=df.ww.use_standard_tags
                    )

                    new_idx = new_df[new_df.ww.index]
                    new_idx.name = None
                    new_df.index = new_idx
                    dfs_to_update[df.ww.name] = new_df
                elif is_instance(df, ks, 'DataFrame'):
                    new_df = df.merge(lti, left_on=df.ww.index, right_index=True)

                    new_df.ww.init(
                        name=df.ww.name,
                        index=df.ww.index,
                        time_index=df.ww.time_index,
                        logical_types=df.ww.logical_types,
                        semantic_tags={col_name: tags - {'index', 'time_index'} for col_name, tags in df.ww.semantic_tags.items()},
                        table_metadata=df.ww.metadata,
                        column_metadata={col_name: col_schema.metadata for col_name, col_schema in df.ww.columns.items()},
                        use_standard_tags=df.ww.use_standard_tags
                    )
                    dfs_to_update[df.ww.name] = new_df
                else:
                    df.ww[LTI_COLUMN_NAME] = lti
                    df.ww.add_semantic_tags({LTI_COLUMN_NAME: 'last_time_index'})
                    df.ww.metadata['last_time_index'] = LTI_COLUMN_NAME

        for df in dfs_to_update.values():
            df.ww.add_semantic_tags({LTI_COLUMN_NAME: 'last_time_index'})
            df.ww.metadata['last_time_index'] = LTI_COLUMN_NAME
            self.dataframe_dict[df.ww.name] = df

        self.reset_data_description()
    # ###########################################################################
    # #  Other ###############################################
    # ###########################################################################

    def add_interesting_values(self, max_values=5, verbose=False, dataframe_name=None, values=None):
        """Find or set interesting values for categorical columns, to be used to generate "where" clauses

        Args:
            max_values (int) : Maximum number of values per column to add.
            verbose (bool) : If True, print summary of interesting values found.
            dataframe_name (str) : The dataframe in the EntitySet for which to add interesting values.
                If not specified interesting values will be added for all dataframes.
            values (dict): A dictionary mapping column names to the interesting values to set
                for the column. If specified, a corresponding dataframe_name must also be provided.
                If not specified, interesting values will be set for all eligible columns. If values
                are specified, max_values and verbose parameters will be ignored.

        Notes:

            Finding interesting values is not supported with Dask or Koalas EntitySets.
            To set interesting values for Dask or Koalas EntitySets, values must be
            specified with the ``values`` parameter.

        Returns:
            None

        """
        if dataframe_name is None and values is not None:
            raise ValueError("dataframe_name must be specified if values are provided")

        if dataframe_name is not None and values is not None:
            for column, vals in values.items():
                self[dataframe_name].ww.columns[column].metadata['interesting_values'] = vals
            return

        if dataframe_name:
            dataframes = [self[dataframe_name]]
        else:
            dataframes = self.dataframes
        for df in dataframes:
            for column in df.columns:
                # some heuristics to find basic 'where'-able columns
                # include categorical columns, exclude index or foreign key columns
                col_schema = df.ww.columns[column]
                col_is_valid = (col_schema.is_categorical and
                                not {'index', 'foreign_key'}.intersection(col_schema.semantic_tags))

                if col_is_valid:
                    counts = df[column].value_counts()

                    # find how many of each unique value there are; sort by count,
                    # and add interesting values to each column
                    total_count = np.sum(counts)
                    counts_idx = counts.index.tolist()
                    for i in range(min(max_values, len(counts.index))):
                        idx = counts_idx[i]

                        if len(counts.index) < 25:
                            if verbose:
                                msg = "Column {}: Marking {} as an "
                                msg += "interesting value"
                                logger.info(msg.format(column, idx))
                            interesting_vals = df.ww.columns[column].metadata.get('interesting_values', [])
                            df.ww.columns[column].metadata['interesting_values'] = interesting_vals + [idx]

                        else:
                            fraction = counts[idx] / total_count
                            if fraction > 0.05 and fraction < 0.95:
                                if verbose:
                                    msg = "Column {}: Marking {} as an "
                                    msg += "interesting value"
                                    logger.info(msg.format(column, idx))
                                interesting_vals = df.ww.columns[column].metadata.get('interesting_values', [])
                                df.ww.columns[column].metadata['interesting_values'] = interesting_vals + [idx]
                            else:
                                break

        self.reset_data_description()

    def plot(self, to_file=None):
        """
        Create a UML diagram-ish graph of the EntitySet.

        Args:
            to_file (str, optional) : Path to where the plot should be saved.
                If set to None (as by default), the plot will not be saved.

        Returns:
            graphviz.Digraph : Graph object that can directly be displayed in
                Jupyter notebooks. Nodes of the graph correspond to the DataFrames
                in the EntitySet, showing the typing information for each column.

        Note:
            The typing information displayed for each column is based off of the Woodwork
            ColumnSchema for that column and is represented as ``LogicalType; semantic_tags``,
            but the standard semantic tags have been removed for brevity.
        """
        graphviz = check_graphviz()
        format_ = get_graphviz_format(graphviz=graphviz,
                                      to_file=to_file)

        # Initialize a new directed graph
        graph = graphviz.Digraph(self.id, format=format_,
                                 graph_attr={'splines': 'ortho'})

        # Draw entities
        for df in self.dataframes:
            column_typing_info = []
            for col_name, col_schema in df.ww.columns.items():
                col_string = col_name + ' : ' + str(col_schema.logical_type)

                tags = col_schema.semantic_tags - col_schema.logical_type.standard_tags
                if tags:
                    col_string += '; '
                    col_string += ', '.join(tags)
                column_typing_info.append(col_string)

            columns_string = '\l'.join(column_typing_info)  # noqa: W605
            if isinstance(df, dd.DataFrame):  # entity is a dask entity
                label = '{%s |%s\l}' % (df.ww.name, columns_string)  # noqa: W605
            else:
                nrows = df.shape[0]
                label = '{%s (%d row%s)|%s\l}' % (df.ww.name, nrows, 's' * (nrows > 1), columns_string)  # noqa: W605
            graph.node(df.ww.name, shape='record', label=label)

        # Draw relationships
        for rel in self.relationships:
            # Display the key only once if is the same for both related entities
            if rel._parent_column_name == rel._child_column_name:
                label = rel._parent_column_name
            else:
                label = '%s -> %s' % (rel._parent_column_name,
                                      rel._child_column_name)

            graph.edge(rel._child_dataframe_name, rel._parent_dataframe_name, xlabel=label)

        if to_file:
            save_graph(graph, to_file, format_)
        return graph

    def _handle_time(self, dataframe_name, df, time_last=None, training_window=None, include_cutoff_time=True):
        """
        Filter a dataframe for all instances before time_last.
        If the dataframe does not have a time index, return the original
        dataframe.
        """

        schema = self[dataframe_name].ww.schema
        if is_instance(df, ks, 'DataFrame') and isinstance(time_last, np.datetime64):
            time_last = pd.to_datetime(time_last)
        if schema.time_index:
            df_empty = df.empty if isinstance(df, pd.DataFrame) else False
            if time_last is not None and not df_empty:
                if include_cutoff_time:
                    df = df[df[schema.time_index] <= time_last]
                else:
                    df = df[df[schema.time_index] < time_last]
                if training_window is not None:
                    training_window = _check_timedelta(training_window)
                    if include_cutoff_time:
                        mask = df[schema.time_index] > time_last - training_window
                    else:
                        mask = df[schema.time_index] >= time_last - training_window
                    lti_col = schema.metadata.get('last_time_index')
                    if lti_col is not None:
                        if include_cutoff_time:
                            lti_mask = df[lti_col] > time_last - training_window
                        else:
                            lti_mask = df[lti_col] >= time_last - training_window
                        mask = mask | lti_mask
                    else:
                        warnings.warn(
                            "Using training_window but last_time_index is "
                            "not set for dataframe %s" % (dataframe_name)
                        )

                    df = df[mask]

        secondary_time_indexes = schema.metadata.get('secondary_time_index') or {}
        for secondary_time_index, columns in secondary_time_indexes.items():
            # should we use ignore time last here?
            df_empty = df.empty if isinstance(df, pd.DataFrame) else False
            if time_last is not None and not df_empty:
                mask = df[secondary_time_index] >= time_last
                if isinstance(df, dd.DataFrame):
                    for col in columns:
                        df[col] = df[col].mask(mask, np.nan)
                elif is_instance(df, ks, 'DataFrame'):
                    df.loc[mask, columns] = None
                else:
                    df.loc[mask, columns] = np.nan

        return df

    def query_by_values(self, dataframe_name, instance_vals, column_name=None, columns=None,
                        time_last=None, training_window=None, include_cutoff_time=True):
        """Query instances that have column with given value

        Args:
            dataframe_name (str): The id of the dataframe to query
            instance_vals (pd.Dataframe, pd.Series, list[str] or str) :
                Instance(s) to match.
            column_name (str) : Column to query on. If None, query on index.
            columns (list[str]) : Columns to return. Return all columns if None.
            time_last (pd.TimeStamp) : Query data up to and including this
                time. Only applies if entity has a time index.
            training_window (Timedelta, optional):
                Window defining how much time before the cutoff time data
                can be used when calculating features. If None, all data before cutoff time is used.
            include_cutoff_time (bool):
                If True, data at cutoff time are included in calculating features

        Returns:
            pd.DataFrame : instances that match constraints with ids in order of underlying dataframe
        """
        dataframe = self[dataframe_name]
        if not column_name:
            column_name = dataframe.ww.index

        instance_vals = _vals_to_series(instance_vals, column_name)

        training_window = _check_timedelta(training_window)

        if training_window is not None:
            assert training_window.has_no_observations(), "Training window cannot be in observations"

        if instance_vals is None:
            df = dataframe.copy()

        elif isinstance(instance_vals, pd.Series) and instance_vals.empty:
            df = dataframe.head(0)

        else:
            if is_instance(instance_vals, (dd, ks), 'Series'):
                df = dataframe.merge(instance_vals.to_frame(), how="inner", on=column_name)
            elif isinstance(instance_vals, pd.Series) and is_instance(dataframe, ks, 'DataFrame'):
                df = dataframe.merge(ks.DataFrame({column_name: instance_vals}), how="inner", on=column_name)
            else:
                df = dataframe[dataframe[column_name].isin(instance_vals)]

            if isinstance(dataframe, pd.DataFrame):
                df = df.set_index(dataframe.ww.index, drop=False)

            # ensure filtered df has same categories as original
            # workaround for issue below
            # github.com/pandas-dev/pandas/issues/22501#issuecomment-415982538
            # Note: Woodwork stores categorical columns with a `string` dtype for Koalas
            if dataframe.ww.columns[column_name].is_categorical and not is_instance(df, ks, 'DataFrame'):
                categories = pd.api.types.CategoricalDtype(categories=dataframe[column_name].cat.categories)
                df[column_name] = df[column_name].astype(categories)

        df = self._handle_time(dataframe_name=dataframe_name,
                               df=df,
                               time_last=time_last,
                               training_window=training_window,
                               include_cutoff_time=include_cutoff_time)

        if columns is not None:
            df = df[columns]

        return df

    def update_dataframe(self, dataframe_name, df, already_sorted=False, recalculate_last_time_indexes=True):
        '''Update the internal dataframe of an EntitySet table, keeping Woodwork typing information the same.
        Optionally makes sure that data is sorted, that reference indexes to other dataframes are consistent,
        and that last_time_indexes are updated to reflect the new data.
        '''
        if not isinstance(df, type(self[dataframe_name])):
            raise TypeError('Incorrect DataFrame type used')

        # If the original DataFrame has a last time index column and the new one doesnt
        # remove the column and the reference to last time index from that dataframe
        last_time_index_column = self[dataframe_name].ww.metadata.get('last_time_index')
        if last_time_index_column is not None and last_time_index_column not in df.columns:
            self[dataframe_name].ww.pop(last_time_index_column)
            del self[dataframe_name].ww.metadata['last_time_index']

        old_column_names = list(self[dataframe_name].columns)
        if len(df.columns) != len(old_column_names):
            raise ValueError("Updated dataframe contains {} columns, expecting {}".format(len(df.columns),
                                                                                          len(old_column_names)))
        for col_name in old_column_names:
            if col_name not in df.columns:
                raise ValueError("Updated dataframe is missing new {} column".format(col_name))

        if df.ww.schema is not None:
            warnings.warn('Woodwork typing information on new dataframe will be replaced '
                          f'with existing typing information from {dataframe_name}')
        # Update the dtypes to match the original dataframe's and transform data if necessary
        for col_name in df.columns:
            series = df[col_name]
            updated_series = self[dataframe_name].ww.logical_types[col_name].transform(series)
            if updated_series is not series:
                df[col_name] = updated_series

        df.ww.init(schema=self[dataframe_name].ww._schema)
        # Make sure column ordering matches original ordering
        df = df.ww[old_column_names]

        self.dataframe_dict[dataframe_name] = df

        # Sort the dataframe through Woodwork
        if self.dataframe_dict[dataframe_name].ww.time_index is not None:
            self.dataframe_dict[dataframe_name].ww._sort_columns(already_sorted)

        if self[dataframe_name].ww.time_index is not None:
            self._check_uniform_time_index(self[dataframe_name])

        df_metadata = self[dataframe_name].ww.metadata
        self.set_secondary_time_index(dataframe_name, df_metadata.get('secondary_time_index'))
        if recalculate_last_time_indexes and last_time_index_column is not None:
            self.add_last_time_indexes(updated_dataframes=[dataframe_name])
        self.reset_data_description()

    def _check_time_indexes(self):
        for dataframe in self.dataframe_dict.values():
            self._check_uniform_time_index(dataframe)
            self._check_secondary_time_index(dataframe)

    def _check_secondary_time_index(self, dataframe, secondary_time_index=None):
        secondary_time_index = secondary_time_index or dataframe.ww.metadata.get('secondary_time_index', {})

        if secondary_time_index and dataframe.ww.time_index is None:
            raise ValueError('Cannot set secondary time index on a DataFrame that has no primary time index.')

        for time_index, columns in secondary_time_index.items():
            self._check_uniform_time_index(dataframe, column_name=time_index)
            if time_index not in columns:
                columns.append(time_index)

    def _check_uniform_time_index(self, dataframe, column_name=None):
        column_name = column_name or dataframe.ww.time_index
        if column_name is None:
            return

        time_type = self._get_time_type(dataframe, column_name)
        if self.time_type is None:
            self.time_type = time_type
        elif self.time_type != time_type:
            info = "%s time index is %s type which differs from other entityset time indexes"
            raise TypeError(info % (dataframe.ww.name, time_type))

    def _get_time_type(self, dataframe, column_name=None):
        column_name = column_name or dataframe.ww.time_index

        column_schema = dataframe.ww.columns[column_name]

        time_type = None
        if column_schema.is_numeric:
            time_type = 'numeric'
        elif column_schema.is_datetime:
            time_type = ww.logical_types.Datetime

        if time_type is None:
            info = "%s time index not recognized as numeric or datetime"
            raise TypeError(info % dataframe.ww.name)
        return time_type


def _vals_to_series(instance_vals, variable_id):
    """
    instance_vals may be a pd.Dataframe, a pd.Series, a list, a single
    value, or None. This function always returns a Series or None.
    """
    if instance_vals is None:
        return None

    # If this is a single value, make it a list
    if not hasattr(instance_vals, '__iter__'):
        instance_vals = [instance_vals]

    # convert iterable to pd.Series
    if isinstance(instance_vals, pd.DataFrame):
        out_vals = instance_vals[variable_id]
    elif is_instance(instance_vals, (pd, dd, ks), 'Series'):
        out_vals = instance_vals.rename(variable_id)
    else:
        out_vals = pd.Series(instance_vals)

    # no duplicates or NaN values
    out_vals = out_vals.drop_duplicates().dropna()

    # want index to have no name for the merge in query_by_values
    out_vals.index.name = None

    return out_vals<|MERGE_RESOLUTION|>--- conflicted
+++ resolved
@@ -240,11 +240,7 @@
                 compression (str) : Name of the compression to use. Possible values are: {'gzip', 'bz2', 'zip', 'xz', None}.
                 profile_name (str) : Name of AWS profile to use, False to use an anonymous profile, or None.
         '''
-<<<<<<< HEAD
-        if is_instance(self.dataframes[0], ks, 'DataFrame'):
-=======
         if self.dataframe_type == Library.KOALAS.value:
->>>>>>> dd005d4d
             compression = str(compression)
         serialize.write_data_description(self, path, format='csv', index=False, sep=sep, encoding=encoding, engine=engine, compression=compression, profile_name=profile_name)
         return self
