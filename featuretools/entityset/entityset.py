--- conflicted
+++ resolved
@@ -355,11 +355,7 @@
                                         child_v, child_e.id, child_dtype))
 
         self.relationships.append(relationship)
-<<<<<<< HEAD
-=======
-        self.index_data(relationship)
         self.reset_metadata()
->>>>>>> 1ecca5f0
         return self
 
     def get_pandas_data_slice(self, filter_entity_ids, index_eid,
