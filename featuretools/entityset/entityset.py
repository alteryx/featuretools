import copy
import logging
import warnings
from collections import defaultdict

import dask.dataframe as dd
import numpy as np
import pandas as pd
from woodwork import init_series
from woodwork.logical_types import Datetime

from featuretools.entityset import deserialize, serialize
from featuretools.entityset.relationship import Relationship, RelationshipPath
from featuretools.utils.gen_utils import Library, import_or_none, is_instance
from featuretools.utils.plot_utils import (
    check_graphviz,
    get_graphviz_format,
    save_graph
)
from featuretools.utils.wrangle import _check_timedelta

ks = import_or_none('databricks.koalas')

pd.options.mode.chained_assignment = None  # default='warn'
logger = logging.getLogger('featuretools.entityset')

LTI_COLUMN_NAME = '_ft_last_time'


class EntitySet(object):
    """
    Stores all actual data and typing information for an entityset

    Attributes:
        id
        dataframe_dict
        relationships
        time_type

    Properties:
        metadata

    """

    def __init__(self, id=None, dataframes=None, relationships=None):
        """Creates EntitySet

            Args:
                id (str) : Unique identifier to associate with this instance

                dataframes (dict[str -> tuple(DataFrame, str, str,
                                              dict[str -> str/Woodwork.LogicalType],
                                              dict[str->str/set],
                                              boolean)]): dictionary of DataFrames.
                    Entries take the format dataframe name -> (dataframe, index column, time_index, logical_types, semantic_tags, make_index)}.
                    Note that only the dataframe is required. If a Woodwork DataFrame is supplied, any other parameters
                    will be ignored.
                relationships (list[(str, str, str, str)]): List of relationships
                    between dataframes. List items are a tuple with the format
                    (parent dataframe name, parent column, child dataframe name, child column).

            Example:

                .. code-block:: python

                    entities = {
                        "cards" : (card_df, "id"),
                        "transactions" : (transactions_df, "id", "transaction_time")
                    }

                    relationships = [("cards", "id", "transactions", "card_id")]

                    ft.EntitySet("my-entity-set", entities, relationships)
        """
        self.id = id
        self.dataframe_dict = {}
        self.relationships = []
        self.time_type = None

        dataframes = dataframes or {}
        relationships = relationships or []
        for df_name in dataframes:
            df = dataframes[df_name][0]
            if df.ww.schema is not None and df.ww.name != df_name:
                raise ValueError(f"Naming conflict in dataframes dictionary: dictionary key '{df_name}' does not match dataframe name '{df.ww.name}'")

            index_column = None
            time_index = None
            make_index = False
            semantic_tags = None
            logical_types = None
            if len(dataframes[df_name]) > 1:
                index_column = dataframes[df_name][1]
            if len(dataframes[df_name]) > 2:
                time_index = dataframes[df_name][2]
            if len(dataframes[df_name]) > 3:
                logical_types = dataframes[df_name][3]
            if len(dataframes[df_name]) > 4:
                semantic_tags = dataframes[df_name][4]
            if len(dataframes[df_name]) > 5:
                make_index = dataframes[df_name][5]
            self.add_dataframe(dataframe_name=df_name,
                               dataframe=df,
                               index=index_column,
                               time_index=time_index,
                               logical_types=logical_types,
                               semantic_tags=semantic_tags,
                               make_index=make_index)

        for relationship in relationships:
            parent_df, parent_column, child_df, child_column = relationship
            self.add_relationship(parent_df, parent_column, child_df, child_column)

        self.reset_data_description()

    def __sizeof__(self):
        return sum([df.__sizeof__() for df in self.dataframes])

    def __dask_tokenize__(self):
        return (EntitySet, serialize.entityset_to_description(self.metadata))

    def __eq__(self, other, deep=False):
        if self.id != other.id:
            return False
        if self.time_type != other.time_type:
            return False
        if len(self.dataframe_dict) != len(other.dataframe_dict):
            return False
        for df_name, df in self.dataframe_dict.items():
            if df_name not in other.dataframe_dict:
                return False
            if not df.ww.__eq__(other[df_name].ww, deep=deep):
                return False
        if not len(self.relationships) == len(other.relationships):
            return False
        for r in self.relationships:
            if r not in other.relationships:
                return False
        return True

    def __ne__(self, other, deep=False):
        return not self.__eq__(other, deep=deep)

    def __getitem__(self, dataframe_name):
        """Get dataframe instance from entityset

        Args:
            dataframe_name (str): Name of dataframe.

        Returns:
            :class:`.DataFrame` : Instance of dataframe with Woodwork typing information. None if dataframe doesn't
                exist on the entityset.
        """
        if dataframe_name in self.dataframe_dict:
            return self.dataframe_dict[dataframe_name]
        name = self.id or "entity set"
        raise KeyError('DataFrame %s does not exist in %s' % (dataframe_name, name))

    def __deepcopy__(self, memo):
        cls = self.__class__
        result = cls.__new__(cls)
        memo[id(self)] = result
        for k, v in self.__dict__.items():
            if k == 'dataframe_dict':
                # Copy the DataFrames, retaining Woodwork typing information
                copied_attr = copy.copy(v)
                for df_name, df in copied_attr.items():
                    copied_attr[df_name] = df.ww.copy()
            else:
                copied_attr = copy.deepcopy(v, memo)

            setattr(result, k, copied_attr)
        return result

    @property
    def dataframes(self):
        return list(self.dataframe_dict.values())

    @property
    def dataframe_type(self):
        '''String specifying the library used for the entity dataframes. Null if no entities'''
        df_type = None

        if self.dataframes:
            if isinstance(self.dataframes[0], pd.DataFrame):
                df_type = Library.PANDAS.value
            elif isinstance(self.dataframes[0], dd.DataFrame):
                df_type = Library.DASK.value
            elif is_instance(self.dataframes[0], ks, 'DataFrame'):
                df_type = Library.KOALAS.value

        return df_type

    @property
    def metadata(self):
        '''Returns the metadata for this EntitySet. The metadata will be recomputed if it does not exist.'''
        if self._data_description is None:
            description = serialize.entityset_to_description(self)
            self._data_description = deserialize.description_to_entityset(description)

        return self._data_description

    def reset_data_description(self):
        self._data_description = None

    def to_pickle(self, path, compression=None, profile_name=None):
        '''Write entityset in the pickle format, location specified by `path`.
            Path could be a local path or a S3 path.
            If writing to S3 a tar archive of files will be written.

            Args:
                path (str): location on disk to write to (will be created as a directory)
                compression (str) : Name of the compression to use. Possible values are: {'gzip', 'bz2', 'zip', 'xz', None}.
                profile_name (str) : Name of AWS profile to use, False to use an anonymous profile, or None.
        '''
        serialize.write_data_description(self, path, format='pickle', compression=compression, profile_name=profile_name)
        return self

    def to_parquet(self, path, engine='auto', compression=None, profile_name=None):
        '''Write entityset to disk in the parquet format, location specified by `path`.
            Path could be a local path or a S3 path.
            If writing to S3 a tar archive of files will be written.

            Args:
                path (str): location on disk to write to (will be created as a directory)
                engine (str) : Name of the engine to use. Possible values are: {'auto', 'pyarrow', 'fastparquet'}.
                compression (str) : Name of the compression to use. Possible values are: {'snappy', 'gzip', 'brotli', None}.
                profile_name (str) : Name of AWS profile to use, False to use an anonymous profile, or None.
        '''
        serialize.write_data_description(self, path, format='parquet', engine=engine, compression=compression, profile_name=profile_name)
        return self

    def to_csv(self, path, sep=',', encoding='utf-8', engine='python', compression=None, profile_name=None):
        '''Write entityset to disk in the csv format, location specified by `path`.
            Path could be a local path or a S3 path.
            If writing to S3 a tar archive of files will be written.

            Args:
                path (str) : Location on disk to write to (will be created as a directory)
                sep (str) : String of length 1. Field delimiter for the output file.
                encoding (str) : A string representing the encoding to use in the output file, defaults to 'utf-8'.
                engine (str) : Name of the engine to use. Possible values are: {'c', 'python'}.
                compression (str) : Name of the compression to use. Possible values are: {'gzip', 'bz2', 'zip', 'xz', None}.
                profile_name (str) : Name of AWS profile to use, False to use an anonymous profile, or None.
        '''
        if self.dataframe_type == Library.KOALAS.value:
            compression = str(compression)
        serialize.write_data_description(self, path, format='csv', index=False, sep=sep, encoding=encoding, engine=engine, compression=compression, profile_name=profile_name)
        return self

    def to_dictionary(self):
        return serialize.entityset_to_description(self)

    ###########################################################################
    #   Public getter/setter methods  #########################################
    ###########################################################################

    def __repr__(self):
        repr_out = u"Entityset: {}\n".format(self.id)
        repr_out += u"  DataFrames:"
        for df in self.dataframes:
            if df.shape:
                repr_out += u"\n    {} [Rows: {}, Columns: {}]".format(
                    df.ww.name, df.shape[0], df.shape[1])
            else:
                repr_out += u"\n    {} [Rows: None, Columns: None]".format(
                    df.ww.name)
        repr_out += "\n  Relationships:"

        if len(self.relationships) == 0:
            repr_out += u"\n    No relationships"

        for r in self.relationships:
            repr_out += u"\n    %s.%s -> %s.%s" % \
                (r._child_dataframe_name, r._child_column_name,
                 r._parent_dataframe_name, r._parent_column_name)

        return repr_out

    def add_relationships(self, relationships):
        """Add multiple new relationships to a entityset

        Args:
            relationships (list[tuple(str, str, str, str)] or list[Relationship]) : List of
                new relationships to add. Relationships are specified either as a :class:`.Relationship`
                object or a four element tuple identifying the parent and child columns:
                (parent_dataframe_name, parent_column_name, child_dataframe_name, child_column_name)
        """
        for rel in relationships:
            if isinstance(rel, Relationship):
                self.add_relationship(relationship=rel)
            else:
                self.add_relationship(*rel)
        return self

    def add_relationship(self,
                         parent_dataframe_name=None,
                         parent_column_name=None,
                         child_dataframe_name=None,
                         child_column_name=None,
                         relationship=None):
        """Add a new relationship between dataframes in the entityset. Relationships can be specified
        by passing dataframe and columns names or by passing a :class:`.Relationship` object.

        Args:
            parent_dataframe_name (str): Name of the parent dataframe in the EntitySet. Must be specified
                if relationship is not.
            parent_column_name (str): Name of the parent column. Must be specified if relationship is not.
            child_dataframe_name (str): Name of the child dataframe in the EntitySet. Must be specified
                if relationship is not.
            child_column_name (str): Name of the child column. Must be specified if relationship is not.
            relationship (Relationship): Instance of new relationship to be added. Must be specified
                if dataframe and column names are not supplied.
        """
        if relationship and (parent_dataframe_name or parent_column_name or child_dataframe_name or child_column_name):
            raise ValueError("Cannot specify dataframe and column name values and also supply a Relationship")

        if not relationship:
            relationship = Relationship(self,
                                        parent_dataframe_name,
                                        parent_column_name,
                                        child_dataframe_name,
                                        child_column_name)
        if relationship in self.relationships:
            warnings.warn(
                "Not adding duplicate relationship: " + str(relationship))
            return self

        # _operations?

        # this is a new pair of dataframes
        child_df = relationship.child_dataframe
        child_column = relationship._child_column_name
        if child_df.ww.index == child_column:
            msg = "Unable to add relationship because child column '{}' in '{}' is also its index"
            raise ValueError(msg.format(child_column, child_df.ww.name))
        parent_df = relationship.parent_dataframe
        parent_column = relationship._parent_column_name
        if 'foreign_key' not in child_df.ww.semantic_tags[child_column]:
            child_df.ww.add_semantic_tags({child_column: 'foreign_key'})

        if parent_df.ww.index != parent_column:
            parent_df.ww.set_index(parent_column)
        # Empty dataframes (as a result of accessing Entity.metadata)
        # default to object dtypes for discrete variables, but
        # indexes/foreign keys default to ints. In this case, we convert
        # the empty column's type to int
        # --> Implementation: is this still relevant?
        if isinstance(child_df, pd.DataFrame) and \
                (child_df.empty and child_df[child_column].dtype == object and
                 parent_df.ww.columns[parent_column].is_numeric):
            child_df.ww[child_column] = pd.Series(name=child_column, dtype=np.int64)

        parent_ltype = parent_df.ww.logical_types[parent_column]
        child_ltype = child_df.ww.logical_types[child_column]
        if parent_ltype != child_ltype:
            difference_msg = ''
            if str(parent_ltype) == str(child_ltype):
                difference_msg = "There is a conflict between the parameters. "

            warnings.warn(f'Logical type {child_ltype} for child column {child_column} does not match '
                          f'parent column {parent_column} logical type {parent_ltype}. {difference_msg}'
                          'Changing child logical type to match parent.')
            child_df.ww.set_types(logical_types={child_column: parent_ltype})

        self.relationships.append(relationship)
        self.reset_data_description()
        return self

    def set_secondary_time_index(self, dataframe_name, secondary_time_index):
        """
        Set the secondary time index for a dataframe in the EntitySet using its dataframe name.

        Args:
            dataframe_name (str) : name of the dataframe for which to set the secondary time index.
            secondary_time_index (dict[str-> list[str]]): Name of column containing time data to
                be used as a secondary time index mapped to a list of the columns in the dataframe
                associated with that secondary time index.
        """
        dataframe = self[dataframe_name]
        self._set_secondary_time_index(dataframe, secondary_time_index)

    def _set_secondary_time_index(self, dataframe, secondary_time_index):
        '''Sets the secondary time index for a Woodwork dataframe passed in'''
        assert dataframe.ww.schema is not None, \
            "Cannot set secondary time index if Woodwork is not initialized"
        self._check_secondary_time_index(dataframe, secondary_time_index)
        if secondary_time_index is not None:
            dataframe.ww.metadata['secondary_time_index'] = secondary_time_index

    ###########################################################################
    #   Relationship access/helper methods  ###################################
    ###########################################################################

    def find_forward_paths(self, start_dataframe_name, goal_dataframe_name):
        """
        Generator which yields all forward paths between a start and goal
        dataframe. Does not include paths which contain cycles.

        Args:
            start_dataframe_name (str) : name of dataframe to start the search from
            goal_dataframe_name  (str) : name of dataframe to find forward path to

        See Also:
            :func:`BaseEntitySet.find_backward_paths`
        """
        for sub_dataframe_name, path in self._forward_dataframe_paths(start_dataframe_name):
            if sub_dataframe_name == goal_dataframe_name:
                yield path

    def find_backward_paths(self, start_dataframe_name, goal_dataframe_name):
        """
        Generator which yields all backward paths between a start and goal
        dataframe. Does not include paths which contain cycles.

        Args:
            start_dataframe_name (str) : Name of dataframe to start the search from.
            goal_dataframe_name  (str) : Name of dataframe to find backward path to.

        See Also:
            :func:`BaseEntitySet.find_forward_paths`
        """
        for path in self.find_forward_paths(goal_dataframe_name, start_dataframe_name):
            # Reverse path
            yield path[::-1]

    def _forward_dataframe_paths(self, start_dataframe_name, seen_dataframes=None):
        """
        Generator which yields the names of all dataframes connected through forward
        relationships, and the path taken to each. A dataframe will be yielded
        multiple times if there are multiple paths to it.

        Implemented using depth first search.
        """
        if seen_dataframes is None:
            seen_dataframes = set()

        if start_dataframe_name in seen_dataframes:
            return

        seen_dataframes.add(start_dataframe_name)

        yield start_dataframe_name, []

        for relationship in self.get_forward_relationships(start_dataframe_name):
            next_dataframe = relationship._parent_dataframe_name
            # Copy seen dataframes for each next node to allow multiple paths (but
            # not cycles).
            descendants = self._forward_dataframe_paths(next_dataframe, seen_dataframes.copy())
            for sub_dataframe_name, sub_path in descendants:
                yield sub_dataframe_name, [relationship] + sub_path

    def get_forward_dataframes(self, dataframe_name, deep=False):
        """
        Get dataframes that are in a forward relationship with dataframe

        Args:
            dataframe_name (str): Name of dataframe to search from.
            deep (bool): if True, recursively find forward dataframes.

        Yields a tuple of (descendent_name, path from dataframe_name to descendant).
        """
        for relationship in self.get_forward_relationships(dataframe_name):
            parent_dataframe_name = relationship._parent_dataframe_name
            direct_path = RelationshipPath([(True, relationship)])
            yield parent_dataframe_name, direct_path

            if deep:
                sub_dataframes = self.get_forward_dataframes(parent_dataframe_name, deep=True)
                for sub_dataframe_name, path in sub_dataframes:
                    yield sub_dataframe_name, direct_path + path

    def get_backward_dataframes(self, dataframe_name, deep=False):
        """
        Get dataframes that are in a backward relationship with dataframe

        Args:
            dataframe_name (str): Name of dataframe to search from.
            deep (bool): if True, recursively find backward dataframes.

        Yields a tuple of (descendent_name, path from dataframe_name to descendant).
        """
        for relationship in self.get_backward_relationships(dataframe_name):
            child_dataframe_name = relationship._child_dataframe_name
            direct_path = RelationshipPath([(False, relationship)])
            yield child_dataframe_name, direct_path

            if deep:
                sub_dataframes = self.get_backward_dataframes(child_dataframe_name, deep=True)
                for sub_dataframe_name, path in sub_dataframes:
                    yield sub_dataframe_name, direct_path + path

    def get_forward_relationships(self, dataframe_name):
        """Get relationships where dataframe "dataframe_name" is the child

        Args:
            dataframe_name (str): Name of dataframe to get relationships for.

        Returns:
            list[:class:`.Relationship`]: List of forward relationships.
        """
        return [r for r in self.relationships if r._child_dataframe_name == dataframe_name]

    def get_backward_relationships(self, dataframe_name):
        """
        get relationships where dataframe "dataframe_name" is the parent.

        Args:
            dataframe_name (str): Name of dataframe to get relationships for.

        Returns:
            list[:class:`.Relationship`]: list of backward relationships
        """
        return [r for r in self.relationships if r._parent_dataframe_name == dataframe_name]

    def has_unique_forward_path(self, start_dataframe_name, end_dataframe_name):
        """
        Is the forward path from start to end unique?

        This will raise if there is no such path.
        """
        paths = self.find_forward_paths(start_dataframe_name, end_dataframe_name)

        next(paths)
        second_path = next(paths, None)

        return not second_path

    ###########################################################################
    #  DataFrame creation methods  ##############################################
    ###########################################################################

    def add_dataframe(self,
                      dataframe,
                      dataframe_name=None,
                      index=None,
                      logical_types=None,
                      semantic_tags=None,
                      make_index=False,
                      time_index=None,
                      secondary_time_index=None,
                      already_sorted=False):
        """
        Add a DataFrame to the EntitySet with Woodwork typing information.

        Args:
            dataframe (pandas.DataFrame) : Dataframe containing the data.

            dataframe_name (str, optional) : Unique name to associate with this dataframe. Must be
                provided if Woodwork is not initialized on the input DataFrame.

            index (str, optional): Name of the column used to index the dataframe.
                Must be unique. If None, take the first column.

            logical_types (dict[str -> Woodwork.LogicalTypes/str, optional]):
                Keys are column names and values are logical types. Will be inferred if not specified.

            semantic_tags (dict[str -> str/set], optional):
                Keys are column names and values are semantic tags.

            make_index (bool, optional) : If True, assume index does not
                exist as a column in dataframe, and create a new column of that name
                using integers. Otherwise, assume index exists.

            time_index (str, optional): Name of the column containing
                time data. Type must be numeric or datetime in nature.

            secondary_time_index (dict[str -> list[str]]): Name of column containing time data to
                be used as a secondary time index mapped to a list of the columns in the dataframe
                associated with that secondary time index.

            already_sorted (bool, optional) : If True, assumes that input dataframe
                is already sorted by time. Defaults to False.

        Notes:

            Will infer logical types from the data.

        Example:
            .. ipython:: python

                import featuretools as ft
                import pandas as pd
                transactions_df = pd.DataFrame({"id": [1, 2, 3, 4, 5, 6],
                                                "session_id": [1, 2, 1, 3, 4, 5],
                                                "amount": [100.40, 20.63, 33.32, 13.12, 67.22, 1.00],
                                                "transaction_time": pd.date_range(start="10:00", periods=6, freq="10s"),
                                                "fraud": [True, False, True, False, True, True]})
                es = ft.EntitySet("example")
                es.add_dataframe(dataframe_name="transactions",
                                 index="id",
                                 time_index="transaction_time",
                                 dataframe=transactions_df)

                es["transactions"]
                es["transactions"].df

        """
        logical_types = logical_types or {}
        semantic_tags = semantic_tags or {}

        if len(self.dataframes) > 0:
            if not isinstance(dataframe, type(self.dataframes[0])):
                raise ValueError("All dataframes must be of the same type. "
                                 "Cannot add dataframe of type {} to an entityset with existing dataframes "
                                 "of type {}".format(type(dataframe), type(self.dataframes[0])))

        # Only allow string column names
        non_string_names = [name for name in dataframe.columns if not isinstance(name, str)]
        if non_string_names:
            raise ValueError("All column names must be strings (Columns {} "
                             "are not strings)".format(non_string_names))

        if dataframe.ww.schema is None:
            if dataframe_name is None:
                raise ValueError('Cannot add dataframe to EntitySet without a name. '
                                 'Please provide a value for the dataframe_name parameter.')
            # Warn when performing inference on Dask or Koalas DataFrames
            if not set(dataframe.columns).issubset(set(logical_types.keys())) and \
                    (isinstance(dataframe, dd.DataFrame) or is_instance(dataframe, ks, 'DataFrame')):
                warnings.warn('Performing type inference on Dask or Koalas DataFrames may be computationally intensive. '
                              'Specify logical types for each column to speed up EntitySet initialization.')

            index_was_created, index, dataframe = _get_or_create_index(index, make_index, dataframe)

            dataframe.ww.init(name=dataframe_name,
                              index=index,
                              time_index=time_index,
                              logical_types=logical_types,
                              semantic_tags=semantic_tags,
                              already_sorted=already_sorted)
            if index_was_created:
                dataframe.ww.metadata['created_index'] = index

        else:
            if dataframe.ww.name is None:
                raise ValueError('Cannot add a Woodwork DataFrame to EntitySet without a name')
            if dataframe.ww.index is None:
                raise ValueError('Cannot add Woodwork DataFrame to EntitySet without index')

            extra_params = []
            if index is not None:
                extra_params.append('index')
            if time_index is not None:
                extra_params.append('time_index')
            if logical_types:
                extra_params.append('logical_types')
            if make_index:
                extra_params.append('make_index')
            if semantic_tags:
                extra_params.append('semantic_tags')
            if already_sorted:
                extra_params.append('already_sorted')
            if dataframe_name is not None and dataframe_name != dataframe.ww.name:
                extra_params.append('dataframe_name')
            if extra_params:
                warnings.warn("A Woodwork-initialized DataFrame was provided, so the following parameters were ignored: " + ", ".join(extra_params))

        if dataframe.ww.time_index is not None:
            self._check_uniform_time_index(dataframe)
            self._check_secondary_time_index(dataframe)

        if secondary_time_index:
            self._set_secondary_time_index(dataframe, secondary_time_index=secondary_time_index)

        self.dataframe_dict[dataframe.ww.name] = dataframe
        self.reset_data_description()
        return self

    def normalize_dataframe(self, base_dataframe_name, new_dataframe_name, index,
                            additional_columns=None, copy_columns=None,
                            make_time_index=None,
                            make_secondary_time_index=None,
                            new_dataframe_time_index=None,
                            new_dataframe_secondary_time_index=None):
        """Create a new dataframe and relationship from unique values of an existing column.

        Args:
            base_dataframe_name (str) : Datarame name from which to split.

            new_dataframe_name (str): Name of the new dataframe.

            index (str): Column in old dataframe
                that will become index of new dataframe. Relationship
                will be created across this column.

            additional_columns (list[str]):
                List of column names to remove from
                base_dataframe and move to new dataframe.

            copy_columns (list[str]): List of
                column names to copy from old dataframe
                and move to new dataframe.

            make_time_index (bool or str, optional): Create time index for new dataframe based
                on time index in base_dataframe, optionally specifying which column in base_dataframe
                to use for time_index. If specified as True without a specific column name,
                uses the primary time index. Defaults to True if base dataframe has a time index.

            make_secondary_time_index (dict[str -> list[str]], optional): Create a secondary time index
                from key. Values of dictionary are the columns to associate with a secondary time index.
                Only one secondary time index is allowed. If None, only associate the time index.

            new_dataframe_time_index (str, optional): Rename new dataframe time index.

            new_dataframe_secondary_time_index (str, optional): Rename new dataframe secondary time index.

        """
        base_dataframe = self.dataframe_dict[base_dataframe_name]
        additional_columns = additional_columns or []
        copy_columns = copy_columns or []

        for list_name, col_list in {'copy_columns': copy_columns,
                                    'additional_columns': additional_columns}.items():
            if not isinstance(col_list, list):
                raise TypeError("'{}' must be a list, but received type {}"
                                .format(list_name, type(col_list)))
            if len(col_list) != len(set(col_list)):
                raise ValueError(f"'{list_name}' contains duplicate columns. All columns must be unique.")
            for col_name in col_list:
                if col_name == index:
                    raise ValueError("Not adding {} as both index and column in {}".format(col_name, list_name))

        for col in additional_columns:
            if col == base_dataframe.ww.time_index:
                raise ValueError("Not moving {} as it is the base time index column. Perhaps, move the column to the copy_columns.".format(col))

        if isinstance(make_time_index, str):
            if make_time_index not in base_dataframe.columns:
                raise ValueError("'make_time_index' must be a column in the base dataframe")
            elif make_time_index not in additional_columns + copy_columns:
                raise ValueError("'make_time_index' must be specified in 'additional_columns' or 'copy_columns'")
        if index == base_dataframe.ww.index:
            raise ValueError("'index' must be different from the index column of the base dataframe")

        transfer_types = {}
        # Types will be a tuple of (logical_type, semantic_tags, column_metadata, column_description)
        transfer_types[index] = (base_dataframe.ww.logical_types[index],
                                 base_dataframe.ww.semantic_tags[index],
                                 base_dataframe.ww.columns[index].metadata,
                                 base_dataframe.ww.columns[index].description)
        for col_name in additional_columns + copy_columns:
            # Remove any existing time index tags
            transfer_types[col_name] = (base_dataframe.ww.logical_types[col_name],
                                        (base_dataframe.ww.semantic_tags[col_name] - {'time_index'}),
                                        base_dataframe.ww.columns[col_name].metadata,
                                        base_dataframe.ww.columns[col_name].description)

        # create and add new dataframe
        new_dataframe = self[base_dataframe_name].copy()

        if make_time_index is None and base_dataframe.ww.time_index is not None:
            make_time_index = True

        if isinstance(make_time_index, str):
            # Set the new time index to make_time_index.
            base_time_index = make_time_index
            new_dataframe_time_index = make_time_index
            already_sorted = (new_dataframe_time_index == base_dataframe.ww.time_index)
        elif make_time_index:
            # Create a new time index based on the base dataframe time index.
            base_time_index = base_dataframe.ww.time_index
            if new_dataframe_time_index is None:
                new_dataframe_time_index = "first_%s_time" % (base_dataframe.ww.name)

            already_sorted = True

            assert base_dataframe.ww.time_index is not None, \
                "Base dataframe doesn't have time_index defined"

            if base_time_index not in [col for col in copy_columns]:
                copy_columns.append(base_time_index)

                time_index_types = (base_dataframe.ww.logical_types[base_dataframe.ww.time_index],
                                    base_dataframe.ww.semantic_tags[base_dataframe.ww.time_index],
                                    base_dataframe.ww.columns[base_dataframe.ww.time_index].metadata,
                                    base_dataframe.ww.columns[base_dataframe.ww.time_index].description)
            else:
                # If base_time_index is in copy_columns then we've already added the transfer types
                # but since we're changing the name, we have to remove it
                time_index_types = transfer_types[base_dataframe.ww.time_index]
                del transfer_types[base_dataframe.ww.time_index]

            transfer_types[new_dataframe_time_index] = time_index_types

        else:
            new_dataframe_time_index = None
            already_sorted = False

        if new_dataframe_time_index is not None and new_dataframe_time_index == index:
            raise ValueError("time_index and index cannot be the same value, %s" % (new_dataframe_time_index))

        selected_columns = [index] +\
            [col for col in additional_columns] +\
            [col for col in copy_columns]

        new_dataframe2 = new_dataframe. \
            drop_duplicates(index, keep='first')[selected_columns]

        if make_time_index:
            new_dataframe2 = new_dataframe2.rename(columns={base_time_index: new_dataframe_time_index})
        if make_secondary_time_index:
            assert len(make_secondary_time_index) == 1, "Can only provide 1 secondary time index"
            secondary_time_index = list(make_secondary_time_index.keys())[0]

            secondary_columns = [index, secondary_time_index] + list(make_secondary_time_index.values())[0]
            secondary_df = new_dataframe. \
                drop_duplicates(index, keep='last')[secondary_columns]
            if new_dataframe_secondary_time_index:
                secondary_df = secondary_df.rename(columns={secondary_time_index: new_dataframe_secondary_time_index})
                secondary_time_index = new_dataframe_secondary_time_index
            else:
                new_dataframe_secondary_time_index = secondary_time_index
            secondary_df = secondary_df.set_index(index)
            new_dataframe = new_dataframe2.join(secondary_df, on=index)
        else:
            new_dataframe = new_dataframe2

        base_dataframe_index = index

        # --> Implementation: not sure that this is the same as using vtype Categorical because we can't just set a standard tag
        # why did we set it to variable Categorical???
        # and why does it get reset when we did it above??
        # transfer_types[index] = ('Categorical', set())
        if make_secondary_time_index:
            old_ti_name = list(make_secondary_time_index.keys())[0]
            ti_cols = list(make_secondary_time_index.values())[0]
            ti_cols = [c if c != old_ti_name else secondary_time_index for c in ti_cols]
            make_secondary_time_index = {secondary_time_index: ti_cols}

        if is_instance(new_dataframe, ks, 'DataFrame'):
            already_sorted = False

        # will initialize Woodwork on this DataFrame
        logical_types = {}
        semantic_tags = {}
        column_metadata = {}
        column_descriptions = {}
        for col_name, (ltype, tags, metadata, description) in transfer_types.items():
            logical_types[col_name] = ltype
            semantic_tags[col_name] = tags - {'time_index'}
            column_metadata[col_name] = copy.deepcopy(metadata)
            column_descriptions[col_name] = description

        new_dataframe.ww.init(name=new_dataframe_name, index=index,
                              already_sorted=already_sorted,
                              time_index=new_dataframe_time_index,
                              logical_types=logical_types,
                              semantic_tags=semantic_tags,
                              column_metadata=column_metadata,
                              column_descriptions=column_descriptions
                              )

        self.add_dataframe(
            new_dataframe,
            secondary_time_index=make_secondary_time_index
        )

        self.dataframe_dict[base_dataframe_name] = self.dataframe_dict[base_dataframe_name].ww.drop(additional_columns)

        self.dataframe_dict[base_dataframe_name].ww.add_semantic_tags({base_dataframe_index: 'foreign_key'})

        self.add_relationship(new_dataframe_name, index, base_dataframe_name, base_dataframe_index)
        self.reset_data_description()
        return self

    # ###########################################################################
    # #  Data wrangling methods  ###############################################
    # ###########################################################################

    def concat(self, other, inplace=False):
        '''Combine entityset with another to create a new entityset with the
        combined data of both entitysets.
        '''
        if not self.__eq__(other):
            raise ValueError("Entitysets must have the same dataframes, relationships"
                             ", and column names")

        if inplace:
            combined_es = self
        else:
            combined_es = copy.deepcopy(self)

        lib = pd
        if self.dataframe_type == Library.KOALAS.value:
            lib = ks
        elif self.dataframe_type == Library.DASK.value:
            lib = dd

        has_last_time_index = []
        for df in self.dataframes:
            self_df = df
            other_df = other[df.ww.name]
            combined_df = lib.concat([self_df, other_df])
            # If both DataFrames have made indexes, there will likely
            # be overlap in the index column, so we use the other values
            if self_df.ww.metadata.get('created_index') or other_df.ww.metadata.get('created_index'):
                columns = [col for col in combined_df.columns if
                           col != df.ww.index or col != df.ww.time_index]
            else:
                columns = [df.ww.index]
            combined_df.drop_duplicates(columns, inplace=True)

            self_lti_col = df.ww.metadata.get('last_time_index')
            other_lti_col = other[df.ww.name].ww.metadata.get('last_time_index')
            if (self_lti_col is not None or
                    other_lti_col is not None):
                has_last_time_index.append(df.ww.name)

            combined_es.update_dataframe(
                dataframe_name=df.ww.name,
                df=combined_df,
                recalculate_last_time_indexes=False,
                already_sorted=False
            )

        if has_last_time_index:
            combined_es.add_last_time_indexes(updated_dataframes=has_last_time_index)

        combined_es.reset_data_description()

        return combined_es

    ###########################################################################
    #  Indexing methods  ###############################################
    ###########################################################################
    def add_last_time_indexes(self, updated_dataframes=None):
        """
        Calculates the last time index values for each dataframe (the last time
        an instance or children of that instance were observed).  Used when
        calculating features using training windows. Adds the last time index as
        a series named _ft_last_time on the dataframe.
        Args:
            updated_dataframes (list[str]): List of dataframe names to update last_time_index for
                (will update all parents of those dataframes as well)
        """
        # Generate graph of dataframes to find leaf dataframes
        children = defaultdict(list)  # parent --> child mapping
        child_cols = defaultdict(dict)
        for r in self.relationships:
            children[r._parent_dataframe_name].append(r.child_dataframe)
            child_cols[r._parent_dataframe_name][r._child_dataframe_name] = r.child_column

        updated_dataframes = updated_dataframes or []
        if updated_dataframes:
            # find parents of updated_dataframes
            parent_queue = updated_dataframes[:]
            parents = set()
            while len(parent_queue):
                df_name = parent_queue.pop(0)
                if df_name in parents:
                    continue
                parents.add(df_name)

                for parent_name, _ in self.get_forward_dataframes(df_name):
                    parent_queue.append(parent_name)

            queue = [self[p] for p in parents]
            to_explore = parents
        else:
            to_explore = set(self.dataframe_dict.keys())
            queue = self.dataframes[:]

        explored = set()
        # Store the last time indexes for the entire entityset in a dictionary to update
        es_lti_dict = {}
        for df in self.dataframes:
            lti_col = df.ww.metadata.get('last_time_index')
            if lti_col is not None:
                lti_col = df[lti_col]
            es_lti_dict[df.ww.name] = lti_col

        for df in queue:
            es_lti_dict[df.ww.name] = None

        # We will explore children of dataframes on the queue,
        # which may not be in the to_explore set. Therefore,
        # we check whether all elements of to_explore are in
        # explored, rather than just comparing length
        while not to_explore.issubset(explored):
            dataframe = queue.pop(0)

            if es_lti_dict[dataframe.ww.name] is None:
                if dataframe.ww.time_index is not None:
                    lti = dataframe[dataframe.ww.time_index].copy()
                    if isinstance(dataframe, dd.DataFrame):
                        # The current Dask implementation doesn't set the index of the dataframe
                        # to the dataframe's index, so we have to do it manually here
                        lti.index = dataframe[dataframe.ww.index].copy()
                else:
                    lti = dataframe.ww[dataframe.ww.index].copy()
                    if isinstance(dataframe, dd.DataFrame):
                        lti.index = dataframe[dataframe.ww.index].copy()
                        lti = lti.apply(lambda x: None)
                    elif is_instance(dataframe, ks, 'DataFrame'):
                        lti = ks.Series(pd.Series(index=lti.to_list(), name=lti.name))
                    else:
                        # Cannot have a category dtype with nans when calculating last time index
                        lti = lti.astype('object')
                        lti[:] = None

                es_lti_dict[dataframe.ww.name] = lti

            if dataframe.ww.name in children:
                child_dataframes = children[dataframe.ww.name]

                # if all children not explored, skip for now
                if not set([df.ww.name for df in child_dataframes]).issubset(explored):
                    # Now there is a possibility that a child dataframe
                    # was not explicitly provided in updated_dataframes,
                    # and never made it onto the queue. If updated_dataframes
                    # is None then we just load all dataframes onto the queue
                    # so we didn't need this logic
                    for df in child_dataframes:
                        if df.ww.name not in explored and df.ww.name not in [q.ww.name for q in queue]:
                            # must also reset last time index here
                            es_lti_dict[df.ww.name] = None
                            queue.append(df)
                    queue.append(dataframe)
                    continue

                # updated last time from all children
                for child_df in child_dataframes:
                    # TODO: Figure out if Dask code related to indexes is important for Koalas
                    if es_lti_dict[child_df.ww.name] is None:
                        continue
                    link_col = child_cols[dataframe.ww.name][child_df.ww.name].name

                    lti_is_dask = isinstance(es_lti_dict[child_df.ww.name], dd.Series)
                    lti_is_koalas = is_instance(es_lti_dict[child_df.ww.name], ks, 'Series')

                    if lti_is_dask or lti_is_koalas:
                        to_join = child_df[link_col]
                        if lti_is_dask:
                            to_join.index = child_df[child_df.ww.index]

                        lti_df = es_lti_dict[child_df.ww.name].to_frame(name='last_time').join(
                            to_join.to_frame(name=dataframe.ww.index)
                        )

                        if lti_is_dask:
                            new_index = lti_df.index.copy()
                            new_index.name = None
                            lti_df.index = new_index
                        lti_df = lti_df.groupby(lti_df[dataframe.ww.index]).agg('max')

                        lti_df = es_lti_dict[dataframe.ww.name].to_frame(name='last_time_old').join(lti_df)

                    else:
                        lti_df = pd.DataFrame({'last_time': es_lti_dict[child_df.ww.name],
                                               dataframe.ww.index: child_df[link_col]})

                        # sort by time and keep only the most recent
                        lti_df.sort_values(['last_time', dataframe.ww.index],
                                           kind="mergesort", inplace=True)

                        lti_df.drop_duplicates(dataframe.ww.index,
                                               keep='last',
                                               inplace=True)

                        lti_df.set_index(dataframe.ww.index, inplace=True)
                        lti_df = lti_df.reindex(es_lti_dict[dataframe.ww.name].index)
                        lti_df['last_time_old'] = es_lti_dict[dataframe.ww.name]
                    if not (lti_is_dask or lti_is_koalas) and lti_df.empty:
                        # Pandas errors out if it tries to do fillna and then max on an empty dataframe
                        lti_df = pd.Series()
                    else:
                        if lti_is_koalas:
                            lti_df['last_time'] = ks.to_datetime(lti_df['last_time'])
                            lti_df['last_time_old'] = ks.to_datetime(lti_df['last_time_old'])
                            # TODO: Figure out a workaround for fillna and replace
                            lti_df = lti_df.max(axis=1)
                        else:
                            lti_df['last_time'] = lti_df['last_time'].astype('datetime64[ns]')
                            lti_df['last_time_old'] = lti_df['last_time_old'].astype('datetime64[ns]')
                            lti_df = lti_df.fillna(pd.to_datetime('1800-01-01 00:00')).max(axis=1)
                            lti_df = lti_df.replace(pd.to_datetime('1800-01-01 00:00'), pd.NaT)

                    es_lti_dict[dataframe.ww.name] = lti_df
                    es_lti_dict[dataframe.ww.name].name = 'last_time'

            explored.add(dataframe.ww.name)

        # Store the last time index on the DataFrames
        dfs_to_update = {}
        for df in self.dataframes:
            lti = es_lti_dict[df.ww.name]
            if lti is not None:
                lti_ltype = None
                if self.time_type == 'numeric':
                    if lti.dtype == 'datetime64[ns]':
                        # Woodwork cannot convert from datetime to numeric
                        lti = lti.apply(lambda x: x.value)
                    lti = init_series(lti, logical_type='Double')
                    lti_ltype = 'Double'
                else:
                    lti = init_series(lti, logical_type='Datetime')
                    lti_ltype = 'Datetime'

                lti.name = LTI_COLUMN_NAME

                if LTI_COLUMN_NAME in df.columns:
                    if 'last_time_index' in df.ww.semantic_tags[LTI_COLUMN_NAME]:
                        # Remove any previous last time index placed by featuretools
                        df.ww.pop(LTI_COLUMN_NAME)
                    else:
                        raise ValueError("Cannot add a last time index on DataFrame with an existing "
                                         f"'{LTI_COLUMN_NAME}' column. Please rename '{LTI_COLUMN_NAME}'.")

                # Add the new column to the DataFrame
                if isinstance(df, dd.DataFrame):
                    new_df = df.merge(lti.reset_index(), on=df.ww.index)
                    new_df.ww.init(
                        name=df.ww.name,
                        index=df.ww.index,
                        time_index=df.ww.time_index,
                        logical_types={**df.ww.logical_types, LTI_COLUMN_NAME: lti_ltype},
                        semantic_tags={col_name: tags - {'index', 'time_index'} for col_name, tags in df.ww.semantic_tags.items()},
                        table_metadata=df.ww.metadata,
                        column_metadata={col_name: col_schema.metadata for col_name, col_schema in df.ww.columns.items()},
                        use_standard_tags=df.ww.use_standard_tags
                    )

                    new_idx = new_df[new_df.ww.index]
                    new_idx.name = None
                    new_df.index = new_idx
                    dfs_to_update[df.ww.name] = new_df
                elif is_instance(df, ks, 'DataFrame'):
                    new_df = df.merge(lti, left_on=df.ww.index, right_index=True)

                    new_df.ww.init(
                        name=df.ww.name,
                        index=df.ww.index,
                        time_index=df.ww.time_index,
                        logical_types={**df.ww.logical_types, LTI_COLUMN_NAME: lti_ltype},
                        semantic_tags={col_name: tags - {'index', 'time_index'} for col_name, tags in df.ww.semantic_tags.items()},
                        table_metadata=df.ww.metadata,
                        column_metadata={col_name: col_schema.metadata for col_name, col_schema in df.ww.columns.items()},
                        use_standard_tags=df.ww.use_standard_tags
                    )
                    dfs_to_update[df.ww.name] = new_df
                else:
                    df.ww[LTI_COLUMN_NAME] = lti
                    if 'last_time_index' not in df.ww.semantic_tags[LTI_COLUMN_NAME]:
                        df.ww.add_semantic_tags({LTI_COLUMN_NAME: 'last_time_index'})
                    df.ww.metadata['last_time_index'] = LTI_COLUMN_NAME

        for df in dfs_to_update.values():
            df.ww.add_semantic_tags({LTI_COLUMN_NAME: 'last_time_index'})
            df.ww.metadata['last_time_index'] = LTI_COLUMN_NAME
            self.dataframe_dict[df.ww.name] = df

        self.reset_data_description()
    # ###########################################################################
    # #  Other ###############################################
    # ###########################################################################

    def add_interesting_values(self, max_values=5, verbose=False, dataframe_name=None, values=None):
        """Find or set interesting values for categorical columns, to be used to generate "where" clauses

        Args:
            max_values (int) : Maximum number of values per column to add.
            verbose (bool) : If True, print summary of interesting values found.
            dataframe_name (str) : The dataframe in the EntitySet for which to add interesting values.
                If not specified interesting values will be added for all dataframes.
            values (dict): A dictionary mapping column names to the interesting values to set
                for the column. If specified, a corresponding dataframe_name must also be provided.
                If not specified, interesting values will be set for all eligible columns. If values
                are specified, max_values and verbose parameters will be ignored.

        Notes:

            Finding interesting values is not supported with Dask or Koalas EntitySets.
            To set interesting values for Dask or Koalas EntitySets, values must be
            specified with the ``values`` parameter.

        Returns:
            None

        """
        if dataframe_name is None and values is not None:
            raise ValueError("dataframe_name must be specified if values are provided")

        if dataframe_name is not None and values is not None:
            for column, vals in values.items():
                self[dataframe_name].ww.columns[column].metadata['interesting_values'] = vals
            return

        if dataframe_name:
            dataframes = [self[dataframe_name]]
        else:
            dataframes = self.dataframes

        def add_value(df, col, val, verbose):
            if verbose:
                msg = "Column {}: Marking {} as an interesting value"
                logger.info(msg.format(col, val))
            interesting_vals = df.ww.columns[col].metadata.get('interesting_values', [])
            interesting_vals.append(val)
            df.ww.columns[col].metadata['interesting_values'] = interesting_vals

        for df in dataframes:
<<<<<<< HEAD
            for column in df.columns:
                # some heuristics to find basic 'where'-able columns
                # include categorical columns, exclude index or foreign key columns
                col_schema = df.ww.columns[column]
                col_is_valid = (col_schema.is_categorical and
                                not {'index', 'foreign_key'}.intersection(col_schema.semantic_tags))

                if col_is_valid:
                    counts = df[column].value_counts()

                    # find how many of each unique value there are; sort by count,
                    # and add interesting values to each column
                    total_count = np.sum(counts)
                    counts_idx = counts.index.tolist()
                    for i in range(min(max_values, len(counts.index))):
                        idx = counts_idx[i]

                        if len(counts.index) < 25:
                            if verbose:
                                msg = "Column {}: Marking {} as an interesting value"
                                logger.info(msg.format(column, idx))
                            interesting_vals = df.ww.columns[column].metadata.get('interesting_values', [])
                            df.ww.columns[column].metadata['interesting_values'] = interesting_vals + [idx]
=======
            value_counts = df.ww.value_counts(top_n=max(25, max_values), dropna=True)
            total_count = len(df)
>>>>>>> 6469bcf7

            for col, counts in value_counts.items():
                if {'index', 'foreign_key'}.intersection(df.ww.semantic_tags[col]):
                    continue

                for i in range(min(max_values, len(counts))):
                    # Categorical columns will include counts of 0 for all values
                    # in categories. Stop when we encounter a 0 count.
                    if counts[i]['count'] == 0:
                        break
                    if len(counts) < 25:
                        value = counts[i]['value']
                        add_value(df, col, value, verbose)
                    else:
                        fraction = counts[i]['count'] / total_count
                        if fraction > 0.05 and fraction < 0.95:
                            value = counts[i]['value']
                            add_value(df, col, value, verbose)
                        else:
<<<<<<< HEAD
                            fraction = counts[idx] / total_count
                            if fraction > 0.05 and fraction < 0.95:
                                if verbose:
                                    msg = "Column {}: Marking {} as an interesting value"
                                    logger.info(msg.format(column, idx))
                                interesting_vals = df.ww.columns[column].metadata.get('interesting_values', [])
                                df.ww.columns[column].metadata['interesting_values'] = interesting_vals + [idx]
                            else:
                                break
=======
                            break
>>>>>>> 6469bcf7

        self.reset_data_description()

    def plot(self, to_file=None):
        """
        Create a UML diagram-ish graph of the EntitySet.

        Args:
            to_file (str, optional) : Path to where the plot should be saved.
                If set to None (as by default), the plot will not be saved.

        Returns:
            graphviz.Digraph : Graph object that can directly be displayed in
                Jupyter notebooks. Nodes of the graph correspond to the DataFrames
                in the EntitySet, showing the typing information for each column.

        Note:
            The typing information displayed for each column is based off of the Woodwork
            ColumnSchema for that column and is represented as ``LogicalType; semantic_tags``,
            but the standard semantic tags have been removed for brevity.
        """
        graphviz = check_graphviz()
        format_ = get_graphviz_format(graphviz=graphviz,
                                      to_file=to_file)

        # Initialize a new directed graph
        graph = graphviz.Digraph(self.id, format=format_,
                                 graph_attr={'splines': 'ortho'})

        # Draw entities
        for df in self.dataframes:
            column_typing_info = []
            for col_name, col_schema in df.ww.columns.items():
                col_string = col_name + ' : ' + str(col_schema.logical_type)

                tags = col_schema.semantic_tags - col_schema.logical_type.standard_tags
                if tags:
                    col_string += '; '
                    col_string += ', '.join(tags)
                column_typing_info.append(col_string)

            columns_string = '\l'.join(column_typing_info)  # noqa: W605
            if isinstance(df, dd.DataFrame):  # entity is a dask entity
                label = '{%s |%s\l}' % (df.ww.name, columns_string)  # noqa: W605
            else:
                nrows = df.shape[0]
                label = '{%s (%d row%s)|%s\l}' % (df.ww.name, nrows, 's' * (nrows > 1), columns_string)  # noqa: W605
            graph.node(df.ww.name, shape='record', label=label)

        # Draw relationships
        for rel in self.relationships:
            # Display the key only once if is the same for both related entities
            if rel._parent_column_name == rel._child_column_name:
                label = rel._parent_column_name
            else:
                label = '%s -> %s' % (rel._parent_column_name,
                                      rel._child_column_name)

            graph.edge(rel._child_dataframe_name, rel._parent_dataframe_name, xlabel=label)

        if to_file:
            save_graph(graph, to_file, format_)
        return graph

    def _handle_time(self, dataframe_name, df, time_last=None, training_window=None, include_cutoff_time=True):
        """
        Filter a dataframe for all instances before time_last.
        If the dataframe does not have a time index, return the original
        dataframe.
        """

        schema = self[dataframe_name].ww.schema
        if is_instance(df, ks, 'DataFrame') and isinstance(time_last, np.datetime64):
            time_last = pd.to_datetime(time_last)
        if schema.time_index:
            df_empty = df.empty if isinstance(df, pd.DataFrame) else False
            if time_last is not None and not df_empty:
                if include_cutoff_time:
                    df = df[df[schema.time_index] <= time_last]
                else:
                    df = df[df[schema.time_index] < time_last]
                if training_window is not None:
                    training_window = _check_timedelta(training_window)
                    if include_cutoff_time:
                        mask = df[schema.time_index] > time_last - training_window
                    else:
                        mask = df[schema.time_index] >= time_last - training_window
                    lti_col = schema.metadata.get('last_time_index')
                    if lti_col is not None:
                        if include_cutoff_time:
                            lti_mask = df[lti_col] > time_last - training_window
                        else:
                            lti_mask = df[lti_col] >= time_last - training_window
                        mask = mask | lti_mask
                    else:
                        warnings.warn(
                            "Using training_window but last_time_index is "
                            "not set for dataframe %s" % (dataframe_name)
                        )

                    df = df[mask]

        secondary_time_indexes = schema.metadata.get('secondary_time_index') or {}
        for secondary_time_index, columns in secondary_time_indexes.items():
            # should we use ignore time last here?
            df_empty = df.empty if isinstance(df, pd.DataFrame) else False
            if time_last is not None and not df_empty:
                mask = df[secondary_time_index] >= time_last
                if isinstance(df, dd.DataFrame):
                    for col in columns:
                        df[col] = df[col].mask(mask, np.nan)
                elif is_instance(df, ks, 'DataFrame'):
                    df.loc[mask, columns] = None
                else:
                    df.loc[mask, columns] = np.nan

        return df

    def query_by_values(self, dataframe_name, instance_vals, column_name=None, columns=None,
                        time_last=None, training_window=None, include_cutoff_time=True):
        """Query instances that have column with given value

        Args:
            dataframe_name (str): The id of the dataframe to query
            instance_vals (pd.Dataframe, pd.Series, list[str] or str) :
                Instance(s) to match.
            column_name (str) : Column to query on. If None, query on index.
            columns (list[str]) : Columns to return. Return all columns if None.
            time_last (pd.TimeStamp) : Query data up to and including this
                time. Only applies if entity has a time index.
            training_window (Timedelta, optional):
                Window defining how much time before the cutoff time data
                can be used when calculating features. If None, all data before cutoff time is used.
            include_cutoff_time (bool):
                If True, data at cutoff time are included in calculating features

        Returns:
            pd.DataFrame : instances that match constraints with ids in order of underlying dataframe
        """
        dataframe = self[dataframe_name]
        if not column_name:
            column_name = dataframe.ww.index

        instance_vals = _vals_to_series(instance_vals, column_name)

        training_window = _check_timedelta(training_window)

        if training_window is not None:
            assert training_window.has_no_observations(), "Training window cannot be in observations"

        if instance_vals is None:
            df = dataframe.copy()

        elif isinstance(instance_vals, pd.Series) and instance_vals.empty:
            df = dataframe.head(0)

        else:
            if is_instance(instance_vals, (dd, ks), 'Series'):
                df = dataframe.merge(instance_vals.to_frame(), how="inner", on=column_name)
            elif isinstance(instance_vals, pd.Series) and is_instance(dataframe, ks, 'DataFrame'):
                df = dataframe.merge(ks.DataFrame({column_name: instance_vals}), how="inner", on=column_name)
            else:
                df = dataframe[dataframe[column_name].isin(instance_vals)]

            if isinstance(dataframe, pd.DataFrame):
                df = df.set_index(dataframe.ww.index, drop=False)

            # ensure filtered df has same categories as original
            # workaround for issue below
            # github.com/pandas-dev/pandas/issues/22501#issuecomment-415982538
            # Note: Woodwork stores categorical columns with a `string` dtype for Koalas
            if dataframe.ww.columns[column_name].is_categorical and not is_instance(df, ks, 'DataFrame'):
                categories = pd.api.types.CategoricalDtype(categories=dataframe[column_name].cat.categories)
                df[column_name] = df[column_name].astype(categories)

        df = self._handle_time(dataframe_name=dataframe_name,
                               df=df,
                               time_last=time_last,
                               training_window=training_window,
                               include_cutoff_time=include_cutoff_time)

        if columns is not None:
            df = df[columns]

        return df

    def update_dataframe(self, dataframe_name, df, already_sorted=False, recalculate_last_time_indexes=True):
        '''Update the internal dataframe of an EntitySet table, keeping Woodwork typing information the same.
        Optionally makes sure that data is sorted, that reference indexes to other dataframes are consistent,
        and that last_time_indexes are updated to reflect the new data.
        '''
        if not isinstance(df, type(self[dataframe_name])):
            raise TypeError('Incorrect DataFrame type used')

        # If the original DataFrame has a last time index column and the new one doesnt
        # remove the column and the reference to last time index from that dataframe
        last_time_index_column = self[dataframe_name].ww.metadata.get('last_time_index')
        if last_time_index_column is not None and last_time_index_column not in df.columns:
            self[dataframe_name].ww.pop(last_time_index_column)
            del self[dataframe_name].ww.metadata['last_time_index']

        old_column_names = list(self[dataframe_name].columns)
        if len(df.columns) != len(old_column_names):
            raise ValueError("Updated dataframe contains {} columns, expecting {}".format(len(df.columns),
                                                                                          len(old_column_names)))
        for col_name in old_column_names:
            if col_name not in df.columns:
                raise ValueError("Updated dataframe is missing new {} column".format(col_name))

        if df.ww.schema is not None:
            warnings.warn('Woodwork typing information on new dataframe will be replaced '
                          f'with existing typing information from {dataframe_name}')
        # Update the dtypes to match the original dataframe's and transform data if necessary
        for col_name in df.columns:
            series = df[col_name]
            updated_series = self[dataframe_name].ww.logical_types[col_name].transform(series)
            if updated_series is not series:
                df[col_name] = updated_series

        df.ww.init(schema=self[dataframe_name].ww._schema)
        # Make sure column ordering matches original ordering
        df = df.ww[old_column_names]

        self.dataframe_dict[dataframe_name] = df

        # Sort the dataframe through Woodwork
        if self.dataframe_dict[dataframe_name].ww.time_index is not None:
            self.dataframe_dict[dataframe_name].ww._sort_columns(already_sorted)

        if self[dataframe_name].ww.time_index is not None:
            self._check_uniform_time_index(self[dataframe_name])

        df_metadata = self[dataframe_name].ww.metadata
        self.set_secondary_time_index(dataframe_name, df_metadata.get('secondary_time_index'))
        if recalculate_last_time_indexes and last_time_index_column is not None:
            self.add_last_time_indexes(updated_dataframes=[dataframe_name])
        self.reset_data_description()

    def _check_time_indexes(self):
        for dataframe in self.dataframe_dict.values():
            self._check_uniform_time_index(dataframe)
            self._check_secondary_time_index(dataframe)

    def _check_secondary_time_index(self, dataframe, secondary_time_index=None):
        secondary_time_index = secondary_time_index or dataframe.ww.metadata.get('secondary_time_index', {})

        if secondary_time_index and dataframe.ww.time_index is None:
            raise ValueError('Cannot set secondary time index on a DataFrame that has no primary time index.')

        for time_index, columns in secondary_time_index.items():
            self._check_uniform_time_index(dataframe, column_name=time_index)
            if time_index not in columns:
                columns.append(time_index)

    def _check_uniform_time_index(self, dataframe, column_name=None):
        column_name = column_name or dataframe.ww.time_index
        if column_name is None:
            return

        time_type = self._get_time_type(dataframe, column_name)
        if self.time_type is None:
            self.time_type = time_type
        elif self.time_type != time_type:
            info = "%s time index is %s type which differs from other entityset time indexes"
            raise TypeError(info % (dataframe.ww.name, time_type))

    def _get_time_type(self, dataframe, column_name=None):
        column_name = column_name or dataframe.ww.time_index

        column_schema = dataframe.ww.columns[column_name]

        time_type = None
        if column_schema.is_numeric:
            time_type = 'numeric'
        elif column_schema.is_datetime:
            time_type = Datetime

        if time_type is None:
            info = "%s time index not recognized as numeric or datetime"
            raise TypeError(info % dataframe.ww.name)
        return time_type


def _vals_to_series(instance_vals, variable_id):
    """
    instance_vals may be a pd.Dataframe, a pd.Series, a list, a single
    value, or None. This function always returns a Series or None.
    """
    if instance_vals is None:
        return None

    # If this is a single value, make it a list
    if not hasattr(instance_vals, '__iter__'):
        instance_vals = [instance_vals]

    # convert iterable to pd.Series
    if isinstance(instance_vals, pd.DataFrame):
        out_vals = instance_vals[variable_id]
    elif is_instance(instance_vals, (pd, dd, ks), 'Series'):
        out_vals = instance_vals.rename(variable_id)
    else:
        out_vals = pd.Series(instance_vals)

    # no duplicates or NaN values
    out_vals = out_vals.drop_duplicates().dropna()

    # want index to have no name for the merge in query_by_values
    out_vals.index.name = None

    return out_vals


def _get_or_create_index(index, make_index, df):
    '''Handles index creation logic base on user input'''
    index_was_created = False

    if index is None:
        # Case 1: user wanted to make index but did not specify column name
        assert not make_index, "Must specify an index name if make_index is True"
        # Case 2: make_index not specified but no index supplied, use first column
        warnings.warn(("Using first column as index. "
                       "To change this, specify the index parameter"))
        index = df.columns[0]
    elif make_index and index in df.columns:
        # Case 3: user wanted to make index but column already exists
        raise RuntimeError(f"Cannot make index: column with name {index} already present")
    elif index not in df.columns:
        if not make_index:
            # Case 4: user names index, it is not in df. does not specify
            # make_index.  Make new index column and warn
            warnings.warn("index {} not found in dataframe, creating new "
                          "integer column".format(index))
        # Case 5: make_index with no errors or warnings
        # (Case 4 also uses this code path)
        if isinstance(df, dd.DataFrame):
            df[index] = 1
            df[index] = df[index].cumsum() - 1
        elif is_instance(df, ks, 'DataFrame'):
            df = df.koalas.attach_id_column('distributed-sequence', index)
        else:
            df.insert(0, index, range(len(df)))
        index_was_created = True
    # Case 6: user specified index, which is already in df. No action needed.
    return index_was_created, index, df<|MERGE_RESOLUTION|>--- conflicted
+++ resolved
@@ -1200,34 +1200,8 @@
             df.ww.columns[col].metadata['interesting_values'] = interesting_vals
 
         for df in dataframes:
-<<<<<<< HEAD
-            for column in df.columns:
-                # some heuristics to find basic 'where'-able columns
-                # include categorical columns, exclude index or foreign key columns
-                col_schema = df.ww.columns[column]
-                col_is_valid = (col_schema.is_categorical and
-                                not {'index', 'foreign_key'}.intersection(col_schema.semantic_tags))
-
-                if col_is_valid:
-                    counts = df[column].value_counts()
-
-                    # find how many of each unique value there are; sort by count,
-                    # and add interesting values to each column
-                    total_count = np.sum(counts)
-                    counts_idx = counts.index.tolist()
-                    for i in range(min(max_values, len(counts.index))):
-                        idx = counts_idx[i]
-
-                        if len(counts.index) < 25:
-                            if verbose:
-                                msg = "Column {}: Marking {} as an interesting value"
-                                logger.info(msg.format(column, idx))
-                            interesting_vals = df.ww.columns[column].metadata.get('interesting_values', [])
-                            df.ww.columns[column].metadata['interesting_values'] = interesting_vals + [idx]
-=======
             value_counts = df.ww.value_counts(top_n=max(25, max_values), dropna=True)
             total_count = len(df)
->>>>>>> 6469bcf7
 
             for col, counts in value_counts.items():
                 if {'index', 'foreign_key'}.intersection(df.ww.semantic_tags[col]):
@@ -1247,19 +1221,7 @@
                             value = counts[i]['value']
                             add_value(df, col, value, verbose)
                         else:
-<<<<<<< HEAD
-                            fraction = counts[idx] / total_count
-                            if fraction > 0.05 and fraction < 0.95:
-                                if verbose:
-                                    msg = "Column {}: Marking {} as an interesting value"
-                                    logger.info(msg.format(column, idx))
-                                interesting_vals = df.ww.columns[column].metadata.get('interesting_values', [])
-                                df.ww.columns[column].metadata['interesting_values'] = interesting_vals + [idx]
-                            else:
-                                break
-=======
                             break
->>>>>>> 6469bcf7
 
         self.reset_data_description()
 
