--- conflicted
+++ resolved
@@ -366,10 +366,7 @@
                                         child_v, child_e.id, child_dtype))
 
         self.relationships.append(relationship)
-<<<<<<< HEAD
-=======
         self.reset_metadata()
->>>>>>> 5a7ad628
         return self
 
     def get_pandas_data_slice(self, filter_entity_ids, index_eid,
