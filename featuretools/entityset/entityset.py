import copy
import itertools
import logging
from builtins import object, range, zip
from collections import defaultdict

import numpy as np
import pandas as pd

from .entity import Entity
from .relationship import Relationship
from .serialization import deserialize, serialize

import featuretools.variable_types.variable as vtypes
from featuretools.utils.gen_utils import make_tqdm_iterator
from featuretools.utils.wrangle import _check_variable_list

pd.options.mode.chained_assignment = None  # default='warn'
logger = logging.getLogger('featuretools.entityset')


class BFSNode(object):

    def __init__(self, entity_id, parent, relationship):
        self.entity_id = entity_id
        self.parent = parent
        self.relationship = relationship

    def build_path(self):
        path = []
        cur_node = self
        num_forward = 0
        i = 0
        last_forward = False
        while cur_node.parent is not None:
            path.append(cur_node.relationship)
            if cur_node.relationship.parent_entity.id == cur_node.entity_id:
                num_forward += 1
                if i == 0:
                    last_forward = True
            cur_node = cur_node.parent
            i += 1
        path.reverse()

        # if path ends on a forward relationship, return number of
        # forward relationships, otherwise 0
        if len(path) == 0 or not last_forward:
            num_forward = 0
        return path, num_forward


class EntitySet(object):
    """
    Stores all actual data for a entityset

    Attributes:
        id
        entity_dict
        relationships
        time_type
        last_saved

    Properties:
        metadata

    """
    id = None
    entities = []
    relationships = []
    name = None

    def __init__(self, id, entities=None, relationships=None, verbose=False):
        """Creates EntitySet

            Args:
                id (str) : Unique identifier to associate with this instance
                verbose (bool): Show additional information.

                entities (dict[str -> tuple(pd.DataFrame, str, str)]): Dictionary of
                    entities. Entries take the format
                    {entity id -> (dataframe, id column, (time_column), (variable_types))}.
                    Note that time_column and variable_types are optional.

                relationships (list[(str, str, str, str)]): List of relationships
                    between entities. List items are a tuple with the format
                    (parent entity id, parent variable, child entity id, child variable).

            Example:

                .. code-block:: python

                    entities = {
                        "cards" : (card_df, "id"),
                        "transactions" : (transactions_df, "id", "transaction_time")
                    }

                    relationships = [("cards", "id", "transactions", "card_id")]

                    ft.EntitySet("my-entity-set", entities, relationships)
        """
        self.id = id
        self.last_saved = None
        self.entity_dict = {}
        self.relationships = []
        self._verbose = verbose
        self.time_type = None

        entities = entities or {}
        relationships = relationships or []
        for entity in entities:
            df = entities[entity][0]
            index_column = entities[entity][1]
            time_column = None
            variable_types = None
            if len(entities[entity]) > 2:
                time_column = entities[entity][2]
            if len(entities[entity]) > 3:
                variable_types = entities[entity][3]
            self.entity_from_dataframe(entity_id=entity,
                                       dataframe=df,
                                       index=index_column,
                                       time_index=time_column,
                                       variable_types=variable_types)

        for relationship in relationships:
            parent_variable = self[relationship[0]][relationship[1]]
            child_variable = self[relationship[2]][relationship[3]]
            self.add_relationship(Relationship(parent_variable,
                                               child_variable))
        self._metadata = None

    def __eq__(self, other, deep=False):
        if len(self.entity_dict) != len(other.entity_dict):
            return False
        for eid, e in self.entity_dict.items():
            if eid not in other.entity_dict:
                return False
            if not e.__eq__(other[eid], deep=deep):
                return False
        for r in other.relationships:
            if r not in other.relationships:
                return False
        return True

    def __ne__(self, other, deep=False):
        return not self.__eq__(other, deep=deep)

    def __getitem__(self, entity_id):
        """Get entity instance from entityset

        Args:
            entity_id (str): Id of entity.

        Returns:
            :class:`.Entity` : Instance of entity. None if entity doesn't
                exist.

        Example:
            >>> my_entityset[entity_id]
            <Entity: id>
        """
        if entity_id in self.entity_dict:
            return self.entity_dict[entity_id]
        raise KeyError('Entity %s does not exist in %s' % (entity_id, self.id))

    @property
    def entities(self):
        return list(self.entity_dict.values())

    @property
    def metadata(self):
        '''Defined as a property because an EntitySet's metadata
        is used in many places, for instance, for each feature in a feature list.
        To prevent using copying the full metadata object to each feature,
        we generate a new metadata object and check if it's the same as the existing one,
        and if it is return the existing one. Thus, all features in the feature list
        would reference the same object, rather than copies. This saves a lot of memory
        '''
        if self._metadata is None:
            self._metadata = self._gen_metadata()
        else:
            old_metadata = self._metadata
            self._metadata = None
            new_metadata = self._gen_metadata()
            # Don't want to keep making new copies of metadata
            # Only make a new one if something was changed
            if not old_metadata.__eq__(new_metadata):
                self._metadata = new_metadata
            else:
                del new_metadata
                self._metadata = old_metadata
        return self._metadata

    @property
    def is_metadata(self):
        '''Returns True if all of the Entity's contain no data (empty DataFrames).
        In general, EntitySets with no data are created by accessing the EntitySet.metadata property,
        which returns a copy of the current EntitySet with all data removed.
        '''
        return all(e.df.empty for e in self.entity_dict.values())

    @property
    def entity_names(self):
        """
        Return list of each entity's id
        """
        return [e.id for e in self.entities]

    def to_pickle(self, path):
        serialize(self, path, to_parquet=False)
        return self

    def to_parquet(self, path):
        serialize(self, path, to_parquet=True)
        return self

    @classmethod
    def read_pickle(cls, path):
        return deserialize(path)

    @classmethod
    def read_parquet(cls, path):
        return deserialize(path)

    def create_metadata_json(self):
        metadata = {}
        for k, v in self.__dict__.items():
            if k == 'relationships':
                metadata[k] = [r.create_metadata_json()
                               for r in v]
            elif k == 'entity_dict':
                metadata[k] = {eid: e.create_metadata_json()
                               for eid, e in v.items()}
            elif k == 'time_type':
                if v:
                    metadata[k] = v._dtype_repr or "generic_type"
                else:
                    metadata[k] = v
            else:
                metadata[k] = v
        return metadata

    @classmethod
    def from_metadata(cls, metadata):
        es = EntitySet(metadata['id'])
        for k, v in metadata.items():
            if k in ['relationships', 'entity_dict']:
                continue
            elif k == 'time_type':
                if v:
                    specified_types = [var for var in
                                       vtypes.ALL_VARIABLE_TYPES
                                       if var._dtype_repr == v]
                    if not len(specified_types):
                        es.time_type = None
                    else:
                        es.time_type = specified_types[0]
                else:
                    es.time_type = v
            else:
                setattr(es, k, v)
        es.entity_dict = {eid: Entity.from_metadata(es, em)
                          for eid, em in metadata['entity_dict'].items()}
        es.relationships = [Relationship.from_metadata(es, r)
                            for r in metadata['relationships']]
        return es

    ###########################################################################
    #   Public getter/setter methods  #########################################
    ###########################################################################

    def __repr__(self):
        repr_out = u"Entityset: {}\n".format(self.id)
        repr_out += u"  Entities:"
        for e in self.entities:
            if e.df.shape:
                repr_out += u"\n    {} [Rows: {}, Columns: {}]".format(
                    e.id, e.df.shape[0], e.df.shape[1])
            else:
                repr_out += u"\n    {} [Rows: None, Columns: None]".format(
                    e.id)
        repr_out += "\n  Relationships:"

        if len(self.relationships) == 0:
            repr_out += "\n    No relationships"
<<<<<<< HEAD

        for r in self.relationships:
            repr_out += u"\n    %s.%s -> %s.%s" % \
                (r._child_entity_id, r._child_variable_id,
                 r._parent_entity_id, r._parent_variable_id)

=======

        for r in self.relationships:
            repr_out += u"\n    %s.%s -> %s.%s" % \
                (r._child_entity_id, r._child_variable_id,
                 r._parent_entity_id, r._parent_variable_id)

>>>>>>> 9cb9cd02
        return repr_out

    def add_relationships(self, relationships):
        """Add multiple new relationships to a entityset

        Args:
            relationships (list[Relationship]) : List of new
                relationships.
        """
        return [self.add_relationship(r) for r in relationships][-1]

    def add_relationship(self, relationship):
        """Add a new relationship between entities in the entityset

        Args:
            relationship (Relationship) : Instance of new
                relationship to be added.
        """
        if relationship in self.relationships:
            logger.warning(
                "Not adding duplicate relationship: %s", relationship)
            return self

        # _operations?

        # this is a new pair of entities
        child_e = relationship.child_entity
        child_v = relationship.child_variable.id
        parent_e = relationship.parent_entity
        parent_v = relationship.parent_variable.id
        if not isinstance(self[child_e.id][child_v], vtypes.Discrete):
            child_e.convert_variable_type(variable_id=child_v,
                                          new_type=vtypes.Id,
                                          convert_data=False)
        if not isinstance(self[parent_e.id][parent_v], vtypes.Discrete):
            parent_e.convert_variable_type(variable_id=parent_v,
                                           new_type=vtypes.Index,
                                           convert_data=False)

        self.relationships.append(relationship)
        self.index_data(relationship)
        return self

    def get_pandas_data_slice(self, filter_entity_ids, index_eid,
                              instances, entity_columns=None,
                              time_last=None, training_window=None,
                              verbose=False):
        """
        Get the slice of data related to the supplied instances of the index
        entity.
        """
        eframes_by_filter = {}

        if verbose:
            iterator = make_tqdm_iterator(iterable=filter_entity_ids,
                                          desc="Gathering relevant data",
                                          unit="entity")
        else:
            iterator = filter_entity_ids
        # gather frames for each child, for each parent
        for filter_eid in iterator:
            # get the instances of the top-level entity linked by our instances
            toplevel_slice = self.related_instances(start_entity_id=index_eid,
                                                    final_entity_id=filter_eid,
                                                    instance_ids=instances,
                                                    time_last=time_last,
                                                    training_window=training_window)

            eframes = {filter_eid: toplevel_slice}

            # Do a bredth-first search of the relationship tree rooted at this
            # entity, filling out eframes for each entity we hit on the way.
            r_queue = self.get_backward_relationships(filter_eid)
            while r_queue:
                r = r_queue.pop(0)
                child_eid = r.child_variable.entity.id
                child_columns = None
                if entity_columns is not None and child_eid not in entity_columns:
                    # entity_columns specifies which columns to extract
                    # if it skips a relationship (specifies child and grandparent columns)
                    # we need to at least add the ids of the intermediate entity
                    child_columns = [v.id for v in self[child_eid].variables
                                     if isinstance(v, (vtypes.Index, vtypes.Id,
                                                       vtypes.TimeIndex))]
                elif entity_columns is not None:
                    child_columns = entity_columns[child_eid]

                parent_eid = r.parent_variable.entity.id

                # If we've already seen this child, this is a diamond graph and
                # we don't know what to do
                if child_eid in eframes:
                    raise RuntimeError('Diamond graph detected!')

                # Add this child's children to the queue
                r_queue += self.get_backward_relationships(child_eid)

                # Query the child of the current backwards relationship for the
                # instances we want
                instance_vals = eframes[parent_eid][r.parent_variable.id]
                eframes[child_eid] =\
                    self.entity_dict[child_eid].query_by_values(
                        instance_vals,
                        variable_id=r.child_variable.id,
                        columns=child_columns,
                        time_last=time_last,
                        training_window=training_window)

                # add link variables to this dataframe in order to link it to its
                # (grand)parents
                self._add_multigenerational_link_vars(frames=eframes,
                                                      start_entity_id=filter_eid,
                                                      end_entity_id=child_eid)

            eframes_by_filter[filter_eid] = eframes

        # If there are no instances of *this* entity in the index, return None
        if eframes_by_filter[index_eid][index_eid].shape[0] == 0:
            return None

        return eframes_by_filter

    ###########################################################################
    #   Relationship access/helper methods  ###################################
    ###########################################################################
<<<<<<< HEAD

    def find_path(self, start_entity_id, goal_entity_id,
                  include_num_forward=False):
        """Find a path in the entityset represented as a DAG
           between start_entity and goal_entity

        Args:
            start_entity_id (str) : Id of entity to start the search from.
            goal_entity_id  (str) : Id of entity to find forward path to.
            include_num_forward (bool) : If True, return number of forward
                relationships in path if the path ends on a forward
                relationship, otherwise return 0.

        Returns:
            List of relationships that go from start entity to goal
                entity. None is returned if no path exists.
            If include_forward_distance is True,
                returns a tuple of (relationship_list, forward_distance).

        See Also:
            :func:`BaseEntitySet.find_forward_path`
            :func:`BaseEntitySet.find_backward_path`
        """
        if start_entity_id == goal_entity_id:
            if include_num_forward:
                return [], 0
            else:
                return []

        # BFS so we get shortest path
        start_node = BFSNode(start_entity_id, None, None)
        queue = [start_node]
        nodes = {}

        while len(queue) > 0:
            current_node = queue.pop(0)
            if current_node.entity_id == goal_entity_id:
                path, num_forward = current_node.build_path()
                if include_num_forward:
                    return path, num_forward
                else:
                    return path

            for r in self.get_forward_relationships(current_node.entity_id):
                if r.parent_entity.id not in nodes:
                    parent_node = BFSNode(r.parent_entity.id, current_node, r)
                    nodes[r.parent_entity.id] = parent_node
                    queue.append(parent_node)

=======

    def find_path(self, start_entity_id, goal_entity_id,
                  include_num_forward=False):
        """Find a path in the entityset represented as a DAG
           between start_entity and goal_entity

        Args:
            start_entity_id (str) : Id of entity to start the search from.
            goal_entity_id  (str) : Id of entity to find forward path to.
            include_num_forward (bool) : If True, return number of forward
                relationships in path if the path ends on a forward
                relationship, otherwise return 0.

        Returns:
            List of relationships that go from start entity to goal
                entity. None is returned if no path exists.
            If include_forward_distance is True,
                returns a tuple of (relationship_list, forward_distance).

        See Also:
            :func:`BaseEntitySet.find_forward_path`
            :func:`BaseEntitySet.find_backward_path`
        """
        if start_entity_id == goal_entity_id:
            if include_num_forward:
                return [], 0
            else:
                return []

        # BFS so we get shortest path
        start_node = BFSNode(start_entity_id, None, None)
        queue = [start_node]
        nodes = {}

        while len(queue) > 0:
            current_node = queue.pop(0)
            if current_node.entity_id == goal_entity_id:
                path, num_forward = current_node.build_path()
                if include_num_forward:
                    return path, num_forward
                else:
                    return path

            for r in self.get_forward_relationships(current_node.entity_id):
                if r.parent_entity.id not in nodes:
                    parent_node = BFSNode(r.parent_entity.id, current_node, r)
                    nodes[r.parent_entity.id] = parent_node
                    queue.append(parent_node)

>>>>>>> 9cb9cd02
            for r in self.get_backward_relationships(current_node.entity_id):
                if r.child_entity.id not in nodes:
                    child_node = BFSNode(r.child_entity.id, current_node, r)
                    nodes[r.child_entity.id] = child_node
                    queue.append(child_node)

        raise ValueError(("No path from {} to {}! Check that all entities "
                          .format(start_entity_id, goal_entity_id)),
                         "are connected by relationships")

    def find_forward_path(self, start_entity_id, goal_entity_id):
        """Find a forward path between a start and goal entity
<<<<<<< HEAD

        Args:
            start_entity_id (str) : id of entity to start the search from
            goal_entity_id  (str) : if of entity to find forward path to

=======

        Args:
            start_entity_id (str) : id of entity to start the search from
            goal_entity_id  (str) : if of entity to find forward path to

>>>>>>> 9cb9cd02
        Returns:
            List of relationships that go from start entity to goal
                entity. None is return if no path exists

        See Also:
            :func:`BaseEntitySet.find_backward_path`
            :func:`BaseEntitySet.find_path`
        """

        if start_entity_id == goal_entity_id:
            return []

        for r in self.get_forward_relationships(start_entity_id):
            new_path = self.find_forward_path(
                r.parent_entity.id, goal_entity_id)
            if new_path is not None:
                return [r] + new_path

        return None

    def find_backward_path(self, start_entity_id, goal_entity_id):
        """Find a backward path between a start and goal entity

        Args:
            start_entity_id (str) : Id of entity to start the search from.
            goal_entity_id  (str) : Id of entity to find backward path to.

        See Also:
            :func:`BaseEntitySet.find_forward_path`
            :func:`BaseEntitySet.find_path`

        Returns:
            List of relationship that go from start entity to goal entity. None
            is returned if no path exists.
        """
        forward_path = self.find_forward_path(goal_entity_id, start_entity_id)
        if forward_path is not None:
            return forward_path[::-1]
        return None

    def get_forward_entities(self, entity_id, deep=False):
        """Get entities that are in a forward relationship with entity
<<<<<<< HEAD

        Args:
            entity_id (str) - Id entity of entity to search from.
            deep (bool) - if True, recursively find forward entities.

=======

        Args:
            entity_id (str) - Id entity of entity to search from.
            deep (bool) - if True, recursively find forward entities.

>>>>>>> 9cb9cd02
        Returns:
            Set of entity IDs in a forward relationship with the passed in
            entity.
        """
        parents = [r.parent_entity.id for r in
                   self.get_forward_relationships(entity_id)]

        if deep:
            parents_deep = set([])
            for p in parents:
                parents_deep.add(p)

                # no loops that are typically caused by one to one relationships
                if entity_id in self.get_forward_entities(p):
                    continue

                to_add = self.get_forward_entities(p, deep=True)
                parents_deep = parents_deep.union(to_add)

            parents = parents_deep

        return set(parents)

    def get_backward_entities(self, entity_id, deep=False):
        """Get entities that are in a backward relationship with entity

        Args:
            entity_id (str) - Id entity of entity to search from.
            deep (bool) - If True, recursively find backward entities.

        Returns:
            Set of each :class:`.Entity` in a backward relationship.
        """
        children = [r.child_entity.id for r in
                    self.get_backward_relationships(entity_id)]
        if deep:
            children_deep = set([])
            for p in children:
                children_deep.add(p)
                to_add = self.get_backward_entities(p, deep=True)
                children_deep = children_deep.union(to_add)

            children = children_deep
        return set(children)

    def get_forward_relationships(self, entity_id):
        """Get relationships where entity "entity_id" is the child

        Args:
            entity_id (str): Id of entity to get relationships for.

        Returns:
            list[:class:`.Relationship`]: List of forward relationships.
        """
        return [r for r in self.relationships if r.child_entity.id == entity_id]

    def get_backward_relationships(self, entity_id):
        """
        get relationships where entity "entity_id" is the parent.

        Args:
            entity_id (str): Id of entity to get relationships for.

        Returns:
            list[:class:`.Relationship`]: list of backward relationships
        """
        return [r for r in self.relationships if r.parent_entity.id == entity_id]

    def get_relationship(self, eid_1, eid_2):
        """Get relationship, if any, between eid_1 and eid_2

        Args:
            eid_1 (str): Id of first entity to get relationships for.
            eid_2 (str): Id of second entity to get relationships for.

        Returns:
            :class:`.Relationship`: Relationship or None
        """
        for r in self.relationships:
            if r.child_entity.id == eid_1 and r.parent_entity.id == eid_2 or \
                    r.parent_entity.id == eid_1 and r.child_entity.id == eid_2:
                return r
        return None

    def _is_backward_relationship(self, rel, prev_ent):
        if prev_ent == rel.parent_entity.id:
            return True
        return False

    def path_relationships(self, path, start_entity_id):
        """
        Generate a list of the strings "forward" or "backward" corresponding to
        the direction of the relationship at each point in `path`.
        """
        prev_entity = start_entity_id
        rels = []
        for r in path:
            if self._is_backward_relationship(r, prev_entity):
                rels.append('backward')
                prev_entity = r.child_variable.entity.id
            else:
                rels.append('forward')
                prev_entity = r.parent_variable.entity.id
        return rels

    ###########################################################################
    #  Entity creation methods  ##############################################
    ###########################################################################

    def entity_from_dataframe(self,
                              entity_id,
                              dataframe,
                              index=None,
                              variable_types=None,
                              make_index=False,
                              time_index=None,
                              secondary_time_index=None,
                              encoding=None,
                              already_sorted=False):
        """
        Load the data for a specified entity from a Pandas DataFrame.

        Args:
            entity_id (str) : Unique id to associate with this entity.

            dataframe (pandas.DataFrame) : Dataframe containing the data.

            index (str, optional): Name of the variable used to index the entity.
                If None, take the first column.

            variable_types (dict[str -> Variable], optional):
                Keys are of variable ids and values are variable types. Used to to
                initialize an entity's store.

            make_index (bool, optional) : If True, assume index does not
                exist as a column in dataframe, and create a new column of that name
                using integers. Otherwise, assume index exists.

            time_index (str, optional): Name of the variable containing
                time data. Type must be in :class:`variables.DateTime` or be
                able to be cast to datetime (e.g. str, float, or numeric.)

            secondary_time_index (dict[str -> Variable]): Name of variable
                containing time data to use a second time index for the entity.

            encoding (str, optional): If None, will use 'ascii'. Another option is
                'utf-8', or any encoding supported by pandas.

            already_sorted (bool, optional) : If True, assumes that input dataframe
                is already sorted by time. Defaults to False.

        Notes:

            Will infer variable types from Pandas dtype

        Example:
            .. ipython:: python

                import featuretools as ft
                import pandas as pd
                transactions_df = pd.DataFrame({"id": [1, 2, 3, 4, 5, 6],
                                                "session_id": [1, 2, 1, 3, 4, 5],
                                                "amount": [100.40, 20.63, 33.32, 13.12, 67.22, 1.00],
                                                "transaction_time": pd.date_range(start="10:00", periods=6, freq="10s"),
                                                "fraud": [True, False, True, False, True, True]})
                es = ft.EntitySet("example")
                es.entity_from_dataframe(entity_id="transactions",
                                         index="id",
                                         time_index="transaction_time",
                                         dataframe=transactions_df)

                es["transactions"]
                es["transactions"].df

        """

        return self._import_from_dataframe(entity_id, dataframe.copy(), index=index,
                                           make_index=make_index,
                                           time_index=time_index,
                                           secondary_time_index=secondary_time_index,
                                           variable_types=variable_types,
                                           encoding=encoding,
                                           already_sorted=already_sorted)

    def normalize_entity(self, base_entity_id, new_entity_id, index,
                         additional_variables=None, copy_variables=None,
                         convert_links_to_integers=False,
                         make_time_index=None,
                         make_secondary_time_index=None,
                         new_entity_time_index=None,
                         new_entity_secondary_time_index=None,
                         time_index_reduce='first',
                         variable_types=None):
        """Utility to normalize an entity_store

        Args:
            base_entity_id (str) : Entity id from which to split.

            new_entity_id (str): Id of the new entity.

            index (str): Variable in old entity
                that will become index of new entity. Relationship
                will be created across this variable.

            additional_variables (list[str]):
                List of variable ids to remove from
                base_entity and move to new entity.

            copy_variables (list[str]): List of
                variable ids to copy from old entity
                and move to new entity.

            convert_links_to_integers (bool) : If True,
                convert the linking variable between the two
                entities to an integer. Old variable will be kept only
                in the new normalized entity, and the new variable will have
                the old variable's name plus "_id".

            make_time_index (bool or str, optional): Create time index for new entity based
                on time index in base_entity, optionally specifying which variable in base_entity
                to use for time_index. If specified as True without a specific variable,
                uses the primary time index. Defaults to True if base entity has a time index.

            make_secondary_time_index (dict[str -> list[str]], optional): Create a secondary time index
                from key. Values of dictionary
                are the variables to associate with the secondary time index. Only one
                secondary time index is allowed. If None, only associate the time index.

            new_entity_time_index (str, optional): Rename new entity time index.

            new_entity_secondary_time_index (str, optional): Rename new entity secondary time index.

            time_index_reduce (str): If making a time_index, choose either
                the 'first' time or the 'last' time from the associated children instances.
                If creating a secondary time index, then the primary time index always reduces
                using 'first', and secondary using 'last'.

            variable_types (dict[str -> Variable]): A dictionary of variable types for the new entity.
                Keys are variable ids and values are variable types.

        """
        base_entity = self.entity_dict[base_entity_id]
        # variable_types = base_entity.variable_types
        additional_variables = additional_variables or []
        copy_variables = copy_variables or []
        for v in additional_variables + copy_variables:
            if v == index:
                raise ValueError("Not copying {} as both index and variable".format(v))
                break
        new_index = index

        if convert_links_to_integers:
            new_index = make_index_variable_name(new_entity_id)

        transfer_types = {}
        transfer_types[new_index] = type(base_entity[index])
        for v in additional_variables + copy_variables:
            transfer_types[v] = type(base_entity[v])

        # create and add new entity
        new_entity_df = self[base_entity_id].df

        if make_time_index is None and base_entity.time_index is not None:
            make_time_index = True

        if isinstance(make_time_index, str):
            base_time_index = make_time_index
            new_entity_time_index = base_entity[make_time_index].id
        elif make_time_index:
            base_time_index = base_entity.time_index
            if new_entity_time_index is None:
                new_entity_time_index = "%s_%s_time" % (time_index_reduce, base_entity.id)

            assert base_entity.time_index is not None, \
                "Base entity doesn't have time_index defined"

            if base_time_index not in [v for v in additional_variables]:
                copy_variables.append(base_time_index)

            transfer_types[new_entity_time_index] = type(base_entity[base_entity.time_index])

            new_entity_df.sort_values([base_time_index, base_entity.index],
                                      kind="mergesort",
                                      inplace=True)
        else:
            new_entity_time_index = None

        selected_variables = [index] +\
            [v for v in additional_variables] +\
            [v for v in copy_variables]

        new_entity_df2 = new_entity_df. \
            drop_duplicates(index, keep=time_index_reduce)[selected_variables]

        if make_time_index:
            new_entity_df2.rename(columns={base_time_index: new_entity_time_index}, inplace=True)
        if make_secondary_time_index:
            time_index_reduce = 'first'

            assert len(make_secondary_time_index) == 1, "Can only provide 1 secondary time index"
            secondary_time_index = list(make_secondary_time_index.keys())[0]

            secondary_variables = [index, secondary_time_index] + list(make_secondary_time_index.values())[0]
            secondary_df = new_entity_df. \
                drop_duplicates(index, keep='last')[secondary_variables]
            if new_entity_secondary_time_index:
                secondary_df.rename(columns={secondary_time_index: new_entity_secondary_time_index},
                                    inplace=True)
                secondary_time_index = new_entity_secondary_time_index
            else:
                new_entity_secondary_time_index = secondary_time_index
            secondary_df.set_index(index, inplace=True)
            new_entity_df = new_entity_df2.join(secondary_df, on=index)
        else:
            new_entity_df = new_entity_df2

        base_entity_index = index
        if convert_links_to_integers:
            old_entity_df = self[base_entity_id].df
            link_variable_id = make_index_variable_name(new_entity_id)
            new_entity_df[link_variable_id] = np.arange(0, new_entity_df.shape[0])
            just_index = old_entity_df[[index]]
            id_as_int = just_index.merge(new_entity_df,
                                         left_on=index,
                                         right_on=index,
                                         how='left')[link_variable_id]

            old_entity_df.loc[:, index] = id_as_int.values

            base_entity.update_data(old_entity_df)
            index = link_variable_id

        transfer_types[index] = vtypes.Categorical
        if make_secondary_time_index:
            old_ti_name = list(make_secondary_time_index.keys())[0]
            ti_cols = list(make_secondary_time_index.values())[0]
            ti_cols = [c if c != old_ti_name else secondary_time_index for c in ti_cols]
            make_secondary_time_index = {secondary_time_index: ti_cols}

        self._import_from_dataframe(new_entity_id, new_entity_df,
                                    index,
                                    time_index=new_entity_time_index,
                                    secondary_time_index=make_secondary_time_index,
                                    last_time_index=None,
                                    variable_types=transfer_types,
                                    encoding=base_entity.encoding)

        for v in additional_variables:
            self.entity_dict[base_entity_id].delete_variable(v)

        new_entity = self.entity_dict[new_entity_id]
        base_entity.convert_variable_type(base_entity_index, vtypes.Id, convert_data=False)
        self.add_relationship(Relationship(new_entity[index], base_entity[base_entity_index]))

        return self

    ###########################################################################
    #  Data wrangling methods  ###############################################
    ###########################################################################

    def combine_variables(self, entity_id, new_id, to_combine,
                          drop=False, hashed=False, **kwargs):
        """Combines two variable into variable new_id

        Args:
            entity_id (str): Id of Entity to be modified.
            new_id (str): Id of new variable being created.
            to_combine (list[Variable] or list[str]): List of
                variables to combine.
            drop (bool, optional): If True, variables that are combined are
                dropped from the entity.
            hashed (bool, optional): If True, combination variables values are
                hashed, resulting in an integer column dtype. Otherwise, values
                are just concatenated.

        Note:
            Underlying data for variable must be of type str.

        """
        # _operations?
        entity = self[entity_id]
        to_combine = _check_variable_list(to_combine, entity)

        df = self[entity.id].df

        new_data = None
        for v in to_combine:
            if new_data is None:
                new_data = df[v.id].map(lambda x: (str(x) if isinstance(x, (int, float)) else x).encode('utf-8'))
                continue
            new_data += "_".encode('utf-8')
            new_data += df[v.id].map(lambda x: (str(x) if isinstance(x, (int, float)) else x).encode('utf-8'))

        if hashed:
            new_data = new_data.map(hash)

        # first add to entityset
        entity.add_variable(new_id, type=vtypes.Categorical, data=new_data)

        if drop:
            [entity.delete_variable(v.id) for v in to_combine]

    def concat(self, other, inplace=False):
        '''Combine entityset with another to create a new entityset with the
        combined data of both entitysets.
        '''
        assert_string = "Entitysets must have the same entities, relationships"\
            ", and variable_ids"
        assert (self.__eq__(other) and
                self.relationships == other.relationships), assert_string

        for entity in self.entities:
            assert entity.id in other.entity_dict, assert_string
            assert (len(self[entity.id].variables) ==
                    len(other[entity.id].variables)), assert_string
            other_variable_ids = [o_variable.id for o_variable in
                                  other[entity.id].variables]
            assert (all([variable.id in other_variable_ids
                         for variable in self[entity.id].variables])), assert_string

        if inplace:
            combined_es = self
        else:
            combined_es = copy.deepcopy(self)
        for entity in self.entities:
            self_df = entity.df
            other_df = other[entity.id].df
            combined_df = pd.concat([self_df, other_df])
            if entity.created_index == entity.index:
                columns = [col for col in combined_df.columns if
                           col != entity.index or col != entity.time_index]
            else:
                columns = [entity.index]
            combined_df.drop_duplicates(columns, inplace=True)

            if entity.time_index:
<<<<<<< HEAD
                combined_df = (combined_df.set_index(entity.time_index, append=True)
                                          .sort_index(level=[entity.time_index, entity.index])
                                          .reset_index(entity.time_index, drop=False))

=======
                combined_df.sort_values([entity.time_index, entity.index], inplace=True)
            else:
                combined_df.sort_index(inplace=True)
>>>>>>> 9cb9cd02
            combined_es[entity.id].update_data(df=combined_df,
                                               reindex=True,
                                               recalculate_last_time_indexes=True)
        return combined_es

    def add_parent_time_index(self, entity_id, parent_entity_id,
                              parent_time_index_variable=None,
                              child_time_index_variable=None,
                              include_secondary_time_index=False,
                              secondary_time_index_variables=[]):
        entity = self.entity_dict[entity_id]
<<<<<<< HEAD

        parent_entity = self.entity_dict[parent_entity_id]
        if parent_time_index_variable is None:
            parent_time_index_variable = parent_entity.time_index
            assert parent_time_index_variable is not None, ("If parent does not have a time index, ",
                                                            "you must specify which variable to use")
        msg = ("parent time index variable must be ",
               "a Datetime, Numeric, or Ordinal")
        assert isinstance(parent_entity[parent_time_index_variable], (vtypes.Numeric, vtypes.Ordinal, vtypes.Datetime)), msg

=======

        parent_entity = self.entity_dict[parent_entity_id]
        if parent_time_index_variable is None:
            parent_time_index_variable = parent_entity.time_index
            assert parent_time_index_variable is not None, ("If parent does not have a time index, ",
                                                            "you must specify which variable to use")
        msg = ("parent time index variable must be ",
               "a Datetime, Numeric, or Ordinal")
        assert isinstance(parent_entity[parent_time_index_variable], (vtypes.Numeric, vtypes.Ordinal, vtypes.Datetime)), msg

>>>>>>> 9cb9cd02
        self._add_parent_variable_to_df(entity_id, parent_entity_id,
                                        parent_time_index_variable,
                                        child_time_index_variable)
        entity.set_time_index(child_time_index_variable)
        if include_secondary_time_index:
            msg = "Parent entity has no secondary time index"
            assert len(parent_entity.secondary_time_index), msg
            parent_sec_ti_id = list(parent_entity.secondary_time_index.keys())[0]
            parent_sec_ti_vars = list(parent_entity.secondary_time_index.values())[0]
            if isinstance(secondary_time_index_variables, list):
                parent_sec_ti_vars = [v for v in parent_sec_ti_vars
                                      if v in secondary_time_index_variables]
            # TODO: arg to name child vars
            for v in [parent_sec_ti_id] + parent_sec_ti_vars:
                self._add_parent_variable_to_df(entity_id, parent_entity_id,
                                                v)
            new_secondary_time_index = {parent_sec_ti_id: parent_sec_ti_vars}
            entity.set_secondary_time_index(new_secondary_time_index)

    ###########################################################################
    #  Indexing methods  ###############################################
    ###########################################################################

    def index_data(self, r):
        """
        If necessary, generate an index on the data which links instances of
        parent entities to collections of child instances which link to them.
        """
        parent_entity = self.entity_dict[r.parent_variable.entity.id]
        child_entity = self.entity_dict[r.child_variable.entity.id]
        child_entity.index_by_parent(parent_entity=parent_entity)

    def add_last_time_indexes(self, updated_entities=None):
        """
        Calculates the last time index values for each entity (the last time
        an instance or children of that instance were observed).  Used when
        calculating features using training windows
        Args:
          * updated_entities (list[str]): List of entity ids to update last_time_index for
                (will update all parents of those entities as well)
        """
        # Generate graph of entities to find leaf entities
        children = defaultdict(list)  # parent --> child mapping
        child_vars = defaultdict(dict)
        for r in self.relationships:
            children[r.parent_entity.id].append(r.child_entity)
            child_vars[r.parent_entity.id][r.child_entity.id] = r.child_variable

        updated_entities = updated_entities or []
        if updated_entities:
            # find parents of updated_entities
            parent_queue = updated_entities[:]
            parents = set()
            while len(parent_queue):
                e = parent_queue.pop(0)
                if e in parents:
                    continue
                parents.add(e)
                for parent_id in self[e].parents:
                    parent_queue.append(parent_id)
            queue = [self[p] for p in parents]
            to_explore = parents
        else:
            to_explore = set([e.id for e in self.entities[:]])
            queue = self.entities[:]

        explored = set()

        for e in queue:
            e.last_time_index = None

        # We will explore children of entities on the queue,
        # which may not be in the to_explore set. Therefore,
        # we check whether all elements of to_explore are in
        # explored, rather than just comparing length
        while not to_explore.issubset(explored):
            entity = queue.pop(0)

            if entity.last_time_index is None:
                if entity.time_index is not None:
                    lti = entity.df[entity.time_index].copy()
                else:
                    lti = entity.df[entity.index].copy()
                    lti[:] = None
                entity.last_time_index = lti

            if entity.id in children:
                child_entities = children[entity.id]

                # if all children not explored, skip for now
                if not set([e.id for e in child_entities]).issubset(explored):
                    # Now there is a possibility that a child entity
                    # was not explicitly provided in updated_entities,
                    # and never made it onto the queue. If updated_entities
                    # is None then we just load all entities onto the queue
                    # so we didn't need this logic
                    for e in child_entities:
                        if e.id not in explored and e.id not in [q.id for q in queue]:
                            queue.append(e)
                    queue.append(entity)
                    continue

                # updated last time from all children
                for child_e in child_entities:
                    if child_e.last_time_index is None:
                        continue
                    link_var = child_vars[entity.id][child_e.id].id
                    lti_df = pd.DataFrame({'last_time': child_e.last_time_index,
                                           entity.index: child_e.df[link_var]})
                    # sort by time and keep only the most recent
                    lti_df.sort_values(['last_time', entity.index],
                                       kind="mergesort", inplace=True)
                    lti_df.drop_duplicates(entity.index,
                                           keep='last',
                                           inplace=True)

                    lti_df.set_index(entity.index, inplace=True)
                    lti_df = lti_df.reindex(entity.last_time_index.index)
                    lti_df['last_time_old'] = entity.last_time_index
                    lti_df = lti_df.apply(lambda x: x.dropna().max(), axis=1)
                    entity.last_time_index = lti_df
                    entity.last_time_index.name = 'last_time'

            explored.add(entity.id)

    ###########################################################################
    #  Other ###############################################
    ###########################################################################

    def add_interesting_values(self, max_values=5, verbose=False):
        """Find interesting values for categorical variables, to be used to generate "where" clauses

        Args:
            max_values (int) : Maximum number of values per variable to add.
            verbose (bool) : If True, print summary of interesting values found.

        Returns:
            None

        """
        for entity in self.entities:
            entity.add_interesting_values(max_values=max_values, verbose=verbose)

    def related_instances(self, start_entity_id, final_entity_id,
                          instance_ids=None, time_last=None, add_link=False,
                          training_window=None):
        """
        Filter out all but relevant information from dataframes along path
        from start_entity_id to final_entity_id,
        exclude data if it does not lie within  and time_last

        Args:
            start_entity_id (str) : Id of start entity.
            final_entity_id (str) : Id of final entity.
            instance_ids (list[str]) : List of start entity instance ids from
                which to find related instances in final entity.
            time_last (pd.TimeStamp) :  Latest allowed time.
            add_link (bool) : If True, add a link variable from the first
                entity in the path to the last. Assumes the path is made up of
                only backwards relationships.

        Returns:
            pd.DataFrame : Dataframe of related instances on the final_entity_id
        """
        # Load the filtered dataframe for the first entity
        training_window_is_dict = isinstance(training_window, dict)
        window = training_window
        start_estore = self.entity_dict[start_entity_id]
        # This check might be brittle
        if instance_ids is not None and not hasattr(instance_ids, '__iter__'):
            instance_ids = [instance_ids]

        if training_window_is_dict:
            window = training_window.get(start_estore.id)
        df = start_estore.query_by_values(instance_vals=instance_ids,
                                          time_last=time_last,
                                          training_window=window)
        # if we're querying on a path that's not actually a path, just return
        # the relevant slice of the entityset
        if start_entity_id == final_entity_id:
            return df

        # get relationship path from start to end entity
        path = self.find_path(start_entity_id, final_entity_id)
        if path is None or len(path) == 0:
            return pd.DataFrame()

        if add_link:
            assert 'forward' not in self.path_relationships(path,
                                                            start_entity_id)
            rvar = path[0].get_entity_variable(start_entity_id)
            link_map = {i: i for i in df[rvar]}

        prev_entity_id = start_entity_id

        # Walk down the path of entities and take related instances at each step
        for i, r in enumerate(path):
            new_entity_id = r.get_other_entity(prev_entity_id)
            rvar_old = r.get_entity_variable(prev_entity_id)
            rvar_new = r.get_entity_variable(new_entity_id)
            all_ids = df[rvar_old]

            # filter the next entity by the values found in the previous
            # entity's relationship column
            entity_store = self.entity_dict[new_entity_id]
            if training_window_is_dict:
                window = training_window.get(entity_store.id)
            df = entity_store.query_by_values(all_ids,
                                              variable_id=rvar_new,
                                              time_last=time_last,
                                              training_window=window)

            # group the rows in the new dataframe by the instances of the first
            # dataframe, and add a new column linking the two.
            if add_link:
                new_link_map = {}
                for parent_ix, gdf in df.groupby(rvar_new):
                    for child_ix in gdf.index:
                        new_link_map[child_ix] = link_map[parent_ix]
                link_map = new_link_map

                child_link_var = \
                    Relationship._get_link_variable_name(path[:i + 1])
                if child_link_var not in df.columns:
                    df = df.join(pd.Series(link_map, name=child_link_var))

            prev_entity_id = new_entity_id

        return df

    def gen_relationship_var(self, child_eid, parent_eid):
        path = self.find_path(parent_eid, child_eid)
        r = path.pop(0)
        child_link_name = r.child_variable.id
        for r in path:
            parent_entity = r.parent_entity
            parent_link_name = child_link_name
            child_link_name = '%s.%s' % (parent_entity.id,
                                         parent_link_name)
        return child_link_name

    ###########################################################################
    #  Private methods  ######################################################
    ###########################################################################

    def _gen_metadata(self):
        new_entityset = object.__new__(EntitySet)
        new_entityset_dict = {}
        for k, v in self.__dict__.items():
            if k not in ["entity_dict", "relationships"]:
                new_entityset_dict[k] = v
        new_entityset_dict["entity_dict"] = {}
        for eid, e in self.entity_dict.items():
            metadata_e = self._entity_metadata(e)
            new_entityset_dict['entity_dict'][eid] = metadata_e
        new_entityset_dict["relationships"] = []
        for r in self.relationships:
            metadata_r = self._relationship_metadata(r)
            new_entityset_dict['relationships'].append(metadata_r)
        new_entityset.__dict__ = copy.deepcopy(new_entityset_dict)
        for e in new_entityset.entity_dict.values():
            e.entityset = new_entityset
            for v in e.variables:
                v.entity = new_entityset[v.entity_id]
        for r in new_entityset.relationships:
            r.entityset = new_entityset
        return new_entityset

    @classmethod
    def _entity_metadata(cls, e):
        new_dict = {}
        for k, v in e.__dict__.items():
            if k not in ["data", "entityset", "variables"]:
                new_dict[k] = v
        new_dict["data"] = {
            "df": e.df.head(0),
            "last_time_index": None,
            "indexed_by": {}
        }
        new_dict["variables"] = [cls._variable_metadata(v)
                                 for v in e.variables]
        new_dict = copy.deepcopy(new_dict)
        new_entity = object.__new__(Entity)
        new_entity.__dict__ = new_dict
        return new_entity

    @classmethod
    def _relationship_metadata(cls, r):
        new_dict = {}
        for k, v in r.__dict__.items():
            if k != "entityset":
                new_dict[k] = v
        new_dict = copy.deepcopy(new_dict)
        new_r = object.__new__(Relationship)
        new_r.__dict__ = new_dict
        return new_r

    @classmethod
    def _variable_metadata(cls, var):
        new_dict = {}
        for k, v in var.__dict__.items():
            if k != "entity":
                new_dict[k] = v
        new_dict = copy.deepcopy(new_dict)
        new_v = object.__new__(type(var))
        new_v.__dict__ = new_dict
        return new_v

    def _import_from_dataframe(self,
                               entity_id,
                               dataframe,
                               index=None,
                               variable_types=None,
                               make_index=False,
                               time_index=None,
                               secondary_time_index=None,
                               last_time_index=None,
                               parse_date_cols=None,
                               encoding=None,
                               already_sorted=False):
        """
        Load the data for a specified entity from a pandas dataframe.

        Args:
            entity_id (str) : Unique id to associate with this entity.
            dataframe (pd.DataFrame) : Pandas dataframe containing the data.
            index (str, optional): Name of the variable used to index the entity.
                If None, take the first column.
            variable_types (dict[str -> dict[str -> type]]) : Optional mapping of
                entity_id to variable_types dict with which to initialize an
                entity's store.
            make_index (bool, optional) : If True, assume index does not exist as a column in
                dataframe, and create a new column of that name using integers the (0, len(dataframe)).
                Otherwise, assume index exists in dataframe.
                An entity's variable_types dict maps string variable ids to types (:class:`.Variable`).
            time_index (str, optional) : Name of column to use as a time index for this entity. Must be
                a Datetime or Numeric dtype.
            secondary_time_index (str, optional): Name of variable containing
                time data to use a second time index for the entity.
            encoding (str, optional) : If None, will use 'ascii'. Another option is 'utf-8',
                or any encoding supported by pandas. Passed into underlying pandas.to_csv() calls,
                so see Pandas documentation for more information.
            already_sorted (bool, optional) : If True, assumes that input dataframe is already sorted by time.
                Defaults to False.
        """
        variable_types = variable_types or {}

        # DFS TODO: confirm we want this if else block
        if index is None:
            assert not make_index, "Must specify an index name if make_index is True"
            logger.warning(("Using first column as index. ",
                            "To change this, specify the index parameter"))
        else:
            if index not in variable_types:
                variable_types[index] = vtypes.Index

        created_index = None
        if make_index or index not in dataframe.columns:
            if not make_index:
                logger.warning("index %s not found in dataframe, creating new integer column",
                               index)
            if index in dataframe.columns:
                raise RuntimeError("Cannot make index: index variable already present")
            dataframe.insert(0, index, range(0, len(dataframe)))
            created_index = index
        elif index is None:
            index = dataframe.columns[0]

        elif time_index is not None and time_index not in dataframe.columns:
            raise LookupError('Time index not found in dataframe')
        if parse_date_cols is not None:
            for c in parse_date_cols:
                variable_types[c] = vtypes.Datetime

        current_relationships = [r for r in self.relationships
                                 if r.parent_entity.id == entity_id or
                                 r.child_entity.id == entity_id]
        # "category" dtype generates a lot of errors because pandas treats it
        # differently in merges. In particular, if there are no matching
        # instances on a dataframe to join, the new joined dataframe turns out
        # to be empty if the column we're joining on is a category
        # When its any other dtype, we get the same number of rows as the
        # original dataframe but filled in with nans

        df = dataframe
        for c in df.columns:
            if df[c].dtype.name.find('category') > -1:
                df[c] = df[c].astype(object)
                if c not in variable_types:
                    variable_types[c] = vtypes.Categorical
        if df.index.dtype.name.find('category') > -1:
            df.index = df.index.astype(object)

        entity = Entity(entity_id,
                        df,
                        self,
                        variable_types=variable_types,
                        index=index,
                        time_index=time_index,
                        secondary_time_index=secondary_time_index,
                        last_time_index=last_time_index,
                        encoding=encoding,
                        relationships=current_relationships,
                        already_sorted=already_sorted,
                        created_index=created_index)
        self.entity_dict[entity.id] = entity
        return self

    def _add_multigenerational_link_vars(self, frames, start_entity_id,
                                         end_entity_id=None, path=None):
        """
        Add multi-generational link variables to entity dataframes in order to
        keep track of deep relationships.

        For example: if entity 'grandparent' has_many of entity 'parent' which
        has_many of entity 'child', and parent is related to grandparent by
        variable 'grandparent_id', add a column to child called
        'parent.grandparent_id' so that child instances can be grouped by
        grandparent_id as well.

        This function adds link variables to all relationships along the
        provided path.
        """

        # caller can pass either a path or a start/end entity pair

        assert start_entity_id is not None
        if path is None:
            assert end_entity_id is not None
            path = self.find_path(start_entity_id, end_entity_id)

        directions = self.path_relationships(path, start_entity_id)
        relationship_directions = list(zip(directions, path))
        groups = itertools.groupby(relationship_directions, key=lambda k: k[0])

        # each group is a contiguous series of backward relationships on `path`
        for key, group in groups:
            if key != 'backward':
                continue

            # extract the path again
            chain = [g[1] for g in group]

            # generate a list of all sub-paths which have at least 2
            # relationships
            rel_chains = [chain[i:] for i in range(len(chain) - 1)]

            # loop over all subpaths
            for chain in rel_chains:
                # pop off the first relationship: this one already has a
                # direct variable link, but we'll need to remember its link
                # variable name for later.
                r = chain.pop(0)
                child_link_name = r.child_variable.id

                # step through each deep relationship of the subpath
                for r in chain:
                    parent_entity = r.parent_entity
                    child_entity = r.child_entity
                    parent_df = frames[parent_entity.id]
                    child_df = frames[child_entity.id]

                    # generate the link variable name
                    parent_link_name = child_link_name
                    child_link_name = '%s.%s' % (parent_entity.id,
                                                 parent_link_name)
                    if child_link_name in child_df.columns:
                        continue

                    # print 'adding link var %s to entity %s' % (child_link_name,
                    #                                            child_entity.id)

                    # create an intermeidate dataframe which shares a column
                    # with the child dataframe and has a column with the
                    # original parent's id.
                    col_map = {r.parent_variable.id: r.child_variable.id,
                               parent_link_name: child_link_name}
                    merge_df = parent_df[list(col_map.keys())].rename(columns=col_map)

                    # merge the dataframe, adding the link variable to the child
                    frames[child_entity.id] = pd.merge(left=merge_df,
                                                       right=child_df,
                                                       on=r.child_variable.id)

    def _add_parent_variable_to_df(self, child_entity_id, parent_entity_id,
                                   parent_variable_id, child_variable_id=None):
        entity = self.entity_dict[child_entity_id]
        parent_entity = self.entity_dict[parent_entity_id]

        if child_variable_id is None:
            child_variable_id = parent_variable_id

        path = self.find_forward_path(child_entity_id, parent_entity_id)
        assert len(path) > 0, "must be a parent entity"
        if len(path) > 1:
            raise NotImplementedError("adding time index from a grandparent not yet supported")
        rel = path[0]

        child_data = entity.df
        # get columns of parent that we need and rename in prep for merge
        parent_data = self.entity_dict[parent_entity_id].df[[rel.parent_variable.id, parent_variable_id]]
        col_map = {parent_variable_id: child_variable_id}
        parent_data.rename(columns=col_map, inplace=True)

        # add parent time
        # use right index to avoid parent join key in merged dataframe
        parent_data.set_index(rel.parent_variable.id, inplace=True)
        new_child_data = child_data.merge(parent_data,
                                          left_on=rel.child_variable.id,
                                          right_index=True,
                                          how='left')[child_variable_id]
        parent_type = type(parent_entity[parent_variable_id])
        entity.add_variable(child_variable_id,
                            type=parent_type,
                            data=new_child_data)


def make_index_variable_name(entity_id):
    return entity_id + "_id"<|MERGE_RESOLUTION|>--- conflicted
+++ resolved
@@ -283,21 +283,12 @@
 
         if len(self.relationships) == 0:
             repr_out += "\n    No relationships"
-<<<<<<< HEAD
 
         for r in self.relationships:
             repr_out += u"\n    %s.%s -> %s.%s" % \
                 (r._child_entity_id, r._child_variable_id,
                  r._parent_entity_id, r._parent_variable_id)
 
-=======
-
-        for r in self.relationships:
-            repr_out += u"\n    %s.%s -> %s.%s" % \
-                (r._child_entity_id, r._child_variable_id,
-                 r._parent_entity_id, r._parent_variable_id)
-
->>>>>>> 9cb9cd02
         return repr_out
 
     def add_relationships(self, relationships):
@@ -423,7 +414,6 @@
     ###########################################################################
     #   Relationship access/helper methods  ###################################
     ###########################################################################
-<<<<<<< HEAD
 
     def find_path(self, start_entity_id, goal_entity_id,
                   include_num_forward=False):
@@ -473,57 +463,6 @@
                     nodes[r.parent_entity.id] = parent_node
                     queue.append(parent_node)
 
-=======
-
-    def find_path(self, start_entity_id, goal_entity_id,
-                  include_num_forward=False):
-        """Find a path in the entityset represented as a DAG
-           between start_entity and goal_entity
-
-        Args:
-            start_entity_id (str) : Id of entity to start the search from.
-            goal_entity_id  (str) : Id of entity to find forward path to.
-            include_num_forward (bool) : If True, return number of forward
-                relationships in path if the path ends on a forward
-                relationship, otherwise return 0.
-
-        Returns:
-            List of relationships that go from start entity to goal
-                entity. None is returned if no path exists.
-            If include_forward_distance is True,
-                returns a tuple of (relationship_list, forward_distance).
-
-        See Also:
-            :func:`BaseEntitySet.find_forward_path`
-            :func:`BaseEntitySet.find_backward_path`
-        """
-        if start_entity_id == goal_entity_id:
-            if include_num_forward:
-                return [], 0
-            else:
-                return []
-
-        # BFS so we get shortest path
-        start_node = BFSNode(start_entity_id, None, None)
-        queue = [start_node]
-        nodes = {}
-
-        while len(queue) > 0:
-            current_node = queue.pop(0)
-            if current_node.entity_id == goal_entity_id:
-                path, num_forward = current_node.build_path()
-                if include_num_forward:
-                    return path, num_forward
-                else:
-                    return path
-
-            for r in self.get_forward_relationships(current_node.entity_id):
-                if r.parent_entity.id not in nodes:
-                    parent_node = BFSNode(r.parent_entity.id, current_node, r)
-                    nodes[r.parent_entity.id] = parent_node
-                    queue.append(parent_node)
-
->>>>>>> 9cb9cd02
             for r in self.get_backward_relationships(current_node.entity_id):
                 if r.child_entity.id not in nodes:
                     child_node = BFSNode(r.child_entity.id, current_node, r)
@@ -536,19 +475,11 @@
 
     def find_forward_path(self, start_entity_id, goal_entity_id):
         """Find a forward path between a start and goal entity
-<<<<<<< HEAD
 
         Args:
             start_entity_id (str) : id of entity to start the search from
             goal_entity_id  (str) : if of entity to find forward path to
 
-=======
-
-        Args:
-            start_entity_id (str) : id of entity to start the search from
-            goal_entity_id  (str) : if of entity to find forward path to
-
->>>>>>> 9cb9cd02
         Returns:
             List of relationships that go from start entity to goal
                 entity. None is return if no path exists
@@ -591,19 +522,11 @@
 
     def get_forward_entities(self, entity_id, deep=False):
         """Get entities that are in a forward relationship with entity
-<<<<<<< HEAD
 
         Args:
             entity_id (str) - Id entity of entity to search from.
             deep (bool) - if True, recursively find forward entities.
 
-=======
-
-        Args:
-            entity_id (str) - Id entity of entity to search from.
-            deep (bool) - if True, recursively find forward entities.
-
->>>>>>> 9cb9cd02
         Returns:
             Set of entity IDs in a forward relationship with the passed in
             entity.
@@ -1040,16 +963,9 @@
             combined_df.drop_duplicates(columns, inplace=True)
 
             if entity.time_index:
-<<<<<<< HEAD
-                combined_df = (combined_df.set_index(entity.time_index, append=True)
-                                          .sort_index(level=[entity.time_index, entity.index])
-                                          .reset_index(entity.time_index, drop=False))
-
-=======
                 combined_df.sort_values([entity.time_index, entity.index], inplace=True)
             else:
                 combined_df.sort_index(inplace=True)
->>>>>>> 9cb9cd02
             combined_es[entity.id].update_data(df=combined_df,
                                                reindex=True,
                                                recalculate_last_time_indexes=True)
@@ -1061,7 +977,6 @@
                               include_secondary_time_index=False,
                               secondary_time_index_variables=[]):
         entity = self.entity_dict[entity_id]
-<<<<<<< HEAD
 
         parent_entity = self.entity_dict[parent_entity_id]
         if parent_time_index_variable is None:
@@ -1072,18 +987,6 @@
                "a Datetime, Numeric, or Ordinal")
         assert isinstance(parent_entity[parent_time_index_variable], (vtypes.Numeric, vtypes.Ordinal, vtypes.Datetime)), msg
 
-=======
-
-        parent_entity = self.entity_dict[parent_entity_id]
-        if parent_time_index_variable is None:
-            parent_time_index_variable = parent_entity.time_index
-            assert parent_time_index_variable is not None, ("If parent does not have a time index, ",
-                                                            "you must specify which variable to use")
-        msg = ("parent time index variable must be ",
-               "a Datetime, Numeric, or Ordinal")
-        assert isinstance(parent_entity[parent_time_index_variable], (vtypes.Numeric, vtypes.Ordinal, vtypes.Datetime)), msg
-
->>>>>>> 9cb9cd02
         self._add_parent_variable_to_df(entity_id, parent_entity_id,
                                         parent_time_index_variable,
                                         child_time_index_variable)
