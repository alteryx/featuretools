--- conflicted
+++ resolved
@@ -971,7 +971,6 @@
             save_graph(graph, to_file, format_)
         return graph
 
-<<<<<<< HEAD
     def _handle_time(self, entity_id, df, time_last=None, training_window=None, include_cutoff_time=True):
         """
         Filter a dataframe for all instances before time_last.
@@ -1023,7 +1022,7 @@
                     df.loc[mask, columns] = np.nan
 
         return df
-=======
+
     def query_by_values(self, entity_id, instance_vals, variable_id=None, columns=None,
                         time_last=None, training_window=None, include_cutoff_time=True):
         """Query instances that have variable with given value
@@ -1080,10 +1079,11 @@
                 categories = pd.api.types.CategoricalDtype(categories=entity.df[variable_id].cat.categories)
                 df[variable_id] = df[variable_id].astype(categories)
 
-        df = entity._handle_time(df=df,
-                                 time_last=time_last,
-                                 training_window=training_window,
-                                 include_cutoff_time=include_cutoff_time)
+        df = self._handle_time(entity_id=entity_id,
+                               df=df,
+                               time_last=time_last,
+                               training_window=training_window,
+                               include_cutoff_time=include_cutoff_time)
 
         if columns is not None:
             df = df[columns]
@@ -1117,5 +1117,4 @@
     # want index to have no name for the merge in query_by_values
     out_vals.index.name = None
 
-    return out_vals
->>>>>>> 8e829893
+    return out_vals