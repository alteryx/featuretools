--- conflicted
+++ resolved
@@ -261,7 +261,6 @@
         self.variables = [index_variable] + [v for v in variables
                                              if v.id != index]
 
-<<<<<<< HEAD
     def add_interesting_values(self, max_values=5, verbose=False):
         """
         Find interesting values for categorical variables, to be used to
@@ -318,7 +317,6 @@
                         else:
                             break
 
-=======
     def update_data(self, df, already_sorted=False,
                     recalculate_last_time_indexes=True):
         '''Update entity's internal dataframe, optionaly making sure data is sorted,
@@ -341,7 +339,6 @@
         self.entityset.set_secondary_time_index(self, self.secondary_time_index)
         if recalculate_last_time_indexes and self.last_time_index is not None:
             self.entityset.add_last_time_indexes(updated_entities=[self.id])
->>>>>>> 482033cd
         self.entityset.reset_data_description()
 
     def delete_variables(self, variable_ids):
