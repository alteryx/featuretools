import logging
import os
import shutil
import uuid
from tempfile import mkdtemp

import numpy as np
<<<<<<< HEAD
import uuid

=======
>>>>>>> 14ceddef
from pandas import Timestamp, read_csv
from pandas.io.pickle import read_pickle as pd_read_pickle
from pandas.io.pickle import to_pickle as pd_to_pickle

from featuretools import variable_types as vtypes

logger = logging.getLogger('featuretools.entityset')

_datetime_types = vtypes.PandasTypes._pandas_datetimes


def to_pickle(entityset, path):
    """Save the entityset at the given path.

       Args:
           entityset (:class:`featuretools.BaseEntitySet`) : EntitySet to save
           path : pathname of a directory to save the entityset
            (includes a CSV file for each entity, as well as a metadata
            pickle file)

    """
    entityset_path = os.path.abspath(os.path.expanduser(path))
    try:
        os.makedirs(entityset_path)
    except OSError:
        pass

    entity_store_dframes = {}
    entity_store_index_bys = {}

    entity_sizes = {}

    temp_dir = mkdtemp()

    for e_id, entity_store in entityset.entity_stores.items():
        entity_path = os.path.join(temp_dir, e_id)
        filename = e_id + '.csv'
        os.mkdir(entity_path)
        df = entity_store.df.copy(deep=False)
        datatypes = {'dtype': {}, 'parse_dates': [], 'to_join': {}}
        for c in df:
            if df[c].dtype == object:
                dropped = df[c].dropna()
                if not dropped.empty and isinstance(dropped.iloc[0], tuple):
                    datatypes['to_join'][c] = []
                    # Assume all tuples are of same length
                    for i in range(len(dropped.iloc[0])):
                        new_name = str(uuid.uuid1())
                        df[new_name] = np.nan
                        df.loc[dropped.index, new_name] = dropped.apply(lambda x: x[i])
                        datatypes['to_join'][c].append(new_name)
                    del df[c]
        df.to_csv(os.path.join(entity_path, filename),
                  index=False,
                  encoding=entity_store.encoding,
                  compression='gzip')
        entity_sizes[e_id] = \
            os.stat(os.path.join(entity_path, filename)).st_size
        for column in entity_store.df.columns:
            coltype = entity_store.get_column_type(column)
            if coltype in _datetime_types:
                datatypes['parse_dates'].append(column)
            else:
                datatypes['dtype'][column] = entity_store.df[column].dtype
        pd_to_pickle(datatypes, os.path.join(entity_path, 'datatypes.p'))

        entity_store_dframes[e_id] = entity_store.df
        entity_store.df = None

        pd_to_pickle(entity_store.indexed_by, os.path.join(entity_path, 'indexed_by.p'))

        entity_store_index_bys[e_id] = entity_store.indexed_by
        entity_store.indexed_by = None

    entityset.entity_sizes = entity_sizes
    timestamp = Timestamp.now().isoformat()
    with open(os.path.join(temp_dir, 'save_time.txt'), 'w') as f:
        f.write(timestamp)
    pd_to_pickle(entityset, os.path.join(temp_dir, 'entityset.p'))

    for e_id, entity_store in entityset.entity_stores.items():
        setattr(entity_store, 'df', entity_store_dframes[e_id])
        setattr(entity_store, 'indexed_by', entity_store_index_bys[e_id])

    # can use a lock here if need be
    if os.path.exists(entityset_path):
        shutil.rmtree(entityset_path)
    shutil.move(temp_dir, entityset_path)


def read_pickle(path):
    """
    Read an EntitySet from disk. Assumes EntitySet has been saved using
    :meth:`.to_pickle()`.

    Args:
        path (str): Path of directory where entityset is stored
    """
    entityset_path = os.path.abspath(os.path.expanduser(path))
    entityset = pd_read_pickle(os.path.join(entityset_path, 'entityset.p'))
    for e_id, entity_store in entityset.entity_stores.items():
        entity_path = os.path.join(entityset_path, e_id)

        datatypes = pd_read_pickle(os.path.join(entity_path, 'datatypes.p'))
        entity_store_path = os.path.join(entity_path,
                                         e_id + '.csv')
        entity_store_df = read_csv(entity_store_path,
                                   index_col=False,
                                   dtype=datatypes['dtype'],
                                   parse_dates=datatypes['parse_dates'],
                                   encoding=entity_store.encoding,
                                   compression='gzip')
        for c, to_join in datatypes['to_join'].items():
            entity_store_df[c] = entity_store_df[to_join].apply(tuple, axis=1)
            entity_store_df.drop(to_join, axis=1, inplace=True)

        entity_store_df.set_index(entity_store_df[entity_store.index],
                                  drop=False, inplace=True)
        setattr(entity_store, 'df', entity_store_df)
        indexed_by = pd_read_pickle(os.path.join(entity_path, 'indexed_by.p'))
        setattr(entity_store, 'indexed_by', indexed_by)

    assert entityset is not None, "EntitySet not loaded properly"

    return entityset<|MERGE_RESOLUTION|>--- conflicted
+++ resolved
@@ -5,11 +5,6 @@
 from tempfile import mkdtemp
 
 import numpy as np
-<<<<<<< HEAD
-import uuid
-
-=======
->>>>>>> 14ceddef
 from pandas import Timestamp, read_csv
 from pandas.io.pickle import read_pickle as pd_read_pickle
 from pandas.io.pickle import to_pickle as pd_to_pickle
