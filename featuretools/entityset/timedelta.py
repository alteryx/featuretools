--- conflicted
+++ resolved
@@ -67,13 +67,8 @@
         elif isinstance(value, dict):
             self.times = value
         else:
-<<<<<<< HEAD
             self.times = {unit: value}
         self.fixed_units = dict()
-=======
-            self.times = OrderedDict([(unit, value)])
-        self.fixed_units = OrderedDict()
->>>>>>> 5e0f5128
         for unit, value in self.times.items():
             unit = self._check_unit_plural(unit)
             if unit in self._readable_to_unit:
@@ -92,11 +87,7 @@
         if isinstance(dict_units, str) and isinstance(dict_values, (int, float)):
             return cls(OrderedDict([(dict_units, dict_values)]))
         else:
-<<<<<<< HEAD
             all_units = dict()
-=======
-            all_units = OrderedDict()
->>>>>>> 5e0f5128
             for i in range(len(dict_units)):
                 all_units[dict_units[i]] = dict_values[i]
             return cls(all_units)
