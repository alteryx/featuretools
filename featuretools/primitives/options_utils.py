--- conflicted
+++ resolved
@@ -73,19 +73,6 @@
             for option in options:
                 # don't globally ignore a column if it's included for a primitive
                 if 'include_columns' in option:
-<<<<<<< HEAD
-                    for dataframe, include_vars in option['include_columns'].items():
-                        global_ignore_columns[dataframe] = \
-                            global_ignore_columns[dataframe].difference(include_vars)
-                option['ignore_dataframes'] = option['ignore_dataframes'].union(
-                    ignore_dataframes.difference(included_dataframes)
-                )
-            for dataframe, ignore_vars in ignore_columns.items():
-                # if already ignoring columns for this dataframe, add globals
-                for option in options:
-                    if dataframe in option['ignore_columns']:
-                        option['ignore_columns'][dataframe] = option['ignore_columns'][dataframe].union(ignore_vars)
-=======
                     for dataframe, include_cols in option['include_columns'].items():
                         global_ignore_columns[dataframe] = \
                             global_ignore_columns[dataframe].difference(include_cols)
@@ -97,17 +84,12 @@
                 for option in options:
                     if dataframe in option['ignore_columns']:
                         option['ignore_columns'][dataframe] = option['ignore_columns'][dataframe].union(ignore_cols)
->>>>>>> af195aa3
                     # if no ignore_columns and dataframe is explicitly included, don't ignore the column
                     elif dataframe in included_dataframes:
                         continue
                     # Otherwise, keep the global option
                     else:
-<<<<<<< HEAD
-                        option['ignore_columns'][dataframe] = ignore_vars
-=======
                         option['ignore_columns'][dataframe] = ignore_cols
->>>>>>> af195aa3
         else:
             # no user specified options, just use global defaults
             primitive_options[primitive] = [{'ignore_dataframes': ignore_dataframes,
@@ -180,28 +162,14 @@
 def column_filter(f, options, groupby=False):
     if groupby and not f.column_schema.semantic_tags.intersection({'category', 'foreign_key'}):
         return False
-<<<<<<< HEAD
-    include_vars = 'include_groupby_columns' if groupby else 'include_columns'
-    ignore_vars = 'ignore_groupby_columns' if groupby else 'ignore_columns'
-=======
     include_cols = 'include_groupby_columns' if groupby else 'include_columns'
     ignore_cols = 'ignore_groupby_columns' if groupby else 'ignore_columns'
->>>>>>> af195aa3
     include_dataframes = 'include_groupby_dataframes' if groupby else 'include_dataframes'
     ignore_dataframes = 'ignore_groupby_dataframes' if groupby else 'ignore_dataframes'
 
     dependencies = f.get_dependencies(deep=True) + [f]
     for base_f in dependencies:
         if isinstance(base_f, IdentityFeature):
-<<<<<<< HEAD
-            if include_vars in options and base_f.dataframe_name in options[include_vars]:
-                if base_f.get_name() in options[include_vars][base_f.dataframe_name]:
-                    continue  # this is a valid feature, go to next
-                else:
-                    return False  # this is not an included feature
-            if ignore_vars in options and base_f.dataframe_name in options[ignore_vars]:
-                if base_f.get_name() in options[ignore_vars][base_f.dataframe_name]:
-=======
             if include_cols in options and base_f.dataframe_name in options[include_cols]:
                 if base_f.get_name() in options[include_cols][base_f.dataframe_name]:
                     continue  # this is a valid feature, go to next
@@ -209,7 +177,6 @@
                     return False  # this is not an included feature
             if ignore_cols in options and base_f.dataframe_name in options[ignore_cols]:
                 if base_f.get_name() in options[ignore_cols][base_f.dataframe_name]:
->>>>>>> af195aa3
                     return False  # ignore this feature
         if include_dataframes in options and \
                 base_f.dataframe_name not in options[include_dataframes]:
