import logging
import warnings
from itertools import permutations

from featuretools import primitives
from featuretools.feature_base import IdentityFeature

logger = logging.getLogger('featuretools')


def _get_primitive_options():
    # all possible option keys: function that verifies value type
    return {'ignore_dataframes': list_dataframe_check,
            'include_dataframes': list_dataframe_check,
            'ignore_columns': dict_to_list_column_check,
            'include_columns': dict_to_list_column_check,
            'ignore_groupby_dataframes': list_dataframe_check,
            'include_groupby_dataframes': list_dataframe_check,
            'ignore_groupby_columns': dict_to_list_column_check,
            'include_groupby_columns': dict_to_list_column_check}


def dict_to_list_column_check(option, es):
    if not (isinstance(option, dict) and
            all([isinstance(option_val, list) for option_val in option.values()])):
        return False
    else:
        for dataframe, columns in option.items():
            if dataframe not in es:
                warnings.warn("Dataframe '%s' not in entityset" % (dataframe))
            else:
                for invalid_col in [column for column in columns
                                    if column not in es[dataframe]]:
                    warnings.warn("Column '%s' not in dataframe '%s'" % (invalid_col, dataframe))
        return True


def list_dataframe_check(option, es):
    if not isinstance(option, list):
        return False
    else:
        for invalid_dataframe in [dataframe for dataframe in option if dataframe not in es]:
            warnings.warn("Dataframe '%s' not in entityset" % (invalid_dataframe))
        return True


def generate_all_primitive_options(all_primitives,
                                   primitive_options,
                                   ignore_dataframes,
                                   ignore_columns,
                                   es):
    dataframe_dict = {dataframe.ww.name: [col for col in dataframe.columns]
                      for dataframe in es.dataframes}

    primitive_options = _init_primitive_options(primitive_options, dataframe_dict)
    global_ignore_dataframes = ignore_dataframes
    global_ignore_columns = ignore_columns.copy()
    # for now, only use primitive names as option keys
    for primitive in all_primitives:
        if primitive in primitive_options and primitive.name in primitive_options:
            msg = "Options present for primitive instance and generic " \
                  "primitive class (%s), primitive instance will not use generic " \
                  "options" % (primitive.name)
            warnings.warn(msg)
        if primitive in primitive_options or primitive.name in primitive_options:
            options = primitive_options.get(primitive, primitive_options.get(primitive.name))
            # Reconcile global options with individually-specified options
            included_dataframes = set().union(*[
                option.get('include_dataframes', set()).union(
                    option.get('include_columns', {}).keys())
                for option in options])
            global_ignore_dataframes = global_ignore_dataframes.difference(included_dataframes)
            for option in options:
                # don't globally ignore a column if it's included for a primitive
                if 'include_columns' in option:
                    for dataframe, include_cols in option['include_columns'].items():
                        global_ignore_columns[dataframe] = \
                            global_ignore_columns[dataframe].difference(include_cols)
                option['ignore_dataframes'] = option['ignore_dataframes'].union(
                    ignore_dataframes.difference(included_dataframes)
                )
            for dataframe, ignore_cols in ignore_columns.items():
                # if already ignoring columns for this dataframe, add globals
                for option in options:
                    if dataframe in option['ignore_columns']:
                        option['ignore_columns'][dataframe] = option['ignore_columns'][dataframe].union(ignore_cols)
                    # if no ignore_columns and dataframe is explicitly included, don't ignore the column
                    elif dataframe in included_dataframes:
                        continue
                    # Otherwise, keep the global option
                    else:
                        option['ignore_columns'][dataframe] = ignore_cols
        else:
            # no user specified options, just use global defaults
            primitive_options[primitive] = [{'ignore_dataframes': ignore_dataframes,
                                             'ignore_columns': ignore_columns}]
    return primitive_options, global_ignore_dataframes, global_ignore_columns


def _init_primitive_options(primitive_options, es):
    # Flatten all tuple keys, convert value lists into sets, check for
    # conflicting keys
    flattened_options = {}
    for primitive_keys, options in primitive_options.items():
        if not isinstance(primitive_keys, tuple):
            primitive_keys = (primitive_keys,)
        if isinstance(options, list):
            for primitive_key in primitive_keys:
                if isinstance(primitive_key, str):
                    primitive = primitives.get_aggregation_primitives().get(primitive_key) or \
                        primitives.get_transform_primitives().get(primitive_key)
                    if not primitive:
                        msg = "Unknown primitive with name '{}'".format(primitive_key)
                        raise ValueError(msg)
                else:
                    primitive = primitive_key
                assert len(primitive.input_types[0]) == len(options) if \
                    isinstance(primitive.input_types[0], list) else \
                    len(primitive.input_types) == len(options), \
                    "Number of options does not match number of inputs for primitive %s" \
                    % (primitive_key)
            options = [_init_option_dict(primitive_keys, option, es) for option in options]
        else:
            options = [_init_option_dict(primitive_keys, options, es)]

        for primitive in primitive_keys:
            if isinstance(primitive, type):
                primitive = primitive.name

            # if primitive is specified more than once, raise error
            if primitive in flattened_options:
                raise KeyError('Multiple options found for primitive %s' %
                               (primitive))

            flattened_options[primitive] = options
    return flattened_options


def _init_option_dict(key, option_dict, es):
    initialized_option_dict = {}
    primitive_options = _get_primitive_options()
    # verify all keys are valid and match expected type, convert lists to sets
    for option_key, option in option_dict.items():
        if option_key not in primitive_options:
            raise KeyError("Unrecognized primitive option \'%s\' for %s" %
                           (option_key, ','.join(key)))
        if not primitive_options[option_key](option, es):
            raise TypeError("Incorrect type formatting for \'%s\' for %s" %
                            (option_key, ','.join(key)))
        if isinstance(option, list):
            initialized_option_dict[option_key] = set(option)
        elif isinstance(option, dict):
            initialized_option_dict[option_key] = {key: set(option[key]) for key in option}
    # initialize ignore_dataframes and ignore_columns to empty sets if not present
    if 'ignore_columns' not in initialized_option_dict:
        initialized_option_dict['ignore_columns'] = dict()
    if 'ignore_dataframes' not in initialized_option_dict:
        initialized_option_dict['ignore_dataframes'] = set()
    return initialized_option_dict


def column_filter(f, options, groupby=False):
    if groupby and not f.column_schema.semantic_tags.intersection({'category', 'foreign_key'}):
        return False
    include_cols = 'include_groupby_columns' if groupby else 'include_columns'
    ignore_cols = 'ignore_groupby_columns' if groupby else 'ignore_columns'
    include_dataframes = 'include_groupby_dataframes' if groupby else 'include_dataframes'
    ignore_dataframes = 'ignore_groupby_dataframes' if groupby else 'ignore_dataframes'

    dependencies = f.get_dependencies(deep=True) + [f]
    for base_f in dependencies:
        if isinstance(base_f, IdentityFeature):
            if include_cols in options and base_f.dataframe_name in options[include_cols]:
                if base_f.get_name() in options[include_cols][base_f.dataframe_name]:
                    continue  # this is a valid feature, go to next
                else:
                    return False  # this is not an included feature
            if ignore_cols in options and base_f.dataframe_name in options[ignore_cols]:
                if base_f.get_name() in options[ignore_cols][base_f.dataframe_name]:
                    return False  # ignore this feature
<<<<<<< HEAD
        if include_dataframes in options and \
                base_f.dataframe_name not in options[include_dataframes]:
            return False  # not an included dataframe
        elif ignore_dataframes in options and \
                base_f.dataframe_name in options[ignore_dataframes]:
            return False  # ignore the dataframe
=======
        if include_entities in options:
            return base_f.entity.id in options[include_entities]
        elif ignore_entities in options and \
                base_f.entity.id in options[ignore_entities]:
            return False  # ignore the entity
>>>>>>> e6afad06
    return True


def ignore_dataframe_for_primitive(options, dataframe, groupby=False):
    # This logic handles whether given options ignore an dataframe or not
    def should_ignore_dataframe(option):
        if groupby:
            if 'include_groupby_columns' not in option or dataframe.ww.name not in option['include_groupby_columns']:
                if 'include_groupby_dataframes' in option and dataframe.ww.name not in option['include_groupby_dataframes']:
                    return True
                elif 'ignore_groupby_dataframes' in option and dataframe.ww.name in option['ignore_groupby_dataframes']:
                    return True
        if 'include_columns' in option and dataframe.ww.name in option['include_columns']:
            return False
<<<<<<< HEAD
        elif 'include_dataframes' in option and dataframe.ww.name not in option['include_dataframes']:
            return True
        elif dataframe.ww.name in option['ignore_dataframes']:
=======
        elif 'include_entities' in option:
            return entity.id not in option['include_entities']
        elif entity.id in option['ignore_entities']:
>>>>>>> e6afad06
            return True
        else:
            return False
    return any([should_ignore_dataframe(option) for option in options])


def filter_groupby_matches_by_options(groupby_matches, options):
    return filter_matches_by_options([(groupby_match, ) for groupby_match in groupby_matches],
                                     options,
                                     groupby=True)


def filter_matches_by_options(matches, options, groupby=False, commutative=False):
    # If more than one option, than need to handle each for each input
    if len(options) > 1:
        def is_valid_match(match):
            if all([column_filter(m, option, groupby) for m, option in zip(match, options)]):
                return True
            else:
                return False
    else:
        def is_valid_match(match):
            if all([column_filter(f, options[0], groupby) for f in match]):
                return True
            else:
                return False

    valid_matches = set()
    for match in matches:
        if is_valid_match(match):
            valid_matches.add(match)
        elif commutative:
            for order in permutations(match):
                if is_valid_match(order):
                    valid_matches.add(order)
                    break
    return sorted(list(valid_matches), key=lambda features: ([feature.unique_name() for feature in features]))<|MERGE_RESOLUTION|>--- conflicted
+++ resolved
@@ -178,20 +178,11 @@
             if ignore_cols in options and base_f.dataframe_name in options[ignore_cols]:
                 if base_f.get_name() in options[ignore_cols][base_f.dataframe_name]:
                     return False  # ignore this feature
-<<<<<<< HEAD
-        if include_dataframes in options and \
-                base_f.dataframe_name not in options[include_dataframes]:
-            return False  # not an included dataframe
+        if include_dataframes in options:
+            return base_f.dataframe_name in options[include_dataframes]
         elif ignore_dataframes in options and \
                 base_f.dataframe_name in options[ignore_dataframes]:
             return False  # ignore the dataframe
-=======
-        if include_entities in options:
-            return base_f.entity.id in options[include_entities]
-        elif ignore_entities in options and \
-                base_f.entity.id in options[ignore_entities]:
-            return False  # ignore the entity
->>>>>>> e6afad06
     return True
 
 
@@ -206,15 +197,9 @@
                     return True
         if 'include_columns' in option and dataframe.ww.name in option['include_columns']:
             return False
-<<<<<<< HEAD
         elif 'include_dataframes' in option and dataframe.ww.name not in option['include_dataframes']:
             return True
         elif dataframe.ww.name in option['ignore_dataframes']:
-=======
-        elif 'include_entities' in option:
-            return entity.id not in option['include_entities']
-        elif entity.id in option['ignore_entities']:
->>>>>>> e6afad06
             return True
         else:
             return False
