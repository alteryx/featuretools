import warnings

from featuretools import primitives
from featuretools.feature_base import IdentityFeature
from featuretools.variable_types import Discrete


def _get_primitive_options():
    # all possible option keys: function that verifies value type
    return {'ignore_entities': list_entity_check,
            'include_entities': list_entity_check,
            'ignore_variables': dict_to_list_variable_check,
            'include_variables': dict_to_list_variable_check,
            'ignore_groupby_entities': list_entity_check,
            'include_groupby_entities': list_entity_check,
            'ignore_groupby_variables': dict_to_list_variable_check,
            'include_groupby_variables': dict_to_list_variable_check}


def dict_to_list_variable_check(option, es):
    if not (isinstance(option, dict) and
            all([isinstance(option_val, list) for option_val in option.values()])):
        return False
    else:
        for entity, variables in option.items():
            if entity not in es:
                warnings.warn("Entity '%s' not in entityset" % (entity))
            else:
                for invalid_var in [variable for variable in variables
                                    if variable not in es[entity]]:
                    warnings.warn("Variable '%s' not in entity '%s'" % (invalid_var, entity))
        return True


def list_entity_check(option, es):
    if not isinstance(option, list):
        return False
    else:
        for invalid_entity in [entity for entity in option if entity not in es]:
            warnings.warn("Entity '%s' not in entityset" % (invalid_entity))
        return True


def generate_all_primitive_options(all_primitives,
                                   primitive_options,
                                   ignore_entities,
                                   ignore_variables,
                                   es):
    entityset_dict = {entity.id: [variable.id for variable in entity.variables]
                      for entity in es.entities}
    primitive_options = _init_primitive_options(primitive_options, entityset_dict)
    global_ignore_entities = ignore_entities
    global_ignore_variables = ignore_variables.copy()
    # for now, only use primitive names as option keys
    for primitive in all_primitives:
        if not isinstance(primitive, str):
            primitive = primitive.name
        if primitive in primitive_options:
            # Reconcile global options with individually-specified options
            options = primitive_options[primitive]
            included_entities = set().union(*[set().union(
                option.get('include_entities') if option.get('include_entities') else set([]),
                option.get('include_variables').keys() if option.get('include_variables') else set([]))
                for option in options])
            global_ignore_entities = global_ignore_entities.difference(included_entities)
            for option in options:
                # don't globally ignore a variable if it's included for a primitive
                if 'include_variables' in option:
                    for entity, include_vars in option['include_variables'].items():
                        global_ignore_variables[entity] = \
                            global_ignore_variables[entity].difference(include_vars)
                option['ignore_entities'] = option['ignore_entities'].union(
                    ignore_entities.difference(included_entities)
                )
            for entity, ignore_vars in ignore_variables.items():
                # if already ignoring variables for this entity, add globals
                for option in options:
                    if entity in option['ignore_variables']:
                        option['ignore_variables'][entity] = option['ignore_variables'][entity].union(ignore_vars)
                    # if no ignore_variables and entity is explicitly included, don't ignore the variable
                    elif entity in included_entities:
                        continue
                    # Otherwise, keep the global option
                    else:
                        option['ignore_variables'][entity] = ignore_vars
        else:
            # no user specified options, just use global defaults
            primitive_options[primitive] = [{'ignore_entities': ignore_entities,
                                             'ignore_variables': ignore_variables}]
<<<<<<< HEAD
    return primitive_options, global_ignore_entities
=======
    return primitive_options, global_ignore_entities, global_ignore_variables
>>>>>>> 5c43a832


def _init_primitive_options(primitive_options, es):
    # Flatten all tuple keys, convert value lists into sets, check for
    # conflicting keys
    flattened_options = {}
    for primitive_key, options in primitive_options.items():
        if isinstance(options, list):
            primitive = primitives.get_aggregation_primitives().get(primitive_key) or \
                primitives.get_transform_primitives().get(primitive_key)
            assert len(primitive.input_types[0]) == len(options) if \
                isinstance(primitive.input_types[0], list) else \
                len(primitive.input_types) == len(options), \
                "Number of options does not match number of inputs for primitive %s" \
                % (primitive_key)
            options = [_init_option_dict(primitive_key, option, es) for option in options]
        else:
            options = [_init_option_dict(primitive_key, options, es)]
        if not isinstance(primitive_key, tuple):
            primitive_key = (primitive_key,)
        for each_primitive in primitive_key:
            # if primitive is specified more than once, raise error
            if each_primitive in flattened_options:
                raise KeyError('Multiple options found for primitive %s' %
                               (each_primitive))
            flattened_options[each_primitive] = options
    return flattened_options


def _init_option_dict(key, option_dict, es):
    initialized_option_dict = {}
    primitive_options = _get_primitive_options()
    # verify all keys are valid and match expected type, convert lists to sets
    for option_key, option in option_dict.items():
        if option_key not in primitive_options:
            raise KeyError("Unrecognized primitive option \'%s\' for %s" %
                           (option_key, key))
        if not primitive_options[option_key](option, es):
            raise TypeError("Incorrect type formatting for \'%s\' for %s" %
                            (option_key, key))
        if isinstance(option, list):
            initialized_option_dict[option_key] = set(option)
        elif isinstance(option, dict):
            initialized_option_dict[option_key] = {key: set(option[key]) for key in option}
    # initialize ignore_entities and ignore_variables to empty sets if not present
    if 'ignore_variables' not in initialized_option_dict:
        initialized_option_dict['ignore_variables'] = dict()
    if 'ignore_entities' not in initialized_option_dict:
        initialized_option_dict['ignore_entities'] = set()
    return initialized_option_dict


<<<<<<< HEAD
def _variable_filter_generator(options):
    def passes_ignore_filter(f):
        return (not isinstance(f, IdentityFeature) or
                f.entity.id not in options['ignore_variables'] or
                f.variable.id not in options['ignore_variables'][f.entity.id])

    def passes_include_filter(f):
        return (not isinstance(f, IdentityFeature) or
                (f.entity.id in options['include_variables'] and
                 f.variable.id in options['include_variables'][f.entity.id]))

    if 'include_variables' in options:
        def variable_filter(f):
            return passes_include_filter(f) or \
                (f.entity.id not in options['include_variables'] and
                    passes_ignore_filter(f))
    # ignore options initialized to set() if not present
    else:
        def variable_filter(f):
            return passes_ignore_filter(f)
    return variable_filter


def _groupby_filter_generator(options):
    def passes_include_groupby_filter(f):
        return (isinstance(f, IdentityFeature) and
                (f.entity.id in options['include_groupby_variables'] and
                 f.variable.id in options['include_groupby_variables'][f.entity.id]))

    def passes_ignore_groupby_filter(f):
        return (isinstance(f, IdentityFeature) and (
                f.entity.id not in options['ignore_groupby_variables'] or
                (f.entity.id in options['ignore_groupby_variables'] and
                    f.variable.id not in options['ignore_groupby_variables'][f.entity.id])))

    if 'include_groupby_variables' in options and 'ignore_groupby_variables' in options:
        def groupby_filter(f):
            return passes_include_groupby_filter(f) or \
                (f.entity.id not in options['include_groupby_variables'] and
                    passes_ignore_groupby_filter(f))
    elif 'include_groupby_variables' in options:
        def groupby_filter(f):
            return passes_include_groupby_filter(f) or \
                f.entity.id not in options['include_groupby_variables']
    elif 'ignore_groupby_variables' in options:
        def groupby_filter(f):
            return passes_ignore_groupby_filter(f)
    else:
        def groupby_filter(f):
            return (isinstance(f, IdentityFeature))
    return groupby_filter
=======
def variable_filter(f, options, groupby=False):
    if groupby and not issubclass(f.variable_type, Discrete):
        return False
    include_vars = 'include_groupby_variables' if groupby else 'include_variables'
    ignore_vars = 'ignore_groupby_variables' if groupby else 'ignore_variables'
    include_entities = 'include_groupby_entities' if groupby else 'include_entities'
    ignore_entities = 'ignore_groupby_entities' if groupby else 'ignore_entities'

    dependencies = f.get_dependencies(deep=True) + [f]
    for base_f in dependencies:
        if isinstance(base_f, IdentityFeature):
            if include_vars in options and base_f.entity.id in options[include_vars]:
                if base_f.get_name() in options[include_vars][base_f.entity.id]:
                    continue  # this is a valid feature, go to next
                else:
                    return False  # this is not an included feature
            if ignore_vars in options and base_f.entity.id in options[ignore_vars]:
                if base_f.get_name() in options[ignore_vars][base_f.entity.id]:
                    return False  # ignore this feature
        if include_entities in options and \
                base_f.entity.id not in options[include_entities]:
            return False  # not an included entity
        elif ignore_entities in options and \
                base_f.entity.id in options[ignore_entities]:
            return False  # ignore the entity
    return True
>>>>>>> 5c43a832


def ignore_entity_for_primitive(options, entity, groupby=False):
    # This logic handles whether given options ignore an entity or not
    def should_ignore_entity(option):
        if groupby:
            if 'include_groupby_variables' not in option or entity.id not in option['include_groupby_variables']:
                if 'include_groupby_entities' in option and entity.id not in option['include_groupby_entities']:
                    return True
                elif 'ignore_groupby_entities' in option and entity.id in option['ignore_groupby_entities']:
                    return True
        if 'include_variables' in option and entity.id in option['include_variables']:
            return False
        elif 'include_entities' in option and entity.id not in option['include_entities']:
            return True
        elif entity.id in option['ignore_entities']:
            return True
        else:
            return False
    return any([should_ignore_entity(option) for option in options])


def filter_groupby_matches_by_options(groupby_matches, options):
    return filter_matches_by_options([(groupby_match, ) for groupby_match in groupby_matches],
                                     options,
                                     groupby=True)


def filter_matches_by_options(matches, options, groupby=False):
    # If more than one option, than need to handle each for each input
    if len(options) > 1:
        def is_valid_match(match):
            if all([variable_filter(m, option, groupby) for m, option in zip(match, options)]):
                return True
            else:
                return False
    else:
        def is_valid_match(match):
            if all([variable_filter(f, options[0], groupby) for f in match]):
                return True
            else:
                return False

    valid_matches = set()
    for match in matches:
        if is_valid_match(match):
            valid_matches.add(match)
    return valid_matches<|MERGE_RESOLUTION|>--- conflicted
+++ resolved
@@ -87,11 +87,7 @@
             # no user specified options, just use global defaults
             primitive_options[primitive] = [{'ignore_entities': ignore_entities,
                                              'ignore_variables': ignore_variables}]
-<<<<<<< HEAD
-    return primitive_options, global_ignore_entities
-=======
     return primitive_options, global_ignore_entities, global_ignore_variables
->>>>>>> 5c43a832
 
 
 def _init_primitive_options(primitive_options, es):
@@ -144,59 +140,6 @@
     return initialized_option_dict
 
 
-<<<<<<< HEAD
-def _variable_filter_generator(options):
-    def passes_ignore_filter(f):
-        return (not isinstance(f, IdentityFeature) or
-                f.entity.id not in options['ignore_variables'] or
-                f.variable.id not in options['ignore_variables'][f.entity.id])
-
-    def passes_include_filter(f):
-        return (not isinstance(f, IdentityFeature) or
-                (f.entity.id in options['include_variables'] and
-                 f.variable.id in options['include_variables'][f.entity.id]))
-
-    if 'include_variables' in options:
-        def variable_filter(f):
-            return passes_include_filter(f) or \
-                (f.entity.id not in options['include_variables'] and
-                    passes_ignore_filter(f))
-    # ignore options initialized to set() if not present
-    else:
-        def variable_filter(f):
-            return passes_ignore_filter(f)
-    return variable_filter
-
-
-def _groupby_filter_generator(options):
-    def passes_include_groupby_filter(f):
-        return (isinstance(f, IdentityFeature) and
-                (f.entity.id in options['include_groupby_variables'] and
-                 f.variable.id in options['include_groupby_variables'][f.entity.id]))
-
-    def passes_ignore_groupby_filter(f):
-        return (isinstance(f, IdentityFeature) and (
-                f.entity.id not in options['ignore_groupby_variables'] or
-                (f.entity.id in options['ignore_groupby_variables'] and
-                    f.variable.id not in options['ignore_groupby_variables'][f.entity.id])))
-
-    if 'include_groupby_variables' in options and 'ignore_groupby_variables' in options:
-        def groupby_filter(f):
-            return passes_include_groupby_filter(f) or \
-                (f.entity.id not in options['include_groupby_variables'] and
-                    passes_ignore_groupby_filter(f))
-    elif 'include_groupby_variables' in options:
-        def groupby_filter(f):
-            return passes_include_groupby_filter(f) or \
-                f.entity.id not in options['include_groupby_variables']
-    elif 'ignore_groupby_variables' in options:
-        def groupby_filter(f):
-            return passes_ignore_groupby_filter(f)
-    else:
-        def groupby_filter(f):
-            return (isinstance(f, IdentityFeature))
-    return groupby_filter
-=======
 def variable_filter(f, options, groupby=False):
     if groupby and not issubclass(f.variable_type, Discrete):
         return False
@@ -223,7 +166,6 @@
                 base_f.entity.id in options[ignore_entities]:
             return False  # ignore the entity
     return True
->>>>>>> 5c43a832
 
 
 def ignore_entity_for_primitive(options, entity, groupby=False):
