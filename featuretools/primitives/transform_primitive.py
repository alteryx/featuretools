from __future__ import division

import copy
import datetime
import functools
import os
from builtins import str

import numpy as np
import pandas as pd

from .primitive_base import PrimitiveBase
from .utils import inspect_function_args

from featuretools.variable_types import (
    Boolean,
    Datetime,
    DatetimeTimeIndex,
    Discrete,
    Id,
    LatLong,
    Numeric,
    Ordinal,
    Text,
    Timedelta,
    Variable
)

current_path = os.path.dirname(os.path.realpath(__file__))
FEATURE_DATASETS = os.path.join(os.path.join(current_path, '..'),
                                'feature_datasets')


class TransformPrimitive(PrimitiveBase):
    """Feature for entity that is a based off one or more other features
        in that entity"""
    rolling_function = False

    def __init__(self, *base_features):
        # Any edits made to this method should also be made to the
        # new_class_init method in make_trans_primitive
        self.base_features = [self._check_feature(f) for f in base_features]
        if any(bf.expanding for bf in self.base_features):
            self.expanding = True
        assert len(set([f.entity for f in self.base_features])) == 1, \
            "More than one entity for base features"
        super(TransformPrimitive, self).__init__(self.base_features[0].entity,
                                                 self.base_features)

    def generate_name(self):
        name = u"{}(".format(self.name.upper())
        name += u", ".join(f.get_name() for f in self.base_features)
        name += u")"
        return name

    @property
    def default_value(self):
        return self.base_features[0].default_value


def make_trans_primitive(function, input_types, return_type, name=None,
                         description='A custom transform primitive',
                         cls_attributes=None, uses_calc_time=False,
                         commutative=False):
    '''Returns a new transform primitive class

    Args:
        function (function): Function that takes in an array and applies some
            transformation to it, returning an array.

        input_types (list[Variable]): Variable types of the inputs.

        return_type (Variable): Variable type of return.

        name (str): Name of the primitive. If no name is provided, the name
            of `function` will be used.

        description (str): Description of primitive.

        cls_attributes (dict[str -> anytype]): Custom attributes to be added to
            class. Key is attribute name, value is the attribute value.

        uses_calc_time (bool): If True, the cutoff time the feature is being
            calculated at will be passed to the function as the keyword
            argument 'time'.

        commutative (bool): If True, will only make one feature per unique set
            of base features.

    Example:
        .. ipython :: python

            from featuretools.primitives import make_trans_primitive
            from featuretools.variable_types import Variable, Boolean


            def pd_is_in(array, list_of_outputs=None):
                if list_of_outputs is None:
                    list_of_outputs = []
                return pd.Series(array).isin(list_of_outputs)

            def isin_generate_name(self):
                return u"%s.isin(%s)" % (self.base_features[0].get_name(),
                                         str(self.kwargs['list_of_outputs']))

            IsIn = make_trans_primitive(
                function=pd_is_in,
                input_types=[Variable],
                return_type=Boolean,
                name="is_in",
                description="For each value of the base feature, checks "
                "whether it is in a list that provided.",
                cls_attributes={"generate_name": isin_generate_name})
    '''
    # dictionary that holds attributes for class
    cls = {"__doc__": description}
    if cls_attributes is not None:
        cls.update(cls_attributes)

    # creates the new class and set name and types
    name = name or function.__name__
    new_class = type(name, (TransformPrimitive,), cls)
    new_class.name = name
    new_class.input_types = input_types
    new_class.return_type = return_type
    new_class.commutative = commutative
    new_class, default_kwargs = inspect_function_args(new_class,
                                                      function,
                                                      uses_calc_time)

    if len(default_kwargs) > 0:
        new_class.default_kwargs = default_kwargs

        def new_class_init(self, *args, **kwargs):
            self.kwargs = copy.deepcopy(self.default_kwargs)
            self.base_features = [self._check_feature(f) for f in args]
            if any(bf.expanding for bf in self.base_features):
                self.expanding = True
            assert len(set([f.entity for f in self.base_features])) == 1, \
                "More than one entity for base features"
            self.kwargs.update(kwargs)
            self.partial = functools.partial(function, **self.kwargs)
            super(TransformPrimitive, self).__init__(
                self.base_features[0].entity, self.base_features)
        new_class.__init__ = new_class_init
        new_class.get_function = lambda self: self.partial
    else:
        # creates a lambda function that returns function every time
        new_class.get_function = lambda self, f=function: f

    return new_class


class IsNull(TransformPrimitive):
    """For each value of base feature, return 'True' if value is null"""
    name = "is_null"
    input_types = [Variable]
    return_type = Boolean

    def get_function(self):
        return lambda array: pd.isnull(pd.Series(array))


class Absolute(TransformPrimitive):
    """Absolute value of base feature"""
    name = "absolute"
    input_types = [Numeric]
    return_type = Numeric

    def get_function(self):
        return lambda array: np.absolute(array)


class TimeSincePrevious(TransformPrimitive):
    """Compute the time since the previous instance for each instance in a
     time indexed entity"""
    name = "time_since_previous"
    input_types = [DatetimeTimeIndex, Id]
    return_type = Numeric

    def __init__(self, time_index, group_feature):
        """Summary

        Args:
            base_feature (PrimitiveBase): Base feature.
            group_feature (None, optional): Variable or feature to group
                rows by before calculating diff.

        """
        group_feature = self._check_feature(group_feature)
        assert issubclass(group_feature.variable_type, Discrete), \
            "group_feature must have a discrete variable_type"
        self.group_feature = group_feature
        super(TimeSincePrevious, self).__init__(time_index, group_feature)

    def generate_name(self):
        return u"time_since_previous_by_%s" % self.group_feature.get_name()

    def get_function(self):
        def pd_diff(base_array, group_array):
            bf_name = 'base_feature'
            groupby = 'groupby'
            grouped_df = pd.DataFrame.from_dict({bf_name: base_array,
                                                 groupby: group_array})
            grouped_df = grouped_df.groupby(groupby).diff()
            return grouped_df[bf_name].apply(lambda x:
                                             x.total_seconds())
        return pd_diff


class DatetimeUnitBasePrimitive(TransformPrimitive):
    """Transform Datetime feature into time or calendar units
     (second/day/week/etc)"""
    name = None
    input_types = [Datetime]
    return_type = Ordinal

    def get_function(self):
        return lambda array: pd_time_unit(self.name)(pd.DatetimeIndex(array))


class TimedeltaUnitBasePrimitive(TransformPrimitive):
    """Transform Timedelta features into number of time units
     (seconds/days/etc) they encompass"""
    name = None
    input_types = [Timedelta]
    return_type = Numeric

    def get_function(self):
        return lambda array: pd_time_unit(self.name)(pd.TimedeltaIndex(array))


class Day(DatetimeUnitBasePrimitive):
    """Transform a Datetime feature into the day"""
    name = "day"


class Days(TimedeltaUnitBasePrimitive):
    """Transform a Timedelta feature into the number of days"""
    name = "days"


class Hour(DatetimeUnitBasePrimitive):
    """Transform a Datetime feature into the hour"""
    name = "hour"


class Hours(TimedeltaUnitBasePrimitive):
    """Transform a Timedelta feature into the number of hours"""
    name = "hours"

    def get_function(self):
        def pd_hours(array):
            return pd_time_unit("seconds")(pd.TimedeltaIndex(array)) / 3600.
        return pd_hours


class Second(DatetimeUnitBasePrimitive):
    """Transform a Datetime feature into the second"""
    name = "second"


class Seconds(TimedeltaUnitBasePrimitive):
    """Transform a Timedelta feature into the number of seconds"""
    name = "seconds"


class Minute(DatetimeUnitBasePrimitive):
    """Transform a Datetime feature into the minute"""
    name = "minute"


class Minutes(TimedeltaUnitBasePrimitive):
    """Transform a Timedelta feature into the number of minutes"""
    name = "minutes"

    def get_function(self):
        def pd_minutes(array):
            return pd_time_unit("seconds")(pd.TimedeltaIndex(array)) / 60
        return pd_minutes


class Week(DatetimeUnitBasePrimitive):
    """Transform a Datetime feature into the week"""
    name = "week"


class Weeks(TimedeltaUnitBasePrimitive):
    """Transform a Timedelta feature into the number of weeks"""
    name = "weeks"

    def get_function(self):
        def pd_weeks(array):
            return pd_time_unit("days")(pd.TimedeltaIndex(array)) / 7
        return pd_weeks


class Month(DatetimeUnitBasePrimitive):
    """Transform a Datetime feature into the month"""
    name = "month"


class Months(TimedeltaUnitBasePrimitive):
    """Transform a Timedelta feature into the number of months"""
    name = "months"

    def get_function(self):
        def pd_months(array):
            return pd_time_unit("days")(pd.TimedeltaIndex(array)) * (12 / 365)
        return pd_months


class Year(DatetimeUnitBasePrimitive):
    """Transform a Datetime feature into the year"""
    name = "year"


class Years(TimedeltaUnitBasePrimitive):
    """Transform a Timedelta feature into the number of years"""
    name = "years"

    def get_function(self):
        def pd_years(array):
            return pd_time_unit("days")(pd.TimedeltaIndex(array)) / 365
        return pd_years


class Weekend(TransformPrimitive):
    """Transform Datetime feature into the boolean of Weekend"""
    name = "is_weekend"
    input_types = [Datetime]
    return_type = Boolean

    def get_function(self):
        return lambda df: pd_time_unit("weekday")(pd.DatetimeIndex(df)) > 4


class Weekday(DatetimeUnitBasePrimitive):
    """Transform Datetime feature into the boolean of Weekday"""
    name = "weekday"


class NumCharacters(TransformPrimitive):
    """
    Return the characters in a given string.
    """
    name = 'characters'
    input_types = [Text]
    return_type = Numeric

    def get_function(self):
        return lambda array: pd.Series(array).str.len()


class NumWords(TransformPrimitive):
    """
    Returns the words in a given string by counting the spaces.
    """
    name = 'numwords'
    input_types = [Text]
    return_type = Numeric

    def get_function(self):
        def word_counter(array):
            return pd.Series(array).fillna('').str.count(' ') + 1
        return word_counter


# class Like(TransformPrimitive):
#     """Equivalent to SQL LIKE(%text%)
#        Returns true if text is contained with the string base_feature
#     """
#     name = "like"
#     input_types =  [(Text,), (Categorical,)]
#     return_type = Boolean

#     def __init__(self, base_feature, like_statement, case_sensitive=False):
#         self.like_statement = like_statement
#         self.case_sensitive = case_sensitive
#         super(Like, self).__init__(base_feature)

#     def get_function(self):
#         def pd_like(df, f):
#             return df[df.columns[0]].str.contains(f.like_statement,
#                                                   case=f.case_sensitive)
#         return pd_like


# class TimeSince(TransformPrimitive):
#     """
#     For each value of the base feature, compute the timedelta between it and
#     a datetime
#     """
#     name = "time_since"
#     input_types = [[DatetimeTimeIndex], [Datetime]]
#     return_type = Timedelta
#     uses_calc_time = True

#     def get_function(self):
#         def pd_time_since(array, time):
#             if time is None:
#                 time = datetime.now()
#             return (time - pd.DatetimeIndex(array)).values
#         return pd_time_since


def pd_time_since(array, time):
    if time is None:
        time = datetime.now()
    return (time - pd.DatetimeIndex(array)).values


TimeSince = make_trans_primitive(function=pd_time_since,
                                 input_types=[[DatetimeTimeIndex], [Datetime]],
                                 return_type=Timedelta,
                                 uses_calc_time=True,
                                 name="time_since")


class DaysSince(TransformPrimitive):
    """
    For each value of the base feature, compute the number of days between it
    and a datetime
    """
    name = "days_since"
    input_types = [DatetimeTimeIndex]
    return_type = Numeric
    uses_calc_time = True

    def get_function(self):
        def pd_days_since(array, time):
            if time is None:
                time = datetime.now()
            return pd_time_unit('days')(time - pd.DatetimeIndex(array))
        return pd_days_since


class IsIn(TransformPrimitive):
    """
    For each value of the base feature, checks whether it is in a list that is
    provided.
    """
    name = "isin"
    input_types = [Variable]
    return_type = Boolean

    def __init__(self, base_feature, list_of_outputs=None):
        self.list_of_outputs = list_of_outputs
        super(IsIn, self).__init__(base_feature)

    def get_function(self):
        def pd_is_in(array, list_of_outputs=self.list_of_outputs):
            if list_of_outputs is None:
                list_of_outputs = []
            return pd.Series(array).isin(list_of_outputs)
        return pd_is_in

    def generate_name(self):
        return u"%s.isin(%s)" % (self.base_features[0].get_name(),
                                 str(self.list_of_outputs))


class Diff(TransformPrimitive):
    """
    For each value of the base feature, compute the difference between it and
    the previous value.

    If it is a Datetime feature, compute the difference in seconds
    """
    name = "diff"
    input_types = [Numeric, Id]
    return_type = Numeric

    def __init__(self, base_feature, group_feature):
        """Summary

        Args:
            base_feature (PrimitiveBase): Base feature.
            group_feature (PrimitiveBase): Variable or feature to
                group rows by before calculating diff.

        """
        self.group_feature = self._check_feature(group_feature)
        super(Diff, self).__init__(base_feature, group_feature)

    def generate_name(self):
        base_features_str = self.base_features[0].get_name() + u" by " + \
            self.group_feature.get_name()
        return u"%s(%s)" % (self.name.upper(), base_features_str)

    def get_function(self):
        def pd_diff(base_array, group_array):
            bf_name = 'base_feature'
            groupby = 'groupby'
            grouped_df = pd.DataFrame.from_dict({bf_name: base_array,
                                                 groupby: group_array})
            grouped_df = grouped_df.groupby(groupby).diff()
            try:
                return grouped_df[bf_name]
            except KeyError:
                return pd.Series([np.nan] * len(base_array))
        return pd_diff


class Not(TransformPrimitive):
    """
    For each value of the base feature, negates the boolean value.
    """
    name = "not"
    input_types = [Boolean]
    return_type = Boolean

    def generate_name(self):
        return u"NOT({})".format(self.base_features[0].get_name())

    def _get_op(self):
        return "__not__"

    def get_function(self):
        return lambda array: np.logical_not(array)


class Percentile(TransformPrimitive):
    """
    For each value of the base feature, determines the percentile in relation
    to the rest of the feature.
    """
    name = 'percentile'
<<<<<<< HEAD
    needs_all_values = True
=======
    uses_full_entity = True
>>>>>>> 38f8338f
    input_types = [Numeric]
    return_type = Numeric

    def get_function(self):
        return lambda array: pd.Series(array).rank(pct=True)


def pd_time_unit(time_unit):
    def inner(pd_index):
        return getattr(pd_index, time_unit).values
    return inner


class Latitude(TransformPrimitive):
    """
    Returns the first value of the tuple base feature. For
    use with the LatLong variable type.
    """
    name = 'latitude'
    input_types = [LatLong]
    return_type = Numeric

    def get_function(self):
        return lambda array: pd.Series([x[0] for x in array])


class Longitude(TransformPrimitive):
    """
    Returns the second value on the tuple base feature. For
    use with the LatLong variable type.
    """
    name = 'longitude'
    input_types = [LatLong]
    return_type = Numeric

    def get_function(self):
        return lambda array: pd.Series([x[1] for x in array])


class Haversine(TransformPrimitive):
    """
    Calculate the approximate haversine distance in miles between
    two LatLong variable types.
    """
    name = 'haversine'
    input_types = [LatLong, LatLong]
    return_type = Numeric
    commutative = True

    def get_function(self):
        def haversine(latlong1, latlong2):
            lat_1s = np.array([x[0] for x in latlong1])
            lon_1s = np.array([x[1] for x in latlong1])
            lat_2s = np.array([x[0] for x in latlong2])
            lon_2s = np.array([x[1] for x in latlong2])
            lon1, lat1, lon2, lat2 = map(
                np.radians, [lon_1s, lat_1s, lon_2s, lat_2s])
            dlon = lon2 - lon1
            dlat = lat2 - lat1
            a = np.sin(dlat / 2.0) ** 2 + np.cos(lat1) * \
                np.cos(lat2) * np.sin(dlon / 2.0)**2
            mi = 3950 * 2 * np.arcsin(np.sqrt(a))
            return mi
        return haversine<|MERGE_RESOLUTION|>--- conflicted
+++ resolved
@@ -526,11 +526,7 @@
     to the rest of the feature.
     """
     name = 'percentile'
-<<<<<<< HEAD
-    needs_all_values = True
-=======
     uses_full_entity = True
->>>>>>> 38f8338f
     input_types = [Numeric]
     return_type = Numeric
 
