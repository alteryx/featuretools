import warnings

import holidays
import numpy as np
import pandas as pd
from woodwork.column_schema import ColumnSchema
from woodwork.logical_types import (
    URL,
    AgeFractional,
    Boolean,
    BooleanNullable,
    Categorical,
    Datetime,
    Double,
    EmailAddress,
    LatLong,
    NaturalLanguage,
    Ordinal
)

from featuretools.primitives.base.transform_primitive_base import (
    TransformPrimitive
)
from featuretools.primitives.utils import (
    _deconstrct_latlongs,
    _haversine_calculate
)
from featuretools.utils import convert_time_units
from featuretools.utils.common_tld_utils import COMMON_TLDS
from featuretools.utils.gen_utils import Library


class IsNull(TransformPrimitive):
    """Determines if a value is null.

    Examples:
        >>> is_null = IsNull()
        >>> is_null([1, None, 3]).tolist()
        [False, True, False]
    """
    name = "is_null"
    input_types = [ColumnSchema()]
    return_type = ColumnSchema(logical_type=Boolean)
    compatibility = [Library.PANDAS, Library.DASK, Library.KOALAS]
    description_template = "whether {} is null"

    def get_function(self):
        def isnull(array):
            return array.isnull()
        return isnull


class Absolute(TransformPrimitive):
    """Computes the absolute value of a number.

    Examples:
        >>> absolute = Absolute()
        >>> absolute([3.0, -5.0, -2.4]).tolist()
        [3.0, 5.0, 2.4]
    """
    name = "absolute"
    input_types = [ColumnSchema(semantic_tags={'numeric'})]
    return_type = ColumnSchema(semantic_tags={'numeric'})
    compatibility = [Library.PANDAS, Library.DASK, Library.KOALAS]
    description_template = "the absolute value of {}"

    def get_function(self):
        return np.absolute


class TimeSincePrevious(TransformPrimitive):
    """Compute the time since the previous entry in a list.

    Args:
        unit (str): Defines the unit of time to count from.
            Defaults to Seconds. Acceptable values:
            years, months, days, hours, minutes, seconds, milliseconds, nanoseconds

    Description:
        Given a list of datetimes, compute the time in seconds elapsed since
        the previous item in the list. The result for the first item in the
        list will always be `NaN`.

    Examples:
        >>> from datetime import datetime
        >>> time_since_previous = TimeSincePrevious()
        >>> dates = [datetime(2019, 3, 1, 0, 0, 0),
        ...          datetime(2019, 3, 1, 0, 2, 0),
        ...          datetime(2019, 3, 1, 0, 3, 0),
        ...          datetime(2019, 3, 1, 0, 2, 30),
        ...          datetime(2019, 3, 1, 0, 10, 0)]
        >>> time_since_previous(dates).tolist()
        [nan, 120.0, 60.0, -30.0, 450.0]
    """
    name = "time_since_previous"
    input_types = [ColumnSchema(logical_type=Datetime, semantic_tags={'time_index'})]
    return_type = ColumnSchema(semantic_tags={'numeric'})
    description_template = "the time since the previous instance of {}"

    def __init__(self, unit="seconds"):
        self.unit = unit.lower()

    def get_function(self):
        def pd_diff(values):
            return convert_time_units(values.diff().apply(lambda x: x.total_seconds()), self.unit)
        return pd_diff


class Day(TransformPrimitive):
    """Determines the day of the month from a datetime.

    Examples:
        >>> from datetime import datetime
        >>> dates = [datetime(2019, 3, 1),
        ...          datetime(2019, 3, 3),
        ...          datetime(2019, 3, 31)]
        >>> day = Day()
        >>> day(dates).tolist()
        [1, 3, 31]
    """
    name = "day"
    input_types = [ColumnSchema(logical_type=Datetime)]
    return_type = ColumnSchema(logical_type=Ordinal(order=list(range(1, 32))), semantic_tags={'category'})
    compatibility = [Library.PANDAS, Library.DASK, Library.KOALAS]
    description_template = "the day of the month of {}"

    def get_function(self):
        def day(vals):
            return vals.dt.day
        return day


class Hour(TransformPrimitive):
    """Determines the hour value of a datetime.

    Examples:
        >>> from datetime import datetime
        >>> dates = [datetime(2019, 3, 1),
        ...          datetime(2019, 3, 3, 11, 10, 50),
        ...          datetime(2019, 3, 31, 19, 45, 15)]
        >>> hour = Hour()
        >>> hour(dates).tolist()
        [0, 11, 19]
    """
    name = "hour"
    input_types = [ColumnSchema(logical_type=Datetime)]
    return_type = ColumnSchema(logical_type=Ordinal(order=list(range(24))), semantic_tags={'category'})
    compatibility = [Library.PANDAS, Library.DASK, Library.KOALAS]
    description_template = 'the hour value of {}'

    def get_function(self):
        def hour(vals):
            return vals.dt.hour
        return hour


class Second(TransformPrimitive):
    """Determines the seconds value of a datetime.

    Examples:
        >>> from datetime import datetime
        >>> dates = [datetime(2019, 3, 1),
        ...          datetime(2019, 3, 3, 11, 10, 50),
        ...          datetime(2019, 3, 31, 19, 45, 15)]
        >>> second = Second()
        >>> second(dates).tolist()
        [0, 50, 15]
    """
    name = "second"
    input_types = [ColumnSchema(logical_type=Datetime)]
    return_type = ColumnSchema(logical_type=Ordinal(order=list(range(60))), semantic_tags={'category'})
    compatibility = [Library.PANDAS, Library.DASK, Library.KOALAS]
    description_template = "the seconds value of {}"

    def get_function(self):
        def second(vals):
            return vals.dt.second
        return second


class Minute(TransformPrimitive):
    """Determines the minutes value of a datetime.

    Examples:
        >>> from datetime import datetime
        >>> dates = [datetime(2019, 3, 1),
        ...          datetime(2019, 3, 3, 11, 10, 50),
        ...          datetime(2019, 3, 31, 19, 45, 15)]
        >>> minute = Minute()
        >>> minute(dates).tolist()
        [0, 10, 45]
    """
    name = "minute"
    input_types = [ColumnSchema(logical_type=Datetime)]
    return_type = ColumnSchema(logical_type=Ordinal(order=list(range(60))), semantic_tags={'category'})
    compatibility = [Library.PANDAS, Library.DASK, Library.KOALAS]
    description_template = "the minutes value of {}"

    def get_function(self):
        def minute(vals):
            return vals.dt.minute
        return minute


class Week(TransformPrimitive):
    """Determines the week of the year from a datetime.

    Description:
        Returns the week of the year from a datetime value. The first week
        of the year starts on January 1, and week numbers increment each
        Monday.

    Examples:
        >>> from datetime import datetime
        >>> dates = [datetime(2019, 1, 3),
        ...          datetime(2019, 6, 17, 11, 10, 50),
        ...          datetime(2019, 11, 30, 19, 45, 15)]
        >>> week = Week()
        >>> week(dates).tolist()
        [1, 25, 48]
        """
    name = "week"
    input_types = [ColumnSchema(logical_type=Datetime)]
    return_type = ColumnSchema(logical_type=Ordinal(order=list(range(1, 54))), semantic_tags={'category'})
    compatibility = [Library.PANDAS, Library.DASK, Library.KOALAS]
    description_template = "the week of the year of {}"

    def get_function(self):
        def week(vals):
            warnings.filterwarnings("ignore",
                                    message=("Series.dt.weekofyear and Series.dt.week "
                                             "have been deprecated."),
                                    module="featuretools"
                                    )
            return vals.dt.week
        return week


class Month(TransformPrimitive):
    """Determines the month value of a datetime.

    Examples:
        >>> from datetime import datetime
        >>> dates = [datetime(2019, 3, 1),
        ...          datetime(2019, 6, 17, 11, 10, 50),
        ...          datetime(2019, 11, 30, 19, 45, 15)]
        >>> month = Month()
        >>> month(dates).tolist()
        [3, 6, 11]
    """
    name = "month"
    input_types = [ColumnSchema(logical_type=Datetime)]
    return_type = ColumnSchema(logical_type=Ordinal(order=list(range(1, 13))), semantic_tags={'category'})
    compatibility = [Library.PANDAS, Library.DASK, Library.KOALAS]
    description_template = "the month of {}"

    def get_function(self):
        def month(vals):
            return vals.dt.month
        return month


class Year(TransformPrimitive):
    """Determines the year value of a datetime.

    Examples:
        >>> from datetime import datetime
        >>> dates = [datetime(2019, 3, 1),
        ...          datetime(2048, 6, 17, 11, 10, 50),
        ...          datetime(1950, 11, 30, 19, 45, 15)]
        >>> year = Year()
        >>> year(dates).tolist()
        [2019, 2048, 1950]
    """
    name = "year"
    input_types = [ColumnSchema(logical_type=Datetime)]
    return_type = ColumnSchema(logical_type=Ordinal(order=list(range(1, 3000))), semantic_tags={'category'})
    compatibility = [Library.PANDAS, Library.DASK, Library.KOALAS]
    description_template = "the year of {}"

    def get_function(self):
        def year(vals):
            return vals.dt.year
        return year


class IsWeekend(TransformPrimitive):
    """Determines if a date falls on a weekend.

    Examples:
        >>> from datetime import datetime
        >>> dates = [datetime(2019, 3, 1),
        ...          datetime(2019, 6, 17, 11, 10, 50),
        ...          datetime(2019, 11, 30, 19, 45, 15)]
        >>> is_weekend = IsWeekend()
        >>> is_weekend(dates).tolist()
        [False, False, True]
    """
    name = "is_weekend"
    input_types = [ColumnSchema(logical_type=Datetime)]
    return_type = ColumnSchema(logical_type=BooleanNullable)
    compatibility = [Library.PANDAS, Library.DASK, Library.KOALAS]
    description_template = "whether {} occurred on a weekend"

    def get_function(self):
        def is_weekend(vals):
            return vals.dt.weekday > 4
        return is_weekend


class Weekday(TransformPrimitive):
    """Determines the day of the week from a datetime.

    Description:
        Returns the day of the week from a datetime value. Weeks
        start on Monday (day 0) and run through Sunday (day 6).

    Examples:
        >>> from datetime import datetime
        >>> dates = [datetime(2019, 3, 1),
        ...          datetime(2019, 6, 17, 11, 10, 50),
        ...          datetime(2019, 11, 30, 19, 45, 15)]
        >>> weekday = Weekday()
        >>> weekday(dates).tolist()
        [4, 0, 5]
    """
    name = "weekday"
    input_types = [ColumnSchema(logical_type=Datetime)]
    return_type = ColumnSchema(logical_type=Ordinal(order=list(range(7))), semantic_tags={'category'})
    compatibility = [Library.PANDAS, Library.DASK, Library.KOALAS]
    description_template = "the day of the week of {}"

    def get_function(self):
        def weekday(vals):
            return vals.dt.weekday
        return weekday


class NumCharacters(TransformPrimitive):
    """Calculates the number of characters in a string.

    Examples:
        >>> num_characters = NumCharacters()
        >>> num_characters(['This is a string',
        ...                 'second item',
        ...                 'final1']).tolist()
        [16, 11, 6]
    """
    name = 'num_characters'
    input_types = [ColumnSchema(logical_type=NaturalLanguage)]
    return_type = ColumnSchema(semantic_tags={'numeric'})
    compatibility = [Library.PANDAS, Library.DASK, Library.KOALAS]
    description_template = "the number of characters in {}"

    def get_function(self):
        def character_counter(array):
            return array.fillna('').str.len()
        return character_counter


class NumWords(TransformPrimitive):
    """Determines the number of words in a string by counting the spaces.

    Examples:
        >>> num_words = NumWords()
        >>> num_words(['This is a string',
        ...            'Two words',
        ...            'no-spaces',
        ...            'Also works with sentences. Second sentence!']).tolist()
        [4, 2, 1, 6]
    """
    name = 'num_words'
    input_types = [ColumnSchema(logical_type=NaturalLanguage)]
    return_type = ColumnSchema(semantic_tags={'numeric'})
    compatibility = [Library.PANDAS, Library.DASK, Library.KOALAS]
    description_template = "the number of words in {}"

    def get_function(self):
        def word_counter(array):
            return array.fillna('').str.count(' ') + 1
        return word_counter


class TimeSince(TransformPrimitive):
    """Calculates time from a value to a specified cutoff datetime.

    Args:
        unit (str): Defines the unit of time to count from.
            Defaults to Seconds. Acceptable values:
            years, months, days, hours, minutes, seconds, milliseconds, nanoseconds

    Examples:
        >>> from datetime import datetime
        >>> time_since = TimeSince()
        >>> times = [datetime(2019, 3, 1, 0, 0, 0, 1),
        ...          datetime(2019, 3, 1, 0, 0, 1, 0),
        ...          datetime(2019, 3, 1, 0, 2, 0, 0)]
        >>> cutoff_time = datetime(2019, 3, 1, 0, 0, 0, 0)
        >>> values = time_since(times, time=cutoff_time)
        >>> list(map(int, values))
        [0, -1, -120]

        Change output to nanoseconds

        >>> from datetime import datetime
        >>> time_since_nano = TimeSince(unit='nanoseconds')
        >>> times = [datetime(2019, 3, 1, 0, 0, 0, 1),
        ...          datetime(2019, 3, 1, 0, 0, 1, 0),
        ...          datetime(2019, 3, 1, 0, 2, 0, 0)]
        >>> cutoff_time = datetime(2019, 3, 1, 0, 0, 0, 0)
        >>> values = time_since_nano(times, time=cutoff_time)
        >>> list(map(lambda x: int(round(x)), values))
        [-1000, -1000000000, -120000000000]
    """
    name = 'time_since'
    input_types = [ColumnSchema(logical_type=Datetime)]
    return_type = ColumnSchema(semantic_tags={'numeric'})
    uses_calc_time = True
    compatibility = [Library.PANDAS, Library.DASK]
    description_template = "the time from {} to the cutoff time"

    def __init__(self, unit="seconds"):
        self.unit = unit.lower()

    def get_function(self):
        def pd_time_since(array, time):
            return convert_time_units((time - array).dt.total_seconds(), self.unit)
        return pd_time_since


class IsIn(TransformPrimitive):
    """Determines whether a value is present in a provided list.

    Examples:
        >>> items = ['string', 10.3, False]
        >>> is_in = IsIn(list_of_outputs=items)
        >>> is_in(['string', 10.5, False]).tolist()
        [True, False, True]
    """
    name = "isin"
    input_types = [ColumnSchema()]
    return_type = ColumnSchema(logical_type=Boolean)
    compatibility = [Library.PANDAS, Library.DASK, Library.KOALAS]

    def __init__(self, list_of_outputs=None):
        self.list_of_outputs = list_of_outputs
        if not list_of_outputs:
            stringified_output_list = '[]'
        else:
            stringified_output_list = ', '.join([str(x) for x in list_of_outputs])
        self.description_template = "whether {{}} is in {}".format(stringified_output_list)

    def get_function(self):
        def pd_is_in(array):
            return array.isin(self.list_of_outputs or [])
        return pd_is_in

    def generate_name(self, base_feature_names):
        return u"%s.isin(%s)" % (base_feature_names[0],
                                 str(self.list_of_outputs))


class Diff(TransformPrimitive):
    """Compute the difference between the value in a list and the
    previous value in that list.

    Description:
        Given a list of values, compute the difference from the previous
        item in the list. The result for the first element of the list will
        always be `NaN`. If the values are datetimes, the output will be a
        timedelta.

    Examples:
        >>> diff = Diff()
        >>> values = [1, 10, 3, 4, 15]
        >>> diff(values).tolist()
        [nan, 9.0, -7.0, 1.0, 11.0]
    """
    name = "diff"
    input_types = [ColumnSchema(semantic_tags={'numeric'})]
    return_type = ColumnSchema(semantic_tags={'numeric'})
    uses_full_dataframe = True
    description_template = "the difference from the previous value of {}"

    def get_function(self):
        def pd_diff(values):
            return values.diff()
        return pd_diff


class Negate(TransformPrimitive):
    """Negates a numeric value.

    Examples:
        >>> negate = Negate()
        >>> negate([1.0, 23.2, -7.0]).tolist()
        [-1.0, -23.2, 7.0]
    """
    name = "negate"
    input_types = [ColumnSchema(semantic_tags={'numeric'})]
    return_type = ColumnSchema(semantic_tags={'numeric'})
    compatibility = [Library.PANDAS, Library.DASK, Library.KOALAS]
    description_template = "the negation of {}"

    def get_function(self):
        def negate(vals):
            return vals * -1
        return negate

    def generate_name(self, base_feature_names):
        return "-(%s)" % (base_feature_names[0])


class Not(TransformPrimitive):
    """Negates a boolean value.

    Examples:
        >>> not_func = Not()
        >>> not_func([True, True, False]).tolist()
        [False, False, True]
    """
    name = "not"
    input_types = [[ColumnSchema(logical_type=Boolean)], [ColumnSchema(logical_type=BooleanNullable)]]
    return_type = ColumnSchema(logical_type=BooleanNullable)
    compatibility = [Library.PANDAS, Library.DASK, Library.KOALAS]
    description_template = "the negation of {}"

    def generate_name(self, base_feature_names):
        return u"NOT({})".format(base_feature_names[0])

    def get_function(self):
        return np.logical_not


class Percentile(TransformPrimitive):
    """Determines the percentile rank for each value in a list.

    Examples:
        >>> percentile = Percentile()
        >>> percentile([10, 15, 1, 20]).tolist()
        [0.5, 0.75, 0.25, 1.0]

        Nan values are ignored when determining rank

        >>> percentile([10, 15, 1, None, 20]).tolist()
        [0.5, 0.75, 0.25, nan, 1.0]
    """
    name = 'percentile'
    uses_full_dataframe = True
    input_types = [ColumnSchema(semantic_tags={'numeric'})]
    return_type = ColumnSchema(semantic_tags={'numeric'})
    description_template = "the percentile rank of {}"

    def get_function(self):
        return lambda array: array.rank(pct=True)


class Latitude(TransformPrimitive):
    """Returns the first tuple value in a list of LatLong tuples.
       For use with the LatLong logical type.

    Examples:
        >>> latitude = Latitude()
        >>> latitude([(42.4, -71.1),
        ...            (40.0, -122.4),
        ...            (41.2, -96.75)]).tolist()
        [42.4, 40.0, 41.2]
    """
    name = 'latitude'
    input_types = [ColumnSchema(logical_type=LatLong)]
    return_type = ColumnSchema(semantic_tags={'numeric'})
    description_template = "the latitude of {}"

    def get_function(self):
        def latitude(latlong):
            return latlong.map(lambda x: x[0] if isinstance(x, tuple) else np.nan)
        return latitude


class Longitude(TransformPrimitive):
    """Returns the second tuple value in a list of LatLong tuples.
       For use with the LatLong logical type.

    Examples:
        >>> longitude = Longitude()
        >>> longitude([(42.4, -71.1),
        ...            (40.0, -122.4),
        ...            (41.2, -96.75)]).tolist()
        [-71.1, -122.4, -96.75]
    """
    name = 'longitude'
    input_types = [ColumnSchema(logical_type=LatLong)]
    return_type = ColumnSchema(semantic_tags={'numeric'})
    description_template = "the longitude of {}"

    def get_function(self):
        def longitude(latlong):
            return latlong.map(lambda x: x[1] if isinstance(x, tuple) else np.nan)
        return longitude


class Haversine(TransformPrimitive):
    """Calculates the approximate haversine distance between two LatLong columns.

        Args:
            unit (str): Determines the unit value to output. Could
                be `miles` or `kilometers`. Default is `miles`.

        Examples:
            >>> haversine = Haversine()
            >>> distances = haversine([(42.4, -71.1), (40.0, -122.4)],
            ...                       [(40.0, -122.4), (41.2, -96.75)])
            >>> np.round(distances, 3).tolist()
            [2631.231, 1343.289]

            Output units can be specified

            >>> haversine_km = Haversine(unit='kilometers')
            >>> distances_km = haversine_km([(42.4, -71.1), (40.0, -122.4)],
            ...                             [(40.0, -122.4), (41.2, -96.75)])
            >>> np.round(distances_km, 3).tolist()
            [4234.555, 2161.814]
    """
    name = 'haversine'
    input_types = [ColumnSchema(logical_type=LatLong), ColumnSchema(logical_type=LatLong)]
    return_type = ColumnSchema(semantic_tags={'numeric'})
    commutative = True

    def __init__(self, unit='miles'):
        valid_units = ['miles', 'kilometers']
        if unit not in valid_units:
            error_message = 'Invalid unit %s provided. Must be one of %s' % (unit, valid_units)
            raise ValueError(error_message)
        self.unit = unit
        self.description_template = "the haversine distance in {} between {{}} and {{}}".format(self.unit)

    def get_function(self):
        def haversine(latlong_1, latlong_2):
            lat_1s, lon_1s = _deconstrct_latlongs(latlong_1)
            lat_2s, lon_2s = _deconstrct_latlongs(latlong_2)
            distance = _haversine_calculate(lat_1s, lon_1s, lat_2s, lon_2s, self.unit)
            return distance
        return haversine

    def generate_name(self, base_feature_names):
        name = u"{}(".format(self.name.upper())
        name += u", ".join(base_feature_names)
        if self.unit != 'miles':
            name += u", unit={}".format(self.unit)
        name += u")"
        return name


class Age(TransformPrimitive):
    """Calculates the age in years as a floating point number given a
       date of birth.

    Description:
        Age in years is computed by calculating the number of days between
        the date of birth and the reference time and dividing the result
        by 365.

    Examples:
        Determine the age of three people as of Jan 1, 2019
        >>> import pandas as pd
        >>> reference_date = pd.to_datetime("01-01-2019")
        >>> age = Age()
        >>> input_ages = [pd.to_datetime("01-01-2000"),
        ...               pd.to_datetime("05-30-1983"),
        ...               pd.to_datetime("10-17-1997")]
        >>> age(input_ages, time=reference_date).tolist()
        [19.013698630136986, 35.61643835616438, 21.221917808219178]
    """
    name = "age"
    input_types = [ColumnSchema(logical_type=Datetime, semantic_tags={'date_of_birth'})]
    return_type = ColumnSchema(logical_type=AgeFractional, semantic_tags={'numeric'})
    uses_calc_time = True
    compatibility = [Library.PANDAS, Library.DASK]
    description_template = "the age from {}"

    def get_function(self):
        def age(x, time=None):
            return (time - x).dt.days / 365
        return age


class URLToDomain(TransformPrimitive):
    """Determines the domain of a url.

    Description:
        Calculates the label to identify the network domain of a URL. Supports
        urls with or without protocol as well as international country domains.

    Examples:
        >>> url_to_domain = URLToDomain()
        >>> urls =  ['https://play.google.com',
        ...          'http://www.google.co.in',
        ...          'www.facebook.com']
        >>> url_to_domain(urls).tolist()
        ['play.google.com', 'google.co.in', 'facebook.com']
    """
    name = "url_to_domain"
    input_types = [ColumnSchema(logical_type=URL)]
    return_type = ColumnSchema(logical_type=Categorical, semantic_tags={'category'})

    def get_function(self):
        def url_to_domain(x):
            p = r'^(?:https?:\/\/)?(?:[^@\/\n]+@)?(?:www\.)?([^:\/?\n]+)'
            return x.str.extract(p, expand=False)
        return url_to_domain


class URLToProtocol(TransformPrimitive):
    """Determines the protocol (http or https) of a url.

    Description:
        Extract the protocol of a url using regex.
        It will be either https or http. Returns nan if
        the url doesn't contain a protocol.

    Examples:
        >>> url_to_protocol = URLToProtocol()
        >>> urls =  ['https://play.google.com',
        ...          'http://www.google.co.in',
        ...          'www.facebook.com']
        >>> url_to_protocol(urls).to_list()
        ['https', 'http', nan]
    """
    name = "url_to_protocol"
    input_types = [ColumnSchema(logical_type=URL)]
    return_type = ColumnSchema(logical_type=Categorical, semantic_tags={'category'})

    def get_function(self):
        def url_to_protocol(x):
            p = r'^(https|http)(?:\:)'
            return x.str.extract(p, expand=False)
        return url_to_protocol


class URLToTLD(TransformPrimitive):
    """Determines the top level domain of a url.

    Description:
        Extract the top level domain of a url, using regex,
        and a list of common top level domains. Returns nan if
        the url is invalid or null.
        Common top level domains were pulled from this list:
        https://www.hayksaakian.com/most-popular-tlds/

    Examples:
        >>> url_to_tld = URLToTLD()
        >>> urls = ['https://www.google.com', 'http://www.google.co.in',
        ...         'www.facebook.com']
        >>> url_to_tld(urls).to_list()
        ['com', 'in', 'com']
    """
    name = "url_to_tld"
    input_types = [ColumnSchema(logical_type=URL)]
    return_type = ColumnSchema(logical_type=Categorical, semantic_tags={'category'})

    def get_function(self):
        self.tlds_pattern = r'(?:\.({}))'.format('|'.join(COMMON_TLDS))

        def url_to_domain(x):
            p = r'^(?:https?:\/\/)?(?:[^@\/\n]+@)?(?:www\.)?([^:\/?\n]+)'
            return x.str.extract(p, expand=False)

        def url_to_tld(x):
            domains = url_to_domain(x)
            df = domains.str.extractall(self.tlds_pattern)
            matches = df.groupby(level=0).last()[0]
            return matches.reindex(x.index)
        return url_to_tld


class IsFreeEmailDomain(TransformPrimitive):
    """Determines if an email address is from a free email domain.

    Description:
        EmailAddress input should be a string. Will return Nan
        if an invalid email address is provided, or if the input is
        not a string. The list of free email domains used in this primitive
        was obtained from https://github.com/willwhite/freemail/blob/master/data/free.txt.

    Examples:
        >>> is_free_email_domain = IsFreeEmailDomain()
        >>> is_free_email_domain(['name@gmail.com', 'name@featuretools.com']).tolist()
        [True, False]
    """
    name = "is_free_email_domain"
    input_types = [ColumnSchema(logical_type=EmailAddress)]
    return_type = ColumnSchema(logical_type=BooleanNullable)

    filename = "free_email_provider_domains.txt"

    def get_function(self):
        file_path = self.get_filepath(self.filename)

        free_domains = pd.read_csv(file_path, header=None, names=['domain'])
        free_domains['domain'] = free_domains.domain.str.strip()

        def is_free_email_domain(emails):
            # if the input is empty return an empty Series
            if len(emails) == 0:
                return pd.Series([])

            emails_df = pd.DataFrame({'email': emails})

            # if all emails are NaN expand won't propogate NaNs and will fail on indexing
            if emails_df['email'].isnull().all():
                emails_df['domain'] = np.nan
            else:
                # .str.strip() and .str.split() return NaN for NaN values and propogate NaNs into new columns
                emails_df['domain'] = emails_df['email'].str.strip().str.split('@', expand=True)[1]

            emails_df['is_free'] = emails_df['domain'].isin(free_domains['domain'])

            # if there are any NaN domain values, change the series type to allow for
            # both bools and NaN values and set is_free to NaN for the NaN domains
            if emails_df['domain'].isnull().values.any():
                emails_df['is_free'] = emails_df['is_free'].astype(np.object)
                emails_df.loc[emails_df['domain'].isnull(), 'is_free'] = np.nan
            return emails_df.is_free.values
        return is_free_email_domain


class EmailAddressToDomain(TransformPrimitive):
    """Determines the domain of an email

    Description:
        EmailAddress input should be a string. Will return Nan
        if an invalid email address is provided, or if the input is
        not a string.

    Examples:
        >>> email_address_to_domain = EmailAddressToDomain()
        >>> email_address_to_domain(['name@gmail.com', 'name@featuretools.com']).tolist()
        ['gmail.com', 'featuretools.com']
    """
    name = "email_address_to_domain"
    input_types = [ColumnSchema(logical_type=EmailAddress)]
    return_type = ColumnSchema(logical_type=Categorical, semantic_tags={'category'})

    def get_function(self):
        def email_address_to_domain(emails):
            # if the input is empty return an empty Series
            if len(emails) == 0:
                return pd.Series([])

            emails_df = pd.DataFrame({'email': emails})

            # if all emails are NaN expand won't propogate NaNs and will fail on indexing
            if emails_df['email'].isnull().all():
                emails_df['domain'] = np.nan
                emails_df['domain'] = emails_df['domain'].astype(object)
            else:
                # .str.strip() and .str.split() return NaN for NaN values and propogate NaNs into new columns
                emails_df['domain'] = emails_df['email'].str.strip().str.split('@', expand=True)[1]
            return emails_df.domain.values
        return email_address_to_domain


class NumericLag(TransformPrimitive):
    """Shifts an array of values by a specified number of periods.

    Args:
        periods (int): The number of periods by which to shift the input.
            Default is 1. Periods correspond to rows.

        fill_value (int, float, optional): The value to use to fill in
            the gaps left after shifting the input. Default is None.

    Examples:
        >>> lag = NumericLag()
        >>> lag(pd.Series(pd.date_range(start="2020-01-01", periods=5, freq='D')), [1, 2, 3, 4, 5]).tolist()
        [nan, 1.0, 2.0, 3.0, 4.0]

        You can specify the number of periods to shift the values

        >>> lag_periods = NumericLag(periods=3)
        >>> lag_periods(pd.Series(pd.date_range(start="2020-01-01", periods=5, freq='D')), [1, 2, 3, 4, 5]).tolist()
        [nan, nan, nan, 1.0, 2.0]

        You can specify the fill value to use

        >>> lag_fill_value = NumericLag(fill_value=100)
        >>> lag_fill_value(pd.Series(pd.date_range(start="2020-01-01", periods=4, freq='D')), [1, 2, 3, 4]).tolist()
        [100, 1, 2, 3]
    """
    name = "numeric_lag"
    input_types = [ColumnSchema(semantic_tags={'time_index'}), ColumnSchema(semantic_tags={'numeric'})]
    return_type = ColumnSchema(semantic_tags={'numeric'})
    uses_full_dataframe = True

    def __init__(self, periods=1, fill_value=None):
        self.periods = periods
        self.fill_value = fill_value

    def get_function(self):
        def lag(time_index, numeric):
            x = pd.Series(numeric.values, index=time_index.values)
            return x.shift(periods=self.periods, fill_value=self.fill_value).values
        return lag


class IsInGeoBox(TransformPrimitive):
    """Determines if coordinates are inside a box defined by two
    corner coordinate points.

    Description:
        Coordinate values should be specified as (latitude, longitude)
        tuples. This primitive is unable to handle coordinates and boxes
        at the poles, and near +/- 180 degrees latitude.

    Args:
        point1 (tuple(float, float)): The coordinates
            of the first corner of the box. Defaults to (0, 0).
        point2 (tuple(float, float)): The coordinates
            of the diagonal corner of the box. Defaults to (0, 0).

    Example:
        >>> is_in_geobox = IsInGeoBox((40.7128, -74.0060), (42.2436, -71.1677))
        >>> is_in_geobox([(41.034, -72.254), (39.125, -87.345)]).tolist()
        [True, False]
    """
    name = "is_in_geobox"
    input_types = [ColumnSchema(logical_type=LatLong)]
    return_type = ColumnSchema(logical_type=BooleanNullable)

    def __init__(self, point1=(0, 0), point2=(0, 0)):
        self.point1 = point1
        self.point2 = point2
        self.lats = np.sort(np.array([point1[0], point2[0]]))
        self.lons = np.sort(np.array([point1[1], point2[1]]))

    def get_function(self):
        def geobox(latlongs):
            if latlongs.hasnans:
                latlongs = np.where(latlongs.isnull(), pd.Series([(np.nan, np.nan)] * len(latlongs)), latlongs)
            transposed = np.transpose([list(latlon) for latlon in latlongs])
            lats = (self.lats[0] <= transposed[0]) & \
                   (self.lats[1] >= transposed[0])
            longs = (self.lons[0] <= transposed[1]) & \
                    (self.lons[1] >= transposed[1])
            return lats & longs
        return geobox


class GeoMidpoint(TransformPrimitive):
    """Determines the geographic center of two coordinates.

    Examples:
        >>> geomidpoint = GeoMidpoint()
        >>> geomidpoint([(42.4, -71.1)], [(40.0, -122.4)])
        [(41.2, -96.75)]
    """
    name = "geomidpoint"
    input_types = [ColumnSchema(logical_type=LatLong), ColumnSchema(logical_type=LatLong)]
    return_type = ColumnSchema(logical_type=LatLong)
    commutative = True

    def get_function(self):
        def geomidpoint_func(latlong_1, latlong_2):
            lat_1s, lon_1s = _deconstrct_latlongs(latlong_1)
            lat_2s, lon_2s = _deconstrct_latlongs(latlong_2)
            lat_middle = np.array([lat_1s, lat_2s]).transpose().mean(axis=1)
            lon_middle = np.array([lon_1s, lon_2s]).transpose().mean(axis=1)
            return list(zip(lat_middle, lon_middle))
        return geomidpoint_func


class CityblockDistance(TransformPrimitive):
    """Calculates the distance between points in a city road grid.

    Description:
        This distance is calculated using the haversine formula, which
        takes into account the curvature of the Earth.
        If either input data contains `NaN`s, the calculated
        distance with be `NaN`.
        This calculation is also known as the Mahnattan distance.

    Args:
        unit (str): Determines the unit value to output. Could
            be miles or kilometers. Default is miles.

    Examples:
        >>> cityblock_distance = CityblockDistance()
        >>> DC = (38, -77)
        >>> Boston = (43, -71)
        >>> NYC = (40, -74)
        >>> distances_mi = cityblock_distance([DC, DC], [NYC, Boston])
        >>> np.round(distances_mi, 3).tolist()
        [301.519, 672.089]

        We can also change the units in which the distance is calculated.

        >>> cityblock_distance_kilometers = CityblockDistance(unit='kilometers')
        >>> distances_km = cityblock_distance_kilometers([DC, DC], [NYC, Boston])
        >>> np.round(distances_km, 3).tolist()
        [485.248, 1081.622]
    """
    name = "cityblock_distance"
    input_types = [ColumnSchema(logical_type=LatLong), ColumnSchema(logical_type=LatLong)]
    return_type = ColumnSchema(logical_type=Double, semantic_tags={'numeric'})
    commutative = True

    def __init__(self, unit='miles'):
        if unit not in ['miles', 'kilometers']:
            raise ValueError("Invalid unit given")
        self.unit = unit

    def get_function(self):
        def cityblock(latlong_1, latlong_2):
            lat_1s, lon_1s = _deconstrct_latlongs(latlong_1)
            lat_2s, lon_2s = _deconstrct_latlongs(latlong_2)
            lon_dis = _haversine_calculate(lat_1s, lon_1s, lat_1s, lon_2s,
                                           self.unit)
            lat_dist = _haversine_calculate(lat_1s, lon_1s, lat_2s, lon_1s,
                                            self.unit)
            return pd.Series(lon_dis + lat_dist)
        return cityblock


<<<<<<< HEAD
class DistanceToHoliday(TransformPrimitive):
    """Computes the number of days before or after a given holiday.

    Description:
        For a list of dates, return the distance from the nearest
        occurrence of a chosen holiday. The distance is returned in
        days. If the closest occurrence is prior to the date given,
        return a negative number.

        If a date is missing, return `NaN`.

        Currently only works with dates between 1950 and 2100.

    Args:
        holiday (str): Name of the holiday. Defaults to New Year's Day.

        country (str): Specifies which country's calendar to use for the
            given holiday. Default is `US`.

    Examples:
        >>> from datetime import datetime
        >>> distance_to_holiday = DistanceToHoliday("New Year's Day")
        >>> dates = [datetime(2010, 1, 1),
        ...          datetime(2012, 5, 31),
        ...          datetime(2017, 7, 31),
        ...          datetime(2020, 12, 31)]
        >>> distance_to_holiday(dates).tolist()
        [0, -151, 154, 1]

        We can also control the country in which we're searching for
            a holiday.

        >>> distance_to_holiday = DistanceToHoliday("Victoria Day", country='Canada')
        >>> dates = [datetime(2010, 1, 1),
        ...          datetime(2012, 5, 31),
        ...          datetime(2017, 7, 31),
        ...          datetime(2020, 12, 31)]
        >>> distance_to_holiday(dates).tolist()
        [143, -10, -70, 144]
    """
    name = "distance_to_holiday"
    input_types = [ColumnSchema(logical_type=Datetime)]
    return_type = ColumnSchema(semantic_tags={'numeric'})
    default_value = 0

    def __init__(self, holiday="New Year's Day", country="US"):
        self.country = country
        self.holiday = holiday
=======
class DateToHoliday(TransformPrimitive):
    """Transforms time of an instance into the holiday name, if there is one.

    Description:
        If there is no holiday, it returns `NaN`. Currently only works for the
        United States and Canada with dates between 1950 and 2100.

    Args:
        country (str): Country to use for determining Holidays.
            Default is 'US'. Should be one of the available countries here:
            https://github.com/dr-prodigy/python-holidays#available-countries

    Examples:
        >>> from datetime import datetime
        >>> date_to_holiday = DateToHoliday()
        >>> dates = pd.Series([datetime(2016, 1, 1),
        ...          datetime(2016, 2, 27),
        ...          datetime(2017, 5, 29, 10, 30, 5),
        ...          datetime(2018, 7, 4)])
        >>> date_to_holiday(dates).tolist()
        ["New Year's Day", nan, 'Memorial Day', 'Independence Day']

        We can also change the country.

        >>> date_to_holiday_canada = DateToHoliday(country='Canada')
        >>> dates = pd.Series([datetime(2016, 7, 1),
        ...          datetime(2016, 11, 15),
        ...          datetime(2017, 12, 26),
        ...          datetime(2018, 9, 3)])
        >>> date_to_holiday_canada(dates).tolist()
        ['Canada Day', nan, 'Boxing Day', 'Labour Day']
    """
    name = "date_to_holiday"
    input_types = [ColumnSchema(logical_type=Datetime)]
    return_type = ColumnSchema(logical_type=Categorical, semantic_tags={'category'})

    def __init__(self, country='US'):
        self.country = country
>>>>>>> a3ab9cf6
        try:
            self.holidays = holidays.CountryHoliday(self.country)
        except KeyError:
            available_countries = 'https://github.com/dr-prodigy/python-holidays#available-countries'
            error = 'must be one of the available countries:\n%s' % available_countries
            raise ValueError(error)
<<<<<<< HEAD
        self.federal_holidays = getattr(holidays, country)(years=range(1950, 2100))
        available_holidays = list(set(self.federal_holidays.values()))
        if self.holiday not in available_holidays:
            error = 'must be one of the available holidays:\n%s' % available_holidays
            raise ValueError(error)

    def get_function(self):

        def distance_to_holiday(x):
            holiday_df = pd.DataFrame(sorted(self.federal_holidays.items()),
                                      columns=['holiday_date', 'holiday'])
            holiday_df.holiday_date = holiday_df.holiday_date.astype('datetime64')
            holiday_df = holiday_df[holiday_df.holiday == self.holiday]

            df = pd.DataFrame({'dates': x})
            df['x_index'] = df.index  # store original index as a column
            df = df.dropna()
            df = df.sort_values('dates')
            df.dates = df.dates.dt.normalize()

            matches = pd.merge_asof(df, holiday_df, left_on='dates', right_on='holiday_date',
                                    direction='nearest', tolerance=pd.Timedelta('365d'))
            matches = matches.set_index('x_index')
            matches['days_diff'] = (matches.holiday_date - matches.dates).dt.days

            return matches.days_diff.reindex_like(x)
        return distance_to_holiday
=======
        years_list = [1950 + x for x in range(150)]
        self.federal_holidays = getattr(holidays, country)(years=years_list)

    def get_function(self):
        def date_to_holiday(x):
            holidays_df = pd.DataFrame(sorted(self.federal_holidays.items()),
                                       columns=['dates', 'names'])
            holidays_df.dates = holidays_df.dates.astype('datetime64')
            df = pd.DataFrame({'dates': x})
            df.dates = df.dates.dt.normalize().astype('datetime64')
            df = df.merge(holidays_df, how='left')
            return df.names.values
        return date_to_holiday
>>>>>>> a3ab9cf6
<|MERGE_RESOLUTION|>--- conflicted
+++ resolved
@@ -1,3 +1,5 @@
+from woodwork.logical_types import Categorical, Datetime
+from featuretools.primitives.base import TransformPrimitive
 import warnings
 
 import holidays
@@ -1021,56 +1023,6 @@
         return cityblock
 
 
-<<<<<<< HEAD
-class DistanceToHoliday(TransformPrimitive):
-    """Computes the number of days before or after a given holiday.
-
-    Description:
-        For a list of dates, return the distance from the nearest
-        occurrence of a chosen holiday. The distance is returned in
-        days. If the closest occurrence is prior to the date given,
-        return a negative number.
-
-        If a date is missing, return `NaN`.
-
-        Currently only works with dates between 1950 and 2100.
-
-    Args:
-        holiday (str): Name of the holiday. Defaults to New Year's Day.
-
-        country (str): Specifies which country's calendar to use for the
-            given holiday. Default is `US`.
-
-    Examples:
-        >>> from datetime import datetime
-        >>> distance_to_holiday = DistanceToHoliday("New Year's Day")
-        >>> dates = [datetime(2010, 1, 1),
-        ...          datetime(2012, 5, 31),
-        ...          datetime(2017, 7, 31),
-        ...          datetime(2020, 12, 31)]
-        >>> distance_to_holiday(dates).tolist()
-        [0, -151, 154, 1]
-
-        We can also control the country in which we're searching for
-            a holiday.
-
-        >>> distance_to_holiday = DistanceToHoliday("Victoria Day", country='Canada')
-        >>> dates = [datetime(2010, 1, 1),
-        ...          datetime(2012, 5, 31),
-        ...          datetime(2017, 7, 31),
-        ...          datetime(2020, 12, 31)]
-        >>> distance_to_holiday(dates).tolist()
-        [143, -10, -70, 144]
-    """
-    name = "distance_to_holiday"
-    input_types = [ColumnSchema(logical_type=Datetime)]
-    return_type = ColumnSchema(semantic_tags={'numeric'})
-    default_value = 0
-
-    def __init__(self, holiday="New Year's Day", country="US"):
-        self.country = country
-        self.holiday = holiday
-=======
 class DateToHoliday(TransformPrimitive):
     """Transforms time of an instance into the holiday name, if there is one.
 
@@ -1109,42 +1061,12 @@
 
     def __init__(self, country='US'):
         self.country = country
->>>>>>> a3ab9cf6
         try:
             self.holidays = holidays.CountryHoliday(self.country)
         except KeyError:
             available_countries = 'https://github.com/dr-prodigy/python-holidays#available-countries'
             error = 'must be one of the available countries:\n%s' % available_countries
             raise ValueError(error)
-<<<<<<< HEAD
-        self.federal_holidays = getattr(holidays, country)(years=range(1950, 2100))
-        available_holidays = list(set(self.federal_holidays.values()))
-        if self.holiday not in available_holidays:
-            error = 'must be one of the available holidays:\n%s' % available_holidays
-            raise ValueError(error)
-
-    def get_function(self):
-
-        def distance_to_holiday(x):
-            holiday_df = pd.DataFrame(sorted(self.federal_holidays.items()),
-                                      columns=['holiday_date', 'holiday'])
-            holiday_df.holiday_date = holiday_df.holiday_date.astype('datetime64')
-            holiday_df = holiday_df[holiday_df.holiday == self.holiday]
-
-            df = pd.DataFrame({'dates': x})
-            df['x_index'] = df.index  # store original index as a column
-            df = df.dropna()
-            df = df.sort_values('dates')
-            df.dates = df.dates.dt.normalize()
-
-            matches = pd.merge_asof(df, holiday_df, left_on='dates', right_on='holiday_date',
-                                    direction='nearest', tolerance=pd.Timedelta('365d'))
-            matches = matches.set_index('x_index')
-            matches['days_diff'] = (matches.holiday_date - matches.dates).dt.days
-
-            return matches.days_diff.reindex_like(x)
-        return distance_to_holiday
-=======
         years_list = [1950 + x for x in range(150)]
         self.federal_holidays = getattr(holidays, country)(years=years_list)
 
@@ -1158,4 +1080,86 @@
             df = df.merge(holidays_df, how='left')
             return df.names.values
         return date_to_holiday
->>>>>>> a3ab9cf6
+
+
+class DistanceToHoliday(TransformPrimitive):
+    """Computes the number of days before or after a given holiday.
+
+    Description:
+        For a list of dates, return the distance from the nearest
+        occurrence of a chosen holiday. The distance is returned in
+        days. If the closest occurrence is prior to the date given,
+        return a negative number.
+
+        If a date is missing, return `NaN`.
+
+        Currently only works with dates between 1950 and 2100.
+
+    Args:
+        holiday (str): Name of the holiday. Defaults to New Year's Day.
+
+        country (str): Specifies which country's calendar to use for the
+            given holiday. Default is `US`.
+
+    Examples:
+        >>> from datetime import datetime
+        >>> distance_to_holiday = DistanceToHoliday("New Year's Day")
+        >>> dates = [datetime(2010, 1, 1),
+        ...          datetime(2012, 5, 31),
+        ...          datetime(2017, 7, 31),
+        ...          datetime(2020, 12, 31)]
+        >>> distance_to_holiday(dates).tolist()
+        [0, -151, 154, 1]
+
+        We can also control the country in which we're searching for
+            a holiday.
+
+        >>> distance_to_holiday = DistanceToHoliday("Victoria Day", country='Canada')
+        >>> dates = [datetime(2010, 1, 1),
+        ...          datetime(2012, 5, 31),
+        ...          datetime(2017, 7, 31),
+        ...          datetime(2020, 12, 31)]
+        >>> distance_to_holiday(dates).tolist()
+        [143, -10, -70, 144]
+    """
+    name = "distance_to_holiday"
+    input_types = [ColumnSchema(logical_type=Datetime)]
+    return_type = ColumnSchema(semantic_tags={'numeric'})
+    default_value = 0
+
+    def __init__(self, holiday="New Year's Day", country="US"):
+        self.country = country
+        self.holiday = holiday
+        try:
+            self.holidays = holidays.CountryHoliday(self.country)
+        except KeyError:
+            available_countries = 'https://github.com/dr-prodigy/python-holidays#available-countries'
+            error = 'must be one of the available countries:\n%s' % available_countries
+            raise ValueError(error)
+        self.federal_holidays = getattr(holidays, country)(years=range(1950, 2100))
+        available_holidays = list(set(self.federal_holidays.values()))
+        if self.holiday not in available_holidays:
+            error = 'must be one of the available holidays:\n%s' % available_holidays
+            raise ValueError(error)
+
+    def get_function(self):
+
+        def distance_to_holiday(x):
+            holiday_df = pd.DataFrame(sorted(self.federal_holidays.items()),
+                                      columns=['holiday_date', 'holiday'])
+            holiday_df.holiday_date = holiday_df.holiday_date.astype('datetime64')
+            holiday_df = holiday_df[holiday_df.holiday == self.holiday]
+
+            df = pd.DataFrame({'dates': x})
+            df['x_index'] = df.index  # store original index as a column
+            df = df.dropna()
+            df = df.sort_values('dates')
+            df.dates = df.dates.dt.normalize()
+
+            matches = pd.merge_asof(df, holiday_df, left_on='dates', right_on='holiday_date',
+                                    direction='nearest', tolerance=pd.Timedelta('365d'))
+            matches = matches.set_index('x_index')
+            matches['days_diff'] = (matches.holiday_date - matches.dates).dt.days
+
+            return matches.days_diff.reindex_like(x)
+        return distance_to_holiday