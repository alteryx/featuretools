--- conflicted
+++ resolved
@@ -275,14 +275,11 @@
     uses_full_dataframe = True
     description_template = "the difference from the previous value of {}"
 
-<<<<<<< HEAD
-    def get_function(self, trans_type=Library.PANDAS):
-=======
+
     def __init__(self, periods=0):
         self.periods = periods
 
     def get_function(self):
->>>>>>> 5758336b
         def pd_diff(values):
             return values.shift(self.periods).diff()
 
