import warnings

import numpy as np
from woodwork.column_schema import ColumnSchema
from woodwork.logical_types import (
    Boolean,
    BooleanNullable,
    Datetime,
    LatLong,
    NaturalLanguage,
    Ordinal
)

from featuretools.primitives.base.transform_primitive_base import (
    TransformPrimitive
)
from featuretools.utils import convert_time_units
from featuretools.utils.entity_utils import replace_latlong_nan
from featuretools.utils.gen_utils import Library


class IsNull(TransformPrimitive):
    """Determines if a value is null.

    Examples:
        >>> is_null = IsNull()
        >>> is_null([1, None, 3]).tolist()
        [False, True, False]
    """
    name = "is_null"
    input_types = [ColumnSchema()]
    return_type = ColumnSchema(logical_type=Boolean)
    compatibility = [Library.PANDAS, Library.DASK, Library.KOALAS]
    description_template = "whether {} is null"

    def get_function(self):
        def isnull(array):
            return array.isnull()
        return isnull


class Absolute(TransformPrimitive):
    """Computes the absolute value of a number.

    Examples:
        >>> absolute = Absolute()
        >>> absolute([3.0, -5.0, -2.4]).tolist()
        [3.0, 5.0, 2.4]
    """
    name = "absolute"
    input_types = [ColumnSchema(semantic_tags={'numeric'})]
    return_type = ColumnSchema(semantic_tags={'numeric'})
    compatibility = [Library.PANDAS, Library.DASK, Library.KOALAS]
    description_template = "the absolute value of {}"

    def get_function(self):
        return np.absolute


class TimeSincePrevious(TransformPrimitive):
    """Compute the time since the previous entry in a list.

    Args:
        unit (str): Defines the unit of time to count from.
            Defaults to Seconds. Acceptable values:
            years, months, days, hours, minutes, seconds, milliseconds, nanoseconds

    Description:
        Given a list of datetimes, compute the time in seconds elapsed since
        the previous item in the list. The result for the first item in the
        list will always be `NaN`.

    Examples:
        >>> from datetime import datetime
        >>> time_since_previous = TimeSincePrevious()
        >>> dates = [datetime(2019, 3, 1, 0, 0, 0),
        ...          datetime(2019, 3, 1, 0, 2, 0),
        ...          datetime(2019, 3, 1, 0, 3, 0),
        ...          datetime(2019, 3, 1, 0, 2, 30),
        ...          datetime(2019, 3, 1, 0, 10, 0)]
        >>> time_since_previous(dates).tolist()
        [nan, 120.0, 60.0, -30.0, 450.0]
    """
    name = "time_since_previous"
    input_types = [ColumnSchema(logical_type=Datetime, semantic_tags={'time_index'})]
    return_type = ColumnSchema(semantic_tags={'numeric'})
    description_template = "the time since the previous instance of {}"

    def __init__(self, unit="seconds"):
        self.unit = unit.lower()

    def get_function(self):
        def pd_diff(values):
            return convert_time_units(values.diff().apply(lambda x: x.total_seconds()), self.unit)
        return pd_diff


class Day(TransformPrimitive):
    """Determines the day of the month from a datetime.

    Examples:
        >>> from datetime import datetime
        >>> dates = [datetime(2019, 3, 1),
        ...          datetime(2019, 3, 3),
        ...          datetime(2019, 3, 31)]
        >>> day = Day()
        >>> day(dates).tolist()
        [1, 3, 31]
    """
    name = "day"
    input_types = [ColumnSchema(logical_type=Datetime)]
<<<<<<< HEAD
    return_type = ColumnSchema(logical_type=Ordinal, semantic_tags={'category'})
=======
    return_type = ColumnSchema(logical_type=Ordinal)
>>>>>>> b93294bf
    compatibility = [Library.PANDAS, Library.DASK, Library.KOALAS]
    description_template = "the day of the month of {}"

    def get_function(self):
        def day(vals):
            return vals.dt.day
        return day


class Hour(TransformPrimitive):
    """Determines the hour value of a datetime.

    Examples:
        >>> from datetime import datetime
        >>> dates = [datetime(2019, 3, 1),
        ...          datetime(2019, 3, 3, 11, 10, 50),
        ...          datetime(2019, 3, 31, 19, 45, 15)]
        >>> hour = Hour()
        >>> hour(dates).tolist()
        [0, 11, 19]
    """
    name = "hour"
    input_types = [ColumnSchema(logical_type=Datetime)]
<<<<<<< HEAD
    return_type = ColumnSchema(logical_type=Ordinal(order=range(23)), semantic_tags={'category'})
=======
    return_type = ColumnSchema(logical_type=Ordinal(order=range(23)))
>>>>>>> b93294bf
    compatibility = [Library.PANDAS, Library.DASK, Library.KOALAS]
    description_template = 'the hour value of {}'

    def get_function(self):
        def hour(vals):
            return vals.dt.hour
        return hour


class Second(TransformPrimitive):
    """Determines the seconds value of a datetime.

    Examples:
        >>> from datetime import datetime
        >>> dates = [datetime(2019, 3, 1),
        ...          datetime(2019, 3, 3, 11, 10, 50),
        ...          datetime(2019, 3, 31, 19, 45, 15)]
        >>> second = Second()
        >>> second(dates).tolist()
        [0, 50, 15]
    """
    name = "second"
    input_types = [ColumnSchema(logical_type=Datetime)]
<<<<<<< HEAD
    return_type = ColumnSchema(logical_type=Ordinal(range(59)), semantic_tags={'category'})
=======
    return_type = ColumnSchema(logical_type=Ordinal(range(59)))
>>>>>>> b93294bf
    compatibility = [Library.PANDAS, Library.DASK, Library.KOALAS]
    description_template = "the seconds value of {}"

    def get_function(self):
        def second(vals):
            return vals.dt.second
        return second


class Minute(TransformPrimitive):
    """Determines the minutes value of a datetime.

    Examples:
        >>> from datetime import datetime
        >>> dates = [datetime(2019, 3, 1),
        ...          datetime(2019, 3, 3, 11, 10, 50),
        ...          datetime(2019, 3, 31, 19, 45, 15)]
        >>> minute = Minute()
        >>> minute(dates).tolist()
        [0, 10, 45]
    """
    name = "minute"
    input_types = [ColumnSchema(logical_type=Datetime)]
<<<<<<< HEAD
    return_type = ColumnSchema(logical_type=Ordinal(range(59)), semantic_tags={'category'})
=======
    return_type = ColumnSchema(logical_type=Ordinal(range(59)))
>>>>>>> b93294bf
    compatibility = [Library.PANDAS, Library.DASK, Library.KOALAS]
    description_template = "the minutes value of {}"

    def get_function(self):
        def minute(vals):
            return vals.dt.minute
        return minute


class Week(TransformPrimitive):
    """Determines the week of the year from a datetime.

    Description:
        Returns the week of the year from a datetime value. The first week
        of the year starts on January 1, and week numbers increment each
        Monday.

    Examples:
        >>> from datetime import datetime
        >>> dates = [datetime(2019, 1, 3),
        ...          datetime(2019, 6, 17, 11, 10, 50),
        ...          datetime(2019, 11, 30, 19, 45, 15)]
        >>> week = Week()
        >>> week(dates).tolist()
        [1, 25, 48]
        """
    name = "week"
    input_types = [ColumnSchema(logical_type=Datetime)]
<<<<<<< HEAD
    return_type = ColumnSchema(logical_type=Ordinal(order=range(1, 53)), semantic_tags={'category'})
=======
    return_type = ColumnSchema(logical_type=Ordinal(order=range(1, 53)))
>>>>>>> b93294bf
    compatibility = [Library.PANDAS, Library.DASK, Library.KOALAS]
    description_template = "the week of the year of {}"

    def get_function(self):
        def week(vals):
            warnings.filterwarnings("ignore",
                                    message=("Series.dt.weekofyear and Series.dt.week "
                                             "have been deprecated."),
                                    module="featuretools"
                                    )
            return vals.dt.week
        return week


class Month(TransformPrimitive):
    """Determines the month value of a datetime.

    Examples:
        >>> from datetime import datetime
        >>> dates = [datetime(2019, 3, 1),
        ...          datetime(2019, 6, 17, 11, 10, 50),
        ...          datetime(2019, 11, 30, 19, 45, 15)]
        >>> month = Month()
        >>> month(dates).tolist()
        [3, 6, 11]
    """
    name = "month"
    input_types = [ColumnSchema(logical_type=Datetime)]
<<<<<<< HEAD
    return_type = ColumnSchema(logical_type=Ordinal(order=range(1, 12)), semantic_tags={'category'})
=======
    return_type = ColumnSchema(logical_type=Ordinal(order=range(1, 12)))
>>>>>>> b93294bf
    compatibility = [Library.PANDAS, Library.DASK, Library.KOALAS]
    description_template = "the month of {}"

    def get_function(self):
        def month(vals):
            return vals.dt.month
        return month


class Year(TransformPrimitive):
    """Determines the year value of a datetime.

    Examples:
        >>> from datetime import datetime
        >>> dates = [datetime(2019, 3, 1),
        ...          datetime(2048, 6, 17, 11, 10, 50),
        ...          datetime(1950, 11, 30, 19, 45, 15)]
        >>> year = Year()
        >>> year(dates).tolist()
        [2019, 2048, 1950]
    """
    name = "year"
    input_types = [ColumnSchema(logical_type=Datetime)]
<<<<<<< HEAD
    return_type = ColumnSchema(logical_type=Ordinal, semantic_tags={'category'})
=======
    return_type = ColumnSchema(logical_type=Ordinal)
>>>>>>> b93294bf
    compatibility = [Library.PANDAS, Library.DASK, Library.KOALAS]
    description_template = "the year of {}"

    def get_function(self):
        def year(vals):
            return vals.dt.year
        return year


class IsWeekend(TransformPrimitive):
    """Determines if a date falls on a weekend.

    Examples:
        >>> from datetime import datetime
        >>> dates = [datetime(2019, 3, 1),
        ...          datetime(2019, 6, 17, 11, 10, 50),
        ...          datetime(2019, 11, 30, 19, 45, 15)]
        >>> is_weekend = IsWeekend()
        >>> is_weekend(dates).tolist()
        [False, False, True]
    """
    name = "is_weekend"
    input_types = [ColumnSchema(logical_type=Datetime)]
    return_type = ColumnSchema(logical_type=Boolean)
    compatibility = [Library.PANDAS, Library.DASK, Library.KOALAS]
    description_template = "whether {} occurred on a weekend"

    def get_function(self):
        def is_weekend(vals):
            return vals.dt.weekday > 4
        return is_weekend


class Weekday(TransformPrimitive):
    """Determines the day of the week from a datetime.

    Description:
        Returns the day of the week from a datetime value. Weeks
        start on Monday (day 0) and run through Sunday (day 6).

    Examples:
        >>> from datetime import datetime
        >>> dates = [datetime(2019, 3, 1),
        ...          datetime(2019, 6, 17, 11, 10, 50),
        ...          datetime(2019, 11, 30, 19, 45, 15)]
        >>> weekday = Weekday()
        >>> weekday(dates).tolist()
        [4, 0, 5]
    """
    name = "weekday"
    input_types = [ColumnSchema(logical_type=Datetime)]
<<<<<<< HEAD
    return_type = ColumnSchema(logical_type=Ordinal, semantic_tags={'category'})
=======
    return_type = ColumnSchema(logical_type=Ordinal(order=range(7)))
>>>>>>> b93294bf
    compatibility = [Library.PANDAS, Library.DASK, Library.KOALAS]
    description_template = "the day of the week of {}"

    def get_function(self):
        def weekday(vals):
            return vals.dt.weekday
        return weekday


class NumCharacters(TransformPrimitive):
    """Calculates the number of characters in a string.

    Examples:
        >>> num_characters = NumCharacters()
        >>> num_characters(['This is a string',
        ...                 'second item',
        ...                 'final1']).tolist()
        [16, 11, 6]
    """
    name = 'num_characters'
    input_types = [ColumnSchema(logical_type=NaturalLanguage)]
    return_type = ColumnSchema(semantic_tags={'numeric'})
    compatibility = [Library.PANDAS, Library.DASK, Library.KOALAS]
    description_template = "the number of characters in {}"

    def get_function(self):
        def character_counter(array):
            return array.fillna('').str.len()
        return character_counter


class NumWords(TransformPrimitive):
    """Determines the number of words in a string by counting the spaces.

    Examples:
        >>> num_words = NumWords()
        >>> num_words(['This is a string',
        ...            'Two words',
        ...            'no-spaces',
        ...            'Also works with sentences. Second sentence!']).tolist()
        [4, 2, 1, 6]
    """
    name = 'num_words'
    input_types = [ColumnSchema(logical_type=NaturalLanguage)]
    return_type = ColumnSchema(semantic_tags={'numeric'})
    compatibility = [Library.PANDAS, Library.DASK, Library.KOALAS]
    description_template = "the number of words in {}"

    def get_function(self):
        def word_counter(array):
            return array.fillna('').str.count(' ') + 1
        return word_counter


class TimeSince(TransformPrimitive):
    """Calculates time from a value to a specified cutoff datetime.

    Args:
        unit (str): Defines the unit of time to count from.
            Defaults to Seconds. Acceptable values:
            years, months, days, hours, minutes, seconds, milliseconds, nanoseconds

    Examples:
        >>> from datetime import datetime
        >>> time_since = TimeSince()
        >>> times = [datetime(2019, 3, 1, 0, 0, 0, 1),
        ...          datetime(2019, 3, 1, 0, 0, 1, 0),
        ...          datetime(2019, 3, 1, 0, 2, 0, 0)]
        >>> cutoff_time = datetime(2019, 3, 1, 0, 0, 0, 0)
        >>> values = time_since(times, time=cutoff_time)
        >>> list(map(int, values))
        [0, -1, -120]

        Change output to nanoseconds

        >>> from datetime import datetime
        >>> time_since_nano = TimeSince(unit='nanoseconds')
        >>> times = [datetime(2019, 3, 1, 0, 0, 0, 1),
        ...          datetime(2019, 3, 1, 0, 0, 1, 0),
        ...          datetime(2019, 3, 1, 0, 2, 0, 0)]
        >>> cutoff_time = datetime(2019, 3, 1, 0, 0, 0, 0)
        >>> values = time_since_nano(times, time=cutoff_time)
        >>> list(map(lambda x: int(round(x)), values))
        [-1000, -1000000000, -120000000000]
    """
    name = 'time_since'
    input_types = [ColumnSchema(logical_type=Datetime)]
    return_type = ColumnSchema(semantic_tags={'numeric'})
    uses_calc_time = True
    compatibility = [Library.PANDAS, Library.DASK]
    description_template = "the time from {} to the cutoff time"

    def __init__(self, unit="seconds"):
        self.unit = unit.lower()

    def get_function(self):
        def pd_time_since(array, time):
            return convert_time_units((time - array).dt.total_seconds(), self.unit)
        return pd_time_since


class IsIn(TransformPrimitive):
    """Determines whether a value is present in a provided list.

    Examples:
        >>> items = ['string', 10.3, False]
        >>> is_in = IsIn(list_of_outputs=items)
        >>> is_in(['string', 10.5, False]).tolist()
        [True, False, True]
    """
    name = "isin"
    input_types = [ColumnSchema()]
    return_type = ColumnSchema(logical_type=Boolean)
    compatibility = [Library.PANDAS, Library.DASK, Library.KOALAS]

    def __init__(self, list_of_outputs=None):
        self.list_of_outputs = list_of_outputs
        if not list_of_outputs:
            stringified_output_list = '[]'
        else:
            stringified_output_list = ', '.join([str(x) for x in list_of_outputs])
        self.description_template = "whether {{}} is in {}".format(stringified_output_list)

    def get_function(self):
        def pd_is_in(array):
            return array.isin(self.list_of_outputs or [])
        return pd_is_in

    def generate_name(self, base_feature_names):
        return u"%s.isin(%s)" % (base_feature_names[0],
                                 str(self.list_of_outputs))


class Diff(TransformPrimitive):
    """Compute the difference between the value in a list and the
    previous value in that list.

    Description:
        Given a list of values, compute the difference from the previous
        item in the list. The result for the first element of the list will
        always be `NaN`. If the values are datetimes, the output will be a
        timedelta.

    Examples:
        >>> diff = Diff()
        >>> values = [1, 10, 3, 4, 15]
        >>> diff(values).tolist()
        [nan, 9.0, -7.0, 1.0, 11.0]
    """
    name = "diff"
    input_types = [ColumnSchema(semantic_tags={'numeric'})]
    return_type = ColumnSchema(semantic_tags={'numeric'})
    uses_full_entity = True
    description_template = "the difference from the previous value of {}"

    def get_function(self):
        def pd_diff(values):
            return values.diff()
        return pd_diff


class Negate(TransformPrimitive):
    """Negates a numeric value.

    Examples:
        >>> negate = Negate()
        >>> negate([1.0, 23.2, -7.0]).tolist()
        [-1.0, -23.2, 7.0]
    """
    name = "negate"
    input_types = [ColumnSchema(semantic_tags={'numeric'})]
    return_type = ColumnSchema(semantic_tags={'numeric'})
    compatibility = [Library.PANDAS, Library.DASK, Library.KOALAS]
    description_template = "the negation of {}"

    def get_function(self):
        def negate(vals):
            return vals * -1
        return negate

    def generate_name(self, base_feature_names):
        return "-(%s)" % (base_feature_names[0])


class Not(TransformPrimitive):
    """Negates a boolean value.

    Examples:
        >>> not_func = Not()
        >>> not_func([True, True, False]).tolist()
        [False, False, True]
    """
    name = "not"
    input_types = [[ColumnSchema(logical_type=Boolean)], [ColumnSchema(logical_type=BooleanNullable)]]
    return_type = ColumnSchema(logical_type=BooleanNullable)
    compatibility = [Library.PANDAS, Library.DASK, Library.KOALAS]
    description_template = "the negation of {}"

    def generate_name(self, base_feature_names):
        return u"NOT({})".format(base_feature_names[0])

    def get_function(self):
        return np.logical_not


class Percentile(TransformPrimitive):
    """Determines the percentile rank for each value in a list.

    Examples:
        >>> percentile = Percentile()
        >>> percentile([10, 15, 1, 20]).tolist()
        [0.5, 0.75, 0.25, 1.0]

        Nan values are ignored when determining rank

        >>> percentile([10, 15, 1, None, 20]).tolist()
        [0.5, 0.75, 0.25, nan, 1.0]
    """
    name = 'percentile'
    uses_full_entity = True
    input_types = [ColumnSchema(semantic_tags={'numeric'})]
    return_type = ColumnSchema(semantic_tags={'numeric'})
    description_template = "the percentile rank of {}"

    def get_function(self):
        return lambda array: array.rank(pct=True)


class Latitude(TransformPrimitive):
    """Returns the first tuple value in a list of LatLong tuples.
       For use with the LatLong variable type.

    Examples:
        >>> latitude = Latitude()
        >>> latitude([(42.4, -71.1),
        ...            (40.0, -122.4),
        ...            (41.2, -96.75)]).tolist()
        [42.4, 40.0, 41.2]
    """
    name = 'latitude'
    input_types = [ColumnSchema(logical_type=LatLong)]
    return_type = ColumnSchema(semantic_tags={'numeric'})
    description_template = "the latitude of {}"

    def get_function(self):
        def latitude(latlong):
            if latlong.hasnans:
                latlong = replace_latlong_nan(latlong)
            return latlong.map(lambda x: x[0])
        return latitude


class Longitude(TransformPrimitive):
    """Returns the second tuple value in a list of LatLong tuples.
       For use with the LatLong variable type.

    Examples:
        >>> longitude = Longitude()
        >>> longitude([(42.4, -71.1),
        ...            (40.0, -122.4),
        ...            (41.2, -96.75)]).tolist()
        [-71.1, -122.4, -96.75]
    """
    name = 'longitude'
    input_types = [ColumnSchema(logical_type=LatLong)]
    return_type = ColumnSchema(semantic_tags={'numeric'})
    description_template = "the longitude of {}"

    def get_function(self):
        def longitude(latlong):
            if latlong.hasnans:
                latlong = replace_latlong_nan(latlong)
            return latlong.map(lambda x: x[1])
        return longitude


class Haversine(TransformPrimitive):
    """Calculates the approximate haversine distance between two LatLong
        variable types.

        Args:
            unit (str): Determines the unit value to output. Could
                be `miles` or `kilometers`. Default is `miles`.

        Examples:
            >>> haversine = Haversine()
            >>> distances = haversine([(42.4, -71.1), (40.0, -122.4)],
            ...                       [(40.0, -122.4), (41.2, -96.75)])
            >>> np.round(distances, 3).tolist()
            [2631.231, 1343.289]

            Output units can be specified

            >>> haversine_km = Haversine(unit='kilometers')
            >>> distances_km = haversine_km([(42.4, -71.1), (40.0, -122.4)],
            ...                             [(40.0, -122.4), (41.2, -96.75)])
            >>> np.round(distances_km, 3).tolist()
            [4234.555, 2161.814]
    """
    name = 'haversine'
    input_types = [ColumnSchema(logical_type=LatLong), ColumnSchema(logical_type=LatLong)]
    return_type = ColumnSchema(semantic_tags={'numeric'})
    commutative = True

    def __init__(self, unit='miles'):
        valid_units = ['miles', 'kilometers']
        if unit not in valid_units:
            error_message = 'Invalid unit %s provided. Must be one of %s' % (unit, valid_units)
            raise ValueError(error_message)
        self.unit = unit
        self.description_template = "the haversine distance in {} between {{}} and {{}}".format(self.unit)

    def get_function(self):
        def haversine(latlong1, latlong2):
            if latlong1.hasnans:
                latlong1 = replace_latlong_nan(latlong1)
            if latlong2.hasnans:
                latlong2 = replace_latlong_nan(latlong2)
            lat_1s = np.array([x[0] for x in latlong1])
            lon_1s = np.array([x[1] for x in latlong1])
            lat_2s = np.array([x[0] for x in latlong2])
            lon_2s = np.array([x[1] for x in latlong2])
            lon1, lat1, lon2, lat2 = map(
                np.radians, [lon_1s, lat_1s, lon_2s, lat_2s])
            dlon = lon2 - lon1
            dlat = lat2 - lat1
            a = np.sin(dlat / 2.0) ** 2 + np.cos(lat1) * \
                np.cos(lat2) * np.sin(dlon / 2.0)**2
            radius_earth = 3958.7613
            if self.unit == 'kilometers':
                radius_earth = 6371.0088
            distance = radius_earth * 2 * np.arcsin(np.sqrt(a))
            return distance
        return haversine

    def generate_name(self, base_feature_names):
        name = u"{}(".format(self.name.upper())
        name += u", ".join(base_feature_names)
        if self.unit != 'miles':
            name += u", unit={}".format(self.unit)
        name += u")"
        return name


class Age(TransformPrimitive):
    """Calculates the age in years as a floating point number given a
       date of birth.

    Description:
        Age in years is computed by calculating the number of days between
        the date of birth and the reference time and dividing the result
        by 365.

    Examples:
        Determine the age of three people as of Jan 1, 2019
        >>> import pandas as pd
        >>> reference_date = pd.to_datetime("01-01-2019")
        >>> age = Age()
        >>> input_ages = [pd.to_datetime("01-01-2000"),
        ...               pd.to_datetime("05-30-1983"),
        ...               pd.to_datetime("10-17-1997")]
        >>> age(input_ages, time=reference_date).tolist()
        [19.013698630136986, 35.61643835616438, 21.221917808219178]
    """
    name = "age"
    input_types = [ColumnSchema(logical_type=Datetime, semantic_tags={'date_of_birth'})]
    return_type = ColumnSchema(semantic_tags={'numeric'})
    uses_calc_time = True
    compatibility = [Library.PANDAS, Library.DASK]
    description_template = "the age from {}"

    def get_function(self):
        def age(x, time=None):
            return (time - x).dt.days / 365
        return age<|MERGE_RESOLUTION|>--- conflicted
+++ resolved
@@ -109,11 +109,7 @@
     """
     name = "day"
     input_types = [ColumnSchema(logical_type=Datetime)]
-<<<<<<< HEAD
     return_type = ColumnSchema(logical_type=Ordinal, semantic_tags={'category'})
-=======
-    return_type = ColumnSchema(logical_type=Ordinal)
->>>>>>> b93294bf
     compatibility = [Library.PANDAS, Library.DASK, Library.KOALAS]
     description_template = "the day of the month of {}"
 
@@ -137,11 +133,7 @@
     """
     name = "hour"
     input_types = [ColumnSchema(logical_type=Datetime)]
-<<<<<<< HEAD
     return_type = ColumnSchema(logical_type=Ordinal(order=range(23)), semantic_tags={'category'})
-=======
-    return_type = ColumnSchema(logical_type=Ordinal(order=range(23)))
->>>>>>> b93294bf
     compatibility = [Library.PANDAS, Library.DASK, Library.KOALAS]
     description_template = 'the hour value of {}'
 
@@ -165,11 +157,7 @@
     """
     name = "second"
     input_types = [ColumnSchema(logical_type=Datetime)]
-<<<<<<< HEAD
     return_type = ColumnSchema(logical_type=Ordinal(range(59)), semantic_tags={'category'})
-=======
-    return_type = ColumnSchema(logical_type=Ordinal(range(59)))
->>>>>>> b93294bf
     compatibility = [Library.PANDAS, Library.DASK, Library.KOALAS]
     description_template = "the seconds value of {}"
 
@@ -193,11 +181,7 @@
     """
     name = "minute"
     input_types = [ColumnSchema(logical_type=Datetime)]
-<<<<<<< HEAD
     return_type = ColumnSchema(logical_type=Ordinal(range(59)), semantic_tags={'category'})
-=======
-    return_type = ColumnSchema(logical_type=Ordinal(range(59)))
->>>>>>> b93294bf
     compatibility = [Library.PANDAS, Library.DASK, Library.KOALAS]
     description_template = "the minutes value of {}"
 
@@ -226,11 +210,7 @@
         """
     name = "week"
     input_types = [ColumnSchema(logical_type=Datetime)]
-<<<<<<< HEAD
     return_type = ColumnSchema(logical_type=Ordinal(order=range(1, 53)), semantic_tags={'category'})
-=======
-    return_type = ColumnSchema(logical_type=Ordinal(order=range(1, 53)))
->>>>>>> b93294bf
     compatibility = [Library.PANDAS, Library.DASK, Library.KOALAS]
     description_template = "the week of the year of {}"
 
@@ -259,11 +239,7 @@
     """
     name = "month"
     input_types = [ColumnSchema(logical_type=Datetime)]
-<<<<<<< HEAD
     return_type = ColumnSchema(logical_type=Ordinal(order=range(1, 12)), semantic_tags={'category'})
-=======
-    return_type = ColumnSchema(logical_type=Ordinal(order=range(1, 12)))
->>>>>>> b93294bf
     compatibility = [Library.PANDAS, Library.DASK, Library.KOALAS]
     description_template = "the month of {}"
 
@@ -287,11 +263,7 @@
     """
     name = "year"
     input_types = [ColumnSchema(logical_type=Datetime)]
-<<<<<<< HEAD
     return_type = ColumnSchema(logical_type=Ordinal, semantic_tags={'category'})
-=======
-    return_type = ColumnSchema(logical_type=Ordinal)
->>>>>>> b93294bf
     compatibility = [Library.PANDAS, Library.DASK, Library.KOALAS]
     description_template = "the year of {}"
 
@@ -343,11 +315,7 @@
     """
     name = "weekday"
     input_types = [ColumnSchema(logical_type=Datetime)]
-<<<<<<< HEAD
-    return_type = ColumnSchema(logical_type=Ordinal, semantic_tags={'category'})
-=======
-    return_type = ColumnSchema(logical_type=Ordinal(order=range(7)))
->>>>>>> b93294bf
+    return_type = ColumnSchema(logical_type=Ordinal(order=range(7)), semantic_tags={'category'})
     compatibility = [Library.PANDAS, Library.DASK, Library.KOALAS]
     description_template = "the day of the week of {}"
 
