import warnings

import holidays
import numpy as np
import pandas as pd
from woodwork.column_schema import ColumnSchema
from woodwork.logical_types import (
    AgeFractional,
    BooleanNullable,
    Categorical,
    Datetime,
    Ordinal,
)

from featuretools.primitives.base import TransformPrimitive
from featuretools.primitives.utils import HolidayUtil
from featuretools.utils import convert_time_units
from featuretools.utils.gen_utils import Library


class Age(TransformPrimitive):
    """Calculates the age in years as a floating point number given a
       date of birth.

    Description:
        Age in years is computed by calculating the number of days between
        the date of birth and the reference time and dividing the result
        by 365.

    Examples:
        Determine the age of three people as of Jan 1, 2019
        >>> import pandas as pd
        >>> reference_date = pd.to_datetime("01-01-2019")
        >>> age = Age()
        >>> input_ages = [pd.to_datetime("01-01-2000"),
        ...               pd.to_datetime("05-30-1983"),
        ...               pd.to_datetime("10-17-1997")]
        >>> age(input_ages, time=reference_date).tolist()
        [19.013698630136986, 35.61643835616438, 21.221917808219178]
    """

    name = "age"
    input_types = [ColumnSchema(logical_type=Datetime, semantic_tags={"date_of_birth"})]
    return_type = ColumnSchema(logical_type=AgeFractional, semantic_tags={"numeric"})
    uses_calc_time = True
    compatibility = [Library.PANDAS, Library.DASK]
    description_template = "the age from {}"

    def get_function(self):
        def age(x, time=None):
            return (time - x).dt.days / 365

        return age


class DateToHoliday(TransformPrimitive):
    """Transforms time of an instance into the holiday name, if there is one.

    Description:
        If there is no holiday, it returns `NaN`. Currently only works for the
        United States and Canada with dates between 1950 and 2100.

    Args:
        country (str): Country to use for determining Holidays.
            Default is 'US'. Should be one of the available countries here:
            https://github.com/dr-prodigy/python-holidays#available-countries

    Examples:
        >>> from datetime import datetime
        >>> date_to_holiday = DateToHoliday()
        >>> dates = pd.Series([datetime(2016, 1, 1),
        ...          datetime(2016, 2, 27),
        ...          datetime(2017, 5, 29, 10, 30, 5),
        ...          datetime(2018, 7, 4)])
        >>> date_to_holiday(dates).tolist()
        ["New Year's Day", nan, 'Memorial Day', 'Independence Day']

        We can also change the country.

        >>> date_to_holiday_canada = DateToHoliday(country='Canada')
        >>> dates = pd.Series([datetime(2016, 7, 1),
        ...          datetime(2016, 11, 15),
        ...          datetime(2017, 12, 26),
        ...          datetime(2018, 9, 3)])
        >>> date_to_holiday_canada(dates).tolist()
        ['Canada Day', nan, 'Boxing Day', 'Labour Day']
    """

    name = "date_to_holiday"
    input_types = [ColumnSchema(logical_type=Datetime)]
    return_type = ColumnSchema(logical_type=Categorical, semantic_tags={"category"})

    def __init__(self, country="US"):
        self.country = country
        self.holidayUtil = HolidayUtil(country)

    def get_function(self):
        def date_to_holiday(x):
            holiday_df = self.holidayUtil.to_df()
            df = pd.DataFrame({"date": x})
            df["date"] = df["date"].dt.date.astype("datetime64[ns]")

            df = df.merge(
                holiday_df, how="left", left_on="date", right_on="holiday_date"
            )
            return df.names.values

        return date_to_holiday


class Day(TransformPrimitive):
    """Determines the day of the month from a datetime.

    Examples:
        >>> from datetime import datetime
        >>> dates = [datetime(2019, 3, 1),
        ...          datetime(2019, 3, 3),
        ...          datetime(2019, 3, 31)]
        >>> day = Day()
        >>> day(dates).tolist()
        [1, 3, 31]
    """

    name = "day"
    input_types = [ColumnSchema(logical_type=Datetime)]
    return_type = ColumnSchema(
        logical_type=Ordinal(order=list(range(1, 32))), semantic_tags={"category"}
    )
    compatibility = [Library.PANDAS, Library.DASK, Library.SPARK]
    description_template = "the day of the month of {}"

    def get_function(self):
        def day(vals):
            return vals.dt.day

        return day


<<<<<<< HEAD
class DaysInMonth(TransformPrimitive):
    """Determines the day of the month from a datetime.

    Examples:
        >>> from datetime import datetime
        >>> dates = [datetime(2019, 12, 1),
        ...          datetime(2019, 1, 3),
        ...          datetime(2020, 2, 1)]
        >>> days_in_month = DaysInMonth()
        >>> days_in_month(dates).tolist()
        [31, 31, 29]
    """

    name = "days_in_month"
    input_types = [ColumnSchema(logical_type=Datetime)]
    return_type = ColumnSchema(
        logical_type=Ordinal(order=list(range(1, 32))), semantic_tags={"category"}
    )
    compatibility = [Library.PANDAS, Library.DASK, Library.SPARK]
    description_template = "the days in the month of {}"

    def get_function(self):
        def days_in_month(vals):
            return vals.dt.daysinmonth

        return days_in_month
=======
class DayOfYear(TransformPrimitive):
    """Determines the ordinal day of the year from the given datetime

    Description:
        For a list of dates, return the ordinal day of the year
        from the given datetime.

    Examples:
        >>> from datetime import datetime
        >>> dates = [datetime(2019, 1, 1),
        ...          datetime(2020, 12, 31),
        ...          datetime(2020, 2, 28)]
        >>> dayOfYear = DayOfYear()
        >>> dayOfYear(dates).tolist()
        [1, 366, 59]
    """

    name = "day_of_year"
    input_types = [ColumnSchema(logical_type=Datetime)]
    return_type = ColumnSchema(
        logical_type=Ordinal(order=list(range(1, 367))), semantic_tags={"category"}
    )
    compatibility = [Library.PANDAS, Library.DASK, Library.SPARK]
    description_template = "the day of year from {}"

    def get_function(self):
        def dayOfYear(vals):
            return vals.dt.dayofyear

        return dayOfYear
>>>>>>> 56157760


class DistanceToHoliday(TransformPrimitive):
    """Computes the number of days before or after a given holiday.

    Description:
        For a list of dates, return the distance from the nearest
        occurrence of a chosen holiday. The distance is returned in
        days. If the closest occurrence is prior to the date given,
        return a negative number.

        If a date is missing, return `NaN`.

        Currently only works with dates between 1950 and 2100.

    Args:
        holiday (str): Name of the holiday. Defaults to New Year's Day.

        country (str): Specifies which country's calendar to use for the
            given holiday. Default is `US`.

    Examples:
        >>> from datetime import datetime
        >>> distance_to_holiday = DistanceToHoliday("New Year's Day")
        >>> dates = [datetime(2010, 1, 1),
        ...          datetime(2012, 5, 31),
        ...          datetime(2017, 7, 31),
        ...          datetime(2020, 12, 31)]
        >>> distance_to_holiday(dates).tolist()
        [0, -151, 154, 1]

        We can also control the country in which we're searching for
            a holiday.

        >>> distance_to_holiday = DistanceToHoliday("Victoria Day", country='Canada')
        >>> dates = [datetime(2010, 1, 1),
        ...          datetime(2012, 5, 31),
        ...          datetime(2017, 7, 31),
        ...          datetime(2020, 12, 31)]
        >>> distance_to_holiday(dates).tolist()
        [143, -10, -70, 144]
    """

    name = "distance_to_holiday"
    input_types = [ColumnSchema(logical_type=Datetime)]
    return_type = ColumnSchema(semantic_tags={"numeric"})
    default_value = 0

    def __init__(self, holiday="New Year's Day", country="US"):
        self.country = country
        self.holiday = holiday
        self.holidayUtil = HolidayUtil(country)

        available_holidays = list(set(self.holidayUtil.federal_holidays.values()))
        if self.holiday not in available_holidays:
            error = "must be one of the available holidays:\n%s" % available_holidays
            raise ValueError(error)

    def get_function(self):
        def distance_to_holiday(x):
            holiday_df = self.holidayUtil.to_df()
            holiday_df = holiday_df[holiday_df.names == self.holiday]

            df = pd.DataFrame({"date": x})
            df["x_index"] = df.index  # store original index as a column
            df = df.dropna()
            df = df.sort_values("date")
            df["date"] = df["date"].dt.date.astype("datetime64[ns]")

            matches = pd.merge_asof(
                df,
                holiday_df,
                left_on="date",
                right_on="holiday_date",
                direction="nearest",
                tolerance=pd.Timedelta("365d"),
            )
            matches = matches.set_index("x_index")
            matches["days_diff"] = (matches.holiday_date - matches.date).dt.days

            return matches.days_diff.reindex_like(x)

        return distance_to_holiday


class Hour(TransformPrimitive):
    """Determines the hour value of a datetime.

    Examples:
        >>> from datetime import datetime
        >>> dates = [datetime(2019, 3, 1),
        ...          datetime(2019, 3, 3, 11, 10, 50),
        ...          datetime(2019, 3, 31, 19, 45, 15)]
        >>> hour = Hour()
        >>> hour(dates).tolist()
        [0, 11, 19]
    """

    name = "hour"
    input_types = [ColumnSchema(logical_type=Datetime)]
    return_type = ColumnSchema(
        logical_type=Ordinal(order=list(range(24))), semantic_tags={"category"}
    )
    compatibility = [Library.PANDAS, Library.DASK, Library.SPARK]
    description_template = "the hour value of {}"

    def get_function(self):
        def hour(vals):
            return vals.dt.hour

        return hour


class IsLeapYear(TransformPrimitive):
    """Determines the is_leap_year attribute of a datetime column.

    Examples:
        >>> from datetime import datetime
        >>> dates = [datetime(2019, 3, 1),
        ...          datetime(2020, 3, 3, 11, 10, 50),
        ...          datetime(2021, 3, 31, 19, 45, 15)]
        >>> ily = IsLeapYear()
        >>> ily(dates).tolist()
        [False, True, False]
    """

    name = "is_leap_year"
    input_types = [ColumnSchema(logical_type=Datetime)]
    return_type = ColumnSchema(logical_type=BooleanNullable)
    compatibility = [Library.PANDAS, Library.DASK, Library.SPARK]
    description_template = "whether the year of {} is a leap year"

    def get_function(self):
        def is_leap_year(vals):
            return vals.dt.is_leap_year

        return is_leap_year


class IsQuarterEnd(TransformPrimitive):
    """Determines the is_quarter_end attribute of a datetime column.

    Examples:
        >>> from datetime import datetime
        >>> iqe = IsQuarterEnd()
        >>> dates = [datetime(2020, 3, 31), datetime(2020, 1, 1)]
        >>> iqe(dates).tolist()
        [True, False]
    """

    name = "is_quarter_end"
    input_types = [ColumnSchema(logical_type=Datetime)]
    return_type = ColumnSchema(logical_type=BooleanNullable)
    compatibility = [Library.PANDAS, Library.DASK, Library.SPARK]
    description_template = "whether {} is a quarter end"

    def get_function(self):
        def is_quarter_end(vals):
            return vals.dt.is_quarter_end

        return is_quarter_end


class IsQuarterStart(TransformPrimitive):
    """Determines the is_quarter_start attribute of a datetime column.

    Examples:
        >>> from datetime import datetime
        >>> iqs = IsQuarterStart()
        >>> dates = [datetime(2020, 3, 31), datetime(2020, 1, 1)]
        >>> iqs(dates).tolist()
        [False, True]
    """

    name = "is_quarter_start"
    input_types = [ColumnSchema(logical_type=Datetime)]
    return_type = ColumnSchema(logical_type=BooleanNullable)
    compatibility = [Library.PANDAS, Library.DASK, Library.SPARK]
    description_template = "whether {} is a quarter start"

    def get_function(self):
        def is_quarter_start(vals):
            return vals.dt.is_quarter_start

        return is_quarter_start


class IsWeekend(TransformPrimitive):
    """Determines if a date falls on a weekend.

    Examples:
        >>> from datetime import datetime
        >>> dates = [datetime(2019, 3, 1),
        ...          datetime(2019, 6, 17, 11, 10, 50),
        ...          datetime(2019, 11, 30, 19, 45, 15)]
        >>> is_weekend = IsWeekend()
        >>> is_weekend(dates).tolist()
        [False, False, True]
    """

    name = "is_weekend"
    input_types = [ColumnSchema(logical_type=Datetime)]
    return_type = ColumnSchema(logical_type=BooleanNullable)
    compatibility = [Library.PANDAS, Library.DASK, Library.SPARK]
    description_template = "whether {} occurred on a weekend"

    def get_function(self):
        def is_weekend(vals):
            return vals.dt.weekday > 4

        return is_weekend


class Minute(TransformPrimitive):
    """Determines the minutes value of a datetime.

    Examples:
        >>> from datetime import datetime
        >>> dates = [datetime(2019, 3, 1),
        ...          datetime(2019, 3, 3, 11, 10, 50),
        ...          datetime(2019, 3, 31, 19, 45, 15)]
        >>> minute = Minute()
        >>> minute(dates).tolist()
        [0, 10, 45]
    """

    name = "minute"
    input_types = [ColumnSchema(logical_type=Datetime)]
    return_type = ColumnSchema(
        logical_type=Ordinal(order=list(range(60))), semantic_tags={"category"}
    )
    compatibility = [Library.PANDAS, Library.DASK, Library.SPARK]
    description_template = "the minutes value of {}"

    def get_function(self):
        def minute(vals):
            return vals.dt.minute

        return minute


class Month(TransformPrimitive):
    """Determines the month value of a datetime.

    Examples:
        >>> from datetime import datetime
        >>> dates = [datetime(2019, 3, 1),
        ...          datetime(2019, 6, 17, 11, 10, 50),
        ...          datetime(2019, 11, 30, 19, 45, 15)]
        >>> month = Month()
        >>> month(dates).tolist()
        [3, 6, 11]
    """

    name = "month"
    input_types = [ColumnSchema(logical_type=Datetime)]
    return_type = ColumnSchema(
        logical_type=Ordinal(order=list(range(1, 13))), semantic_tags={"category"}
    )
    compatibility = [Library.PANDAS, Library.DASK, Library.SPARK]
    description_template = "the month of {}"

    def get_function(self):
        def month(vals):
            return vals.dt.month

        return month


class Quarter(TransformPrimitive):
    """Determines the quarter a datetime column falls into (1, 2, 3, 4)

    Examples:
        >>> from datetime import datetime
        >>> dates = [datetime(2019,12,1),
        ...          datetime(2019,1,3),
        ...          datetime(2020,2,1)]
        >>> q = Quarter()
        >>> q(dates).tolist()
        [4, 1, 1]
    """

    name = "quarter"
    input_types = [ColumnSchema(logical_type=Datetime)]
    return_type = ColumnSchema(
        logical_type=Ordinal(order=list(range(1, 5))), semantic_tags={"category"}
    )
    compatibility = [Library.PANDAS, Library.DASK, Library.SPARK]
    description_template = "the quarter that describes {}"

    def get_function(self):
        def quarter(vals):
            return vals.dt.quarter

        return quarter


class Second(TransformPrimitive):
    """Determines the seconds value of a datetime.

    Examples:
        >>> from datetime import datetime
        >>> dates = [datetime(2019, 3, 1),
        ...          datetime(2019, 3, 3, 11, 10, 50),
        ...          datetime(2019, 3, 31, 19, 45, 15)]
        >>> second = Second()
        >>> second(dates).tolist()
        [0, 50, 15]
    """

    name = "second"
    input_types = [ColumnSchema(logical_type=Datetime)]
    return_type = ColumnSchema(
        logical_type=Ordinal(order=list(range(60))), semantic_tags={"category"}
    )
    compatibility = [Library.PANDAS, Library.DASK, Library.SPARK]
    description_template = "the seconds value of {}"

    def get_function(self):
        def second(vals):
            return vals.dt.second

        return second


class TimeSince(TransformPrimitive):
    """Calculates time from a value to a specified cutoff datetime.

    Args:
        unit (str): Defines the unit of time to count from.
            Defaults to Seconds. Acceptable values:
            years, months, days, hours, minutes, seconds, milliseconds, nanoseconds

    Examples:
        >>> from datetime import datetime
        >>> time_since = TimeSince()
        >>> times = [datetime(2019, 3, 1, 0, 0, 0, 1),
        ...          datetime(2019, 3, 1, 0, 0, 1, 0),
        ...          datetime(2019, 3, 1, 0, 2, 0, 0)]
        >>> cutoff_time = datetime(2019, 3, 1, 0, 0, 0, 0)
        >>> values = time_since(times, time=cutoff_time)
        >>> list(map(int, values))
        [0, -1, -120]

        Change output to nanoseconds

        >>> from datetime import datetime
        >>> time_since_nano = TimeSince(unit='nanoseconds')
        >>> times = [datetime(2019, 3, 1, 0, 0, 0, 1),
        ...          datetime(2019, 3, 1, 0, 0, 1, 0),
        ...          datetime(2019, 3, 1, 0, 2, 0, 0)]
        >>> cutoff_time = datetime(2019, 3, 1, 0, 0, 0, 0)
        >>> values = time_since_nano(times, time=cutoff_time)
        >>> list(map(lambda x: int(round(x)), values))
        [-1000, -1000000000, -120000000000]
    """

    name = "time_since"
    input_types = [ColumnSchema(logical_type=Datetime)]
    return_type = ColumnSchema(semantic_tags={"numeric"})
    uses_calc_time = True
    compatibility = [Library.PANDAS, Library.DASK]
    description_template = "the time from {} to the cutoff time"

    def __init__(self, unit="seconds"):
        self.unit = unit.lower()

    def get_function(self):
        def pd_time_since(array, time):
            return convert_time_units((time - array).dt.total_seconds(), self.unit)

        return pd_time_since


class TimeSincePrevious(TransformPrimitive):
    """Compute the time since the previous entry in a list.

    Args:
        unit (str): Defines the unit of time to count from.
            Defaults to Seconds. Acceptable values:
            years, months, days, hours, minutes, seconds, milliseconds, nanoseconds

    Description:
        Given a list of datetimes, compute the time in seconds elapsed since
        the previous item in the list. The result for the first item in the
        list will always be `NaN`.

    Examples:
        >>> from datetime import datetime
        >>> time_since_previous = TimeSincePrevious()
        >>> dates = [datetime(2019, 3, 1, 0, 0, 0),
        ...          datetime(2019, 3, 1, 0, 2, 0),
        ...          datetime(2019, 3, 1, 0, 3, 0),
        ...          datetime(2019, 3, 1, 0, 2, 30),
        ...          datetime(2019, 3, 1, 0, 10, 0)]
        >>> time_since_previous(dates).tolist()
        [nan, 120.0, 60.0, -30.0, 450.0]
    """

    name = "time_since_previous"
    input_types = [ColumnSchema(logical_type=Datetime, semantic_tags={"time_index"})]
    return_type = ColumnSchema(semantic_tags={"numeric"})
    description_template = "the time since the previous instance of {}"

    def __init__(self, unit="seconds"):
        self.unit = unit.lower()

    def get_function(self):
        def pd_diff(values):
            return convert_time_units(
                values.diff().apply(lambda x: x.total_seconds()), self.unit
            )

        return pd_diff


class Week(TransformPrimitive):
    """Determines the week of the year from a datetime.

    Description:
        Returns the week of the year from a datetime value. The first week
        of the year starts on January 1, and week numbers increment each
        Monday.

    Examples:
        >>> from datetime import datetime
        >>> dates = [datetime(2019, 1, 3),
        ...          datetime(2019, 6, 17, 11, 10, 50),
        ...          datetime(2019, 11, 30, 19, 45, 15)]
        >>> week = Week()
        >>> week(dates).tolist()
        [1, 25, 48]
    """

    name = "week"
    input_types = [ColumnSchema(logical_type=Datetime)]
    return_type = ColumnSchema(
        logical_type=Ordinal(order=list(range(1, 54))), semantic_tags={"category"}
    )
    compatibility = [Library.PANDAS, Library.DASK, Library.SPARK]
    description_template = "the week of the year of {}"

    def get_function(self):
        def week(vals):
            warnings.filterwarnings(
                "ignore",
                message=(
                    "Series.dt.weekofyear and Series.dt.week " "have been deprecated."
                ),
                module="featuretools",
            )
            return vals.dt.week

        return week


class Weekday(TransformPrimitive):
    """Determines the day of the week from a datetime.

    Description:
        Returns the day of the week from a datetime value. Weeks
        start on Monday (day 0) and run through Sunday (day 6).

    Examples:
        >>> from datetime import datetime
        >>> dates = [datetime(2019, 3, 1),
        ...          datetime(2019, 6, 17, 11, 10, 50),
        ...          datetime(2019, 11, 30, 19, 45, 15)]
        >>> weekday = Weekday()
        >>> weekday(dates).tolist()
        [4, 0, 5]
    """

    name = "weekday"
    input_types = [ColumnSchema(logical_type=Datetime)]
    return_type = ColumnSchema(
        logical_type=Ordinal(order=list(range(7))), semantic_tags={"category"}
    )
    compatibility = [Library.PANDAS, Library.DASK, Library.SPARK]
    description_template = "the day of the week of {}"

    def get_function(self):
        def weekday(vals):
            return vals.dt.weekday

        return weekday


class Year(TransformPrimitive):
    """Determines the year value of a datetime.

    Examples:
        >>> from datetime import datetime
        >>> dates = [datetime(2019, 3, 1),
        ...          datetime(2048, 6, 17, 11, 10, 50),
        ...          datetime(1950, 11, 30, 19, 45, 15)]
        >>> year = Year()
        >>> year(dates).tolist()
        [2019, 2048, 1950]
    """

    name = "year"
    input_types = [ColumnSchema(logical_type=Datetime)]
    return_type = ColumnSchema(
        logical_type=Ordinal(order=list(range(1, 3000))), semantic_tags={"category"}
    )
    compatibility = [Library.PANDAS, Library.DASK, Library.SPARK]
    description_template = "the year of {}"

    def get_function(self):
        def year(vals):
            return vals.dt.year

        return year


class IsFederalHoliday(TransformPrimitive):
    """Determines if a given datetime is a federal holiday.
    Description:
        This primtive currently only works for the United States
        and Canada with dates between 1950 and 2100.
    Args:
        country (str): Country to use for determining Holidays.
            Default is 'US'. Should be one of the available countries here:
            https://github.com/dr-prodigy/python-holidays#available-countries
    Examples:
        >>> from datetime import datetime
        >>> is_federal_holiday = IsFederalHoliday(country="US")
        >>> is_federal_holiday([
        ...     datetime(2019, 7, 4, 10, 0, 30),
        ...     datetime(2019, 2, 26)]).tolist()
        [True, False]
    """

    name = "is_federal_holiday"
    input_types = [ColumnSchema(logical_type=Datetime)]
    return_type = ColumnSchema(logical_type=BooleanNullable)

    def __init__(self, country="US"):
        self.country = country
        try:
            self.holidays = holidays.country_holidays(country=self.country)
        except NotImplementedError:
            available_countries = (
                "https://github.com/dr-prodigy/python-holidays#available-countries"
            )
            error = "must be one of the available countries:\n%s" % available_countries
            raise ValueError(error)
        years_list = [1950 + x for x in range(150)]
        self.federal_holidays = getattr(holidays, country)(years=years_list)

    def get_function(self):
        def is_federal_holiday(x):
            holidays_df = pd.DataFrame(
                sorted(self.federal_holidays.items()), columns=["dates", "names"]
            )
            is_holiday = x.dt.normalize().isin(holidays_df.dates)
            if x.isnull().values.any():
                is_holiday = is_holiday.astype("object")
                is_holiday[x.isnull()] = np.nan
            return is_holiday.values

        return is_federal_holiday<|MERGE_RESOLUTION|>--- conflicted
+++ resolved
@@ -136,7 +136,38 @@
         return day
 
 
-<<<<<<< HEAD
+class DayOfYear(TransformPrimitive):
+    """Determines the ordinal day of the year from the given datetime
+
+    Description:
+        For a list of dates, return the ordinal day of the year
+        from the given datetime.
+
+    Examples:
+        >>> from datetime import datetime
+        >>> dates = [datetime(2019, 1, 1),
+        ...          datetime(2020, 12, 31),
+        ...          datetime(2020, 2, 28)]
+        >>> dayOfYear = DayOfYear()
+        >>> dayOfYear(dates).tolist()
+        [1, 366, 59]
+    """
+
+    name = "day_of_year"
+    input_types = [ColumnSchema(logical_type=Datetime)]
+    return_type = ColumnSchema(
+        logical_type=Ordinal(order=list(range(1, 367))), semantic_tags={"category"}
+    )
+    compatibility = [Library.PANDAS, Library.DASK, Library.SPARK]
+    description_template = "the day of year from {}"
+
+    def get_function(self):
+        def dayOfYear(vals):
+            return vals.dt.dayofyear
+
+        return dayOfYear
+
+      
 class DaysInMonth(TransformPrimitive):
     """Determines the day of the month from a datetime.
 
@@ -163,40 +194,8 @@
             return vals.dt.daysinmonth
 
         return days_in_month
-=======
-class DayOfYear(TransformPrimitive):
-    """Determines the ordinal day of the year from the given datetime
-
-    Description:
-        For a list of dates, return the ordinal day of the year
-        from the given datetime.
-
-    Examples:
-        >>> from datetime import datetime
-        >>> dates = [datetime(2019, 1, 1),
-        ...          datetime(2020, 12, 31),
-        ...          datetime(2020, 2, 28)]
-        >>> dayOfYear = DayOfYear()
-        >>> dayOfYear(dates).tolist()
-        [1, 366, 59]
-    """
-
-    name = "day_of_year"
-    input_types = [ColumnSchema(logical_type=Datetime)]
-    return_type = ColumnSchema(
-        logical_type=Ordinal(order=list(range(1, 367))), semantic_tags={"category"}
-    )
-    compatibility = [Library.PANDAS, Library.DASK, Library.SPARK]
-    description_template = "the day of year from {}"
-
-    def get_function(self):
-        def dayOfYear(vals):
-            return vals.dt.dayofyear
-
-        return dayOfYear
->>>>>>> 56157760
-
-
+
+      
 class DistanceToHoliday(TransformPrimitive):
     """Computes the number of days before or after a given holiday.
 
