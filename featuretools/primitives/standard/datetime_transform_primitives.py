--- conflicted
+++ resolved
@@ -510,7 +510,6 @@
         return is_weekend
 
 
-<<<<<<< HEAD
 class IsWorkingHours(TransformPrimitive):
     """Determines if a datetime falls during working hours
 
@@ -555,11 +554,10 @@
                 & (vals.dt.hour <= self.end_time)
                 & ~(vals.dt.normalize().isin(self.holidays_df.dates))
             )
-            print(~(vals.dt.normalize().isin(self.holidays_df.dates)))
             return is_weekday.values
 
         return is_working_hours
-=======
+
 class IsYearEnd(TransformPrimitive):
     """Determines if a date falls on the end of a year.
 
@@ -612,9 +610,8 @@
             return vals.dt.is_year_start
 
         return is_year_start
->>>>>>> 87cd39aa
-
-
+
+      
 class Minute(TransformPrimitive):
     """Determines the minutes value of a datetime.
 
