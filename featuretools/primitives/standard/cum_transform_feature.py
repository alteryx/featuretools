import numpy as np
from woodwork.column_schema import ColumnSchema
from woodwork.logical_types import Integer

from featuretools.primitives.base import TransformPrimitive


class CumSum(TransformPrimitive):
    """Calculates the cumulative sum.

    Description:
        Given a list of values, return the cumulative sum
        (or running total). There is no set window, so the
        sum at each point is calculated over all prior values.
        `NaN` values will return `NaN`, but in the window of a
        cumulative caluclation, they're ignored.

    Examples:
        >>> cum_sum = CumSum()
        >>> cum_sum([1, 2, 3, 4, None, 5]).tolist()
        [1.0, 3.0, 6.0, 10.0, nan, 15.0]
    """
    name = "cum_sum"
    input_types = [ColumnSchema(semantic_tags={'numeric'})]
    return_type = ColumnSchema(semantic_tags={'numeric'})
    uses_full_dataframe = True
    description_template = "the cumulative sum of {}"

    def get_function(self):
        def cum_sum(values):
            return values.cumsum()

        return cum_sum


class CumCount(TransformPrimitive):
    """Calculates the cumulative count.

    Description:
        Given a list of values, return the cumulative count
        (or running count). There is no set window, so the
        count at each point is calculated over all prior
        values. `NaN` values are counted.

    Examples:
        >>> cum_count = CumCount()
        >>> cum_count([1, 2, 3, 4, None, 5]).tolist()
        [1, 2, 3, 4, 5, 6]
    """
    name = "cum_count"
<<<<<<< HEAD
    input_types = [ColumnSchema(semantic_tags={'category'})]
    return_type = ColumnSchema(logical_type=ltypes.Integer, semantic_tags={'numeric'})
    uses_full_dataframe = True
=======
    input_types = [[ColumnSchema(semantic_tags={'foreign_key'})],
                   [ColumnSchema(semantic_tags={'category'})]]
    return_type = ColumnSchema(logical_type=Integer)
    uses_full_entity = True
>>>>>>> 864a9aa0
    description_template = "the cumulative count of {}"

    def get_function(self):
        def cum_count(values):
            return np.arange(1, len(values) + 1)

        return cum_count


class CumMean(TransformPrimitive):
    """Calculates the cumulative mean.

    Description:
        Given a list of values, return the cumulative mean
        (or running mean). There is no set window, so the
        mean at each point is calculated over all prior values.
        `NaN` values will return `NaN`, but in the window of a
        cumulative caluclation, they're treated as 0.

    Examples:
        >>> cum_mean = CumMean()
        >>> cum_mean([1, 2, 3, 4, None, 5]).tolist()
        [1.0, 1.5, 2.0, 2.5, nan, 2.5]
    """
    name = "cum_mean"
    input_types = [ColumnSchema(semantic_tags={'numeric'})]
    return_type = ColumnSchema(semantic_tags={'numeric'})
    uses_full_dataframe = True
    description_template = "the cumulative mean of {}"

    def get_function(self):
        def cum_mean(values):
            return values.cumsum() / np.arange(1, len(values) + 1)

        return cum_mean


class CumMin(TransformPrimitive):
    """Calculates the cumulative minimum.

    Description:
        Given a list of values, return the cumulative min
        (or running min). There is no set window, so the min
        at each point is calculated over all prior values.
        `NaN` values will return `NaN`, but in the window of a
        cumulative caluclation, they're ignored.

    Examples:
        >>> cum_min = CumMin()
        >>> cum_min([1, 2, -3, 4, None, 5]).tolist()
        [1.0, 1.0, -3.0, -3.0, nan, -3.0]
    """
    name = "cum_min"
    input_types = [ColumnSchema(semantic_tags={'numeric'})]
    return_type = ColumnSchema(semantic_tags={'numeric'})
    uses_full_dataframe = True
    description_template = "the cumulative minimum of {}"

    def get_function(self):
        def cum_min(values):
            return values.cummin()

        return cum_min


class CumMax(TransformPrimitive):
    """Calculates the cumulative maximum.

    Description:
        Given a list of values, return the cumulative max
        (or running max). There is no set window, so the max
        at each point is calculated over all prior values.
        `NaN` values will return `NaN`, but in the window of a
        cumulative caluclation, they're ignored.

    Examples:
        >>> cum_max = CumMax()
        >>> cum_max([1, 2, 3, 4, None, 5]).tolist()
        [1.0, 2.0, 3.0, 4.0, nan, 5.0]
    """
    name = "cum_max"
    input_types = [ColumnSchema(semantic_tags={'numeric'})]
    return_type = ColumnSchema(semantic_tags={'numeric'})
    uses_full_dataframe = True
    description_template = "the cumulative maximum of {}"

    def get_function(self):
        def cum_max(values):
            return values.cummax()

        return cum_max<|MERGE_RESOLUTION|>--- conflicted
+++ resolved
@@ -48,16 +48,9 @@
         [1, 2, 3, 4, 5, 6]
     """
     name = "cum_count"
-<<<<<<< HEAD
     input_types = [ColumnSchema(semantic_tags={'category'})]
-    return_type = ColumnSchema(logical_type=ltypes.Integer, semantic_tags={'numeric'})
+    return_type = ColumnSchema(logical_type=Integer, semantic_tags={'numeric'})
     uses_full_dataframe = True
-=======
-    input_types = [[ColumnSchema(semantic_tags={'foreign_key'})],
-                   [ColumnSchema(semantic_tags={'category'})]]
-    return_type = ColumnSchema(logical_type=Integer)
-    uses_full_entity = True
->>>>>>> 864a9aa0
     description_template = "the cumulative count of {}"
 
     def get_function(self):
