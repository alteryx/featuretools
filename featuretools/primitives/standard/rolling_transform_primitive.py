--- conflicted
+++ resolved
@@ -103,26 +103,17 @@
     def get_function(self):
         def rolling_max(datetime, numeric):
             x = pd.Series(numeric.values, index=datetime.values)
-<<<<<<< HEAD
             rolled_series = roll_series_with_gap(
-                x, self.window_length, gap=self.gap, min_periods=self.min_periods
-=======
-            rolled_series = _roll_series_with_gap(
                 x,
                 self.window_length,
                 gap=self.gap,
                 min_periods=self.min_periods,
->>>>>>> 73744e70
             )
 
             if isinstance(self.gap, str):
                 additional_args = (self.gap, max, self.min_periods)
                 return rolled_series.apply(
-<<<<<<< HEAD
                     apply_roll_with_offset_gap,
-=======
-                    _apply_roll_with_offset_gap,
->>>>>>> 73744e70
                     args=additional_args,
                 ).values
             return rolled_series.max().values
@@ -221,26 +212,17 @@
     def get_function(self):
         def rolling_min(datetime, numeric):
             x = pd.Series(numeric.values, index=datetime.values)
-<<<<<<< HEAD
             rolled_series = roll_series_with_gap(
-                x, self.window_length, gap=self.gap, min_periods=self.min_periods
-=======
-            rolled_series = _roll_series_with_gap(
                 x,
                 self.window_length,
                 gap=self.gap,
                 min_periods=self.min_periods,
->>>>>>> 73744e70
             )
 
             if isinstance(self.gap, str):
                 additional_args = (self.gap, min, self.min_periods)
                 return rolled_series.apply(
-<<<<<<< HEAD
                     apply_roll_with_offset_gap,
-=======
-                    _apply_roll_with_offset_gap,
->>>>>>> 73744e70
                     args=additional_args,
                 ).values
             return rolled_series.min().values
@@ -332,27 +314,17 @@
     def get_function(self):
         def rolling_mean(datetime, numeric):
             x = pd.Series(numeric.values, index=datetime.values)
-<<<<<<< HEAD
             rolled_series = roll_series_with_gap(
-                x, self.window_length, gap=self.gap, min_periods=self.min_periods
-=======
-            rolled_series = _roll_series_with_gap(
                 x,
                 self.window_length,
                 gap=self.gap,
                 min_periods=self.min_periods,
->>>>>>> 73744e70
             )
 
             if isinstance(self.gap, str):
                 additional_args = (self.gap, np.mean, self.min_periods)
                 return rolled_series.apply(
-<<<<<<< HEAD
-                    apply_roll_with_offset_gap,
-=======
-                    _apply_roll_with_offset_gap,
->>>>>>> 73744e70
-                    args=additional_args,
+                    apply_roll_with_offset_gap, args=additional_args
                 ).values
             return rolled_series.mean().values
 
@@ -449,16 +421,11 @@
     def get_function(self):
         def rolling_std(datetime, numeric):
             x = pd.Series(numeric.values, index=datetime.values)
-<<<<<<< HEAD
             rolled_series = roll_series_with_gap(
-                x, self.window_length, gap=self.gap, min_periods=self.min_periods
-=======
-            rolled_series = _roll_series_with_gap(
                 x,
                 self.window_length,
                 gap=self.gap,
                 min_periods=self.min_periods,
->>>>>>> 73744e70
             )
 
             if isinstance(self.gap, str):
@@ -469,11 +436,7 @@
                 additional_args = (self.gap, _pandas_std, self.min_periods)
 
                 return rolled_series.apply(
-<<<<<<< HEAD
                     apply_roll_with_offset_gap,
-=======
-                    _apply_roll_with_offset_gap,
->>>>>>> 73744e70
                     args=additional_args,
                 ).values
             return rolled_series.std().values
@@ -656,16 +619,11 @@
     def get_function(self):
         def rolling_count(datetime):
             x = pd.Series(1, index=datetime)
-<<<<<<< HEAD
             rolled_series = roll_series_with_gap(
-                x, self.window_length, gap=self.gap, min_periods=self.min_periods
-=======
-            rolled_series = _roll_series_with_gap(
                 x,
                 self.window_length,
                 gap=self.gap,
                 min_periods=self.min_periods,
->>>>>>> 73744e70
             )
 
             if isinstance(self.gap, str):
@@ -673,11 +631,7 @@
                 # it produces correct results
                 additional_args = (self.gap, len, self.min_periods)
                 return rolled_series.apply(
-<<<<<<< HEAD
                     apply_roll_with_offset_gap,
-=======
-                    _apply_roll_with_offset_gap,
->>>>>>> 73744e70
                     args=additional_args,
                 ).values
 
