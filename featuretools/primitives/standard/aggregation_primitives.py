from datetime import datetime, timedelta

import numpy as np
import pandas as pd
from scipy import stats

from featuretools.primitives.base.aggregation_primitive_base import (
    AggregationPrimitive
)
from featuretools.utils import convert_time_units
from featuretools.variable_types import (
    Boolean,
    Categorical,
    DatetimeTimeIndex,
    Discrete,
    Index,
    Numeric,
    Variable
)


class Count(AggregationPrimitive):
    """Determines the total number of values, excluding `NaN`.

    Examples:
        >>> count = Count()
        >>> count([1, 2, 3, 4, 5, None])
        5
    """
    name = "count"
    input_types = [[Index]]
    return_type = Numeric
    stack_on_self = False
    default_value = 0

    def get_function(self):
        return pd.Series.count

    def generate_name(self, base_feature_names, relationship_path_name,
                      parent_entity_id, where_str, use_prev_str):
        return u"COUNT(%s%s%s)" % (relationship_path_name,
                                   where_str, use_prev_str)


class Sum(AggregationPrimitive):
    """Calculates the total addition, ignoring `NaN`.

    Examples:
        >>> sum = Sum()
        >>> sum([1, 2, 3, 4, 5, None])
        15.0
    """
    name = "sum"
    input_types = [Numeric]
    return_type = Numeric
    stack_on_self = False
    stack_on_exclude = [Count]
    default_value = 0

    def get_function(self):
        return np.sum


class Mean(AggregationPrimitive):
    """Computes the average for a list of values.

    Args:
        skipna (bool): Determines if to use NA/null values. Defaults to
            True to skip NA/null.

    Examples:
        >>> mean = Mean()
        >>> mean([1, 2, 3, 4, 5, None])
        3.0

        We can also control the way `NaN` values are handled.

        >>> mean = Mean(skipna=False)
        >>> mean([1, 2, 3, 4, 5, None])
        nan
    """
    name = "mean"
    input_types = [Numeric]
    return_type = Numeric

    def __init__(self, skipna=True):
        self.skipna = skipna

    def get_function(self):
        if self.skipna:
            # np.mean of series is functionally nanmean
            return np.mean

        def mean(series):
            return np.mean(series.values)

        return mean


class Mode(AggregationPrimitive):
    """Determines the most commonly repeated value.

    Description:
        Given a list of values, return the value with the
        highest number of occurences. If list is
        empty, return `NaN`.

    Examples:
        >>> mode = Mode()
        >>> mode(['red', 'blue', 'green', 'blue'])
        'blue'
    """
    name = "mode"
    input_types = [Discrete]
    return_type = None

    def get_function(self):
        def pd_mode(s):
            return s.mode().get(0, np.nan)

        return pd_mode


class Min(AggregationPrimitive):
    """Calculates the smallest value, ignoring `NaN` values.

    Examples:
        >>> min = Min()
        >>> min([1, 2, 3, 4, 5, None])
        1.0
    """
    name = "min"
    input_types = [Numeric]
    return_type = Numeric
    stack_on_self = False

    def get_function(self):
        return np.min


class Max(AggregationPrimitive):
    """Calculates the highest value, ignoring `NaN` values.

    Examples:
        >>> max = Max()
        >>> max([1, 2, 3, 4, 5, None])
        5.0
    """
    name = "max"
    input_types = [Numeric]
    return_type = Numeric
    stack_on_self = False

    def get_function(self):
        return np.max


class NumUnique(AggregationPrimitive):
    """Determines the number of distinct values, ignoring `NaN` values.

    Examples:
        >>> num_unique = NumUnique()
        >>> num_unique(['red', 'blue', 'green', 'yellow'])
        4

        `NaN` values will be ignored.

        >>> num_unique(['red', 'blue', 'green', 'yellow', None])
        4
    """
    name = "num_unique"
    input_types = [Discrete]
    return_type = Numeric
    stack_on_self = False

    def get_function(self):
        return pd.Series.nunique


class NumTrue(AggregationPrimitive):
    """Counts the number of `True` values.

    Description:
        Given a list of booleans, return the number
        of `True` values. Ignores 'NaN'.

    Examples:
        >>> num_true = NumTrue()
        >>> num_true([True, False, True, True, None])
        3
    """
    name = "num_true"
    input_types = [Boolean]
    return_type = Numeric
    default_value = 0
    stack_on = []
    stack_on_exclude = []

    def get_function(self):
        return np.sum


class PercentTrue(AggregationPrimitive):
    """Determines the percent of `True` values.

    Description:
        Given a list of booleans, return the percent
        of values which are `True` as a decimal.
        `NaN` values are treated as `False`,
        adding to the denominator.

    Examples:
        >>> percent_true = PercentTrue()
        >>> percent_true([True, False, True, True, None])
        0.6
    """
    name = "percent_true"
    input_types = [Boolean]
    return_type = Numeric
    stack_on = []
    stack_on_exclude = []
    default_value = 0

    def get_function(self):
        def percent_true(s):
            return s.fillna(0).mean()

        return percent_true


class NMostCommon(AggregationPrimitive):
    """Determines the `n` most common elements.

    Description:
        Given a list of values, return the `n` values
        which appear the most frequently. If there are
        fewer than `n` unique values, the output will be
        filled with `NaN`.

    Args:
        n (int): defines "n" in "n most common." Defaults
            to 3.

    Examples:
        >>> n_most_common = NMostCommon(n=2)
        >>> x = ['orange', 'apple', 'orange', 'apple', 'orange', 'grapefruit']
        >>> n_most_common(x).tolist()
        ['orange', 'apple']
    """
    name = "n_most_common"
    input_types = [Discrete]
    return_type = Discrete

    def __init__(self, n=3):
        self.n = n
        self.number_output_features = n

    def get_function(self):
        def n_most_common(x):
            array = np.array(x.value_counts().index[:self.n])
            if len(array) < self.n:
                filler = np.full(self.n - len(array), np.nan)
                array = np.append(array, filler)
            return array

        return n_most_common


class AvgTimeBetween(AggregationPrimitive):
    """Computes the average number of seconds between consecutive events.

    Description:
        Given a list of datetimes, return the average time (default in seconds)
        elapsed between consecutive events. If there are fewer
        than 2 non-null values, return `NaN`.

    Args:
        unit (str): Defines the unit of time.
            Defaults to seconds. Acceptable values:
            years, months, days, hours, minutes, seconds, milliseconds, nanoseconds

    Examples:
        >>> from datetime import datetime
        >>> avg_time_between = AvgTimeBetween()
        >>> times = [datetime(2010, 1, 1, 11, 45, 0),
        ...          datetime(2010, 1, 1, 11, 55, 15),
        ...          datetime(2010, 1, 1, 11, 57, 30)]
        >>> avg_time_between(times)
        375.0
        >>> avg_time_between = AvgTimeBetween(unit="minutes")
        >>> avg_time_between(times)
        6.25
    """
    name = "avg_time_between"
    input_types = [DatetimeTimeIndex]
    return_type = Numeric

    def __init__(self, unit="seconds"):
        self.unit = unit.lower()

    def get_function(self):
        def pd_avg_time_between(x):
            """Assumes time scales are closer to order
            of seconds than to nanoseconds
            if times are much closer to nanoseconds
            we could get some floating point errors

            this can be fixed with another function
            that calculates the mean before converting
            to seconds
            """
            x = x.dropna()
            if x.shape[0] < 2:
                return np.nan
            if isinstance(x.iloc[0], (pd.Timestamp, datetime)):
                x = x.astype('int64')
                # use len(x)-1 because we care about difference
                # between values, len(x)-1 = len(diff(x))

            avg = (x.max() - x.min()) / (len(x) - 1)
            avg = avg * 1e-9

            # long form:
            # diff_in_ns = x.diff().iloc[1:].astype('int64')
            # diff_in_seconds = diff_in_ns * 1e-9
            # avg = diff_in_seconds.mean()
<<<<<<< HEAD
            return avg

=======
            return convert_time_units(avg, self.unit)
>>>>>>> 5c6435a8
        return pd_avg_time_between


class Median(AggregationPrimitive):
    """Determines the middlemost number in a list of values.

    Examples:
        >>> median = Median()
        >>> median([5, 3, 2, 1, 4])
        3.0

        `NaN` values are ignored.

        >>> median([5, 3, 2, 1, 4, None])
        3.0
    """
    name = "median"
    input_types = [Numeric]
    return_type = Numeric

    def get_function(self):
        return pd.Series.median


class Skew(AggregationPrimitive):
    """Computes the extent to which a distribution differs from a normal distribution.

    Description:
        For normally distributed data, the skewness should be about 0.
        A skewness value > 0 means that there is more weight in the
        left tail of the distribution.

    Examples:
        >>> skew = Skew()
        >>> skew([1, 10, 30, None])
        1.0437603722639681
    """
    name = "skew"
    input_types = [Numeric]
    return_type = Numeric
    stack_on = []
    stack_on_self = False

    def get_function(self):
        return pd.Series.skew


class Std(AggregationPrimitive):
    """Computes the dispersion relative to the mean value, ignoring `NaN`.

    Examples:
        >>> std = Std()
        >>> round(std([1, 2, 3, 4, 5, None]), 3)
        1.414
    """
    name = "std"
    input_types = [Numeric]
    return_type = Numeric
    stack_on_self = False

    def get_function(self):
        return np.std


class First(AggregationPrimitive):
    """Determines the first value in a list.

    Examples:
        >>> first = First()
        >>> first([1, 2, 3, 4, 5, None])
        1.0
    """
    name = "first"
    input_types = [Variable]
    return_type = None
    stack_on_self = False

    def get_function(self):
        def pd_first(x):
            return x.iloc[0]
        return pd_first


class Last(AggregationPrimitive):
    """Determines the last value in a list.

    Examples:
        >>> last = Last()
        >>> last([1, 2, 3, 4, 5, None])
        nan
    """
    name = "last"
    input_types = [Variable]
    return_type = None
    stack_on_self = False

    def get_function(self):
        def pd_last(x):
            return x.iloc[-1]

        return pd_last


class Any(AggregationPrimitive):
    """Determines if any value is 'True' in a list.

    Description:
        Given a list of booleans, return `True` if one or
        more of the values are `True`.

    Examples:
        >>> any = Any()
        >>> any([False, False, False, True])
        True
    """
    name = "any"
    input_types = [Boolean]
    return_type = Boolean
    stack_on_self = False

    def get_function(self):
        return np.any


class All(AggregationPrimitive):
    """Calculates if all values are 'True' in a list.

    Description:
        Given a list of booleans, return `True` if all
        of the values are `True`.

    Examples:
        >>> all = All()
        >>> all([False, False, False, True])
        False
    """
    name = "all"
    input_types = [Boolean]
    return_type = Boolean
    stack_on_self = False

    def get_function(self):
        return np.all


class TimeSinceLast(AggregationPrimitive):
    """Calculates the time elapsed since the last datetime (default in seconds).

    Description:
        Given a list of datetimes, calculate the
        time elapsed since the last datetime (default in
        seconds). Uses the instance's cutoff time.

    Args:
        unit (str): Defines the unit of time to count from.
            Defaults to seconds. Acceptable values:
            years, months, days, hours, minutes, seconds, milliseconds, nanoseconds

    Examples:
        >>> from datetime import datetime
        >>> time_since_last = TimeSinceLast()
        >>> cutoff_time = datetime(2010, 1, 1, 12, 0, 0)
        >>> times = [datetime(2010, 1, 1, 11, 45, 0),
        ...          datetime(2010, 1, 1, 11, 55, 15),
        ...          datetime(2010, 1, 1, 11, 57, 30)]
        >>> time_since_last(times, time=cutoff_time)
        150.0

        >>> from datetime import datetime
        >>> time_since_last = TimeSinceLast(unit = "minutes")
        >>> cutoff_time = datetime(2010, 1, 1, 12, 0, 0)
        >>> times = [datetime(2010, 1, 1, 11, 45, 0),
        ...          datetime(2010, 1, 1, 11, 55, 15),
        ...          datetime(2010, 1, 1, 11, 57, 30)]
        >>> time_since_last(times, time=cutoff_time)
        2.5

    """
    name = "time_since_last"
    input_types = [DatetimeTimeIndex]
    return_type = Numeric
    uses_calc_time = True

    def __init__(self, unit="seconds"):
        self.unit = unit.lower()

    def get_function(self):
        def time_since_last(values, time=None):
            time_since = time - values.iloc[-1]
            return convert_time_units(time_since.total_seconds(), self.unit)

        return time_since_last


class TimeSinceFirst(AggregationPrimitive):
    """Calculates the time elapsed since the first datetime (in seconds).

    Description:
        Given a list of datetimes, calculate the
        time elapsed since the first datetime (in
        seconds). Uses the instance's cutoff time.

    Args:
        unit (str): Defines the unit of time to count from.
            Defaults to seconds. Acceptable values:
            years, months, days, hours, minutes, seconds, milliseconds, nanoseconds

    Examples:
        >>> from datetime import datetime
        >>> time_since_first = TimeSinceFirst()
        >>> cutoff_time = datetime(2010, 1, 1, 12, 0, 0)
        >>> times = [datetime(2010, 1, 1, 11, 45, 0),
        ...          datetime(2010, 1, 1, 11, 55, 15),
        ...          datetime(2010, 1, 1, 11, 57, 30)]
        >>> time_since_first(times, time=cutoff_time)
        900.0

        >>> from datetime import datetime
        >>> time_since_first = TimeSinceFirst(unit = "minutes")
        >>> cutoff_time = datetime(2010, 1, 1, 12, 0, 0)
        >>> times = [datetime(2010, 1, 1, 11, 45, 0),
        ...          datetime(2010, 1, 1, 11, 55, 15),
        ...          datetime(2010, 1, 1, 11, 57, 30)]
        >>> time_since_first(times, time=cutoff_time)
        15.0

    """
    name = "time_since_first"
    input_types = [DatetimeTimeIndex]
    return_type = Numeric
    uses_calc_time = True

    def __init__(self, unit="seconds"):
        self.unit = unit.lower()

    def get_function(self):
        def time_since_first(values, time=None):
            time_since = time - values.iloc[0]
            return convert_time_units(time_since.total_seconds(), self.unit)

        return time_since_first


class Trend(AggregationPrimitive):
    """Calculates the trend of a variable over time.

    Description:
        Given a list of values and a corresponding list of
        datetimes, calculate the slope of the linear trend
        of values.

    Examples:
        >>> from datetime import datetime
        >>> trend = Trend()
        >>> times = [datetime(2010, 1, 1, 11, 45, 0),
        ...          datetime(2010, 1, 1, 11, 55, 15),
        ...          datetime(2010, 1, 1, 11, 57, 30),
        ...          datetime(2010, 1, 1, 11, 12),
        ...          datetime(2010, 1, 1, 11, 12, 15)]
        >>> round(trend([1, 2, 3, 4, 5], times), 3)
        -0.053
    """
    name = "trend"
    input_types = [Numeric, DatetimeTimeIndex]
    return_type = Numeric

    def get_function(self):
        def pd_trend(y, x):
            df = pd.DataFrame({"x": x, "y": y}).dropna()
            if df.shape[0] <= 2:
                return np.nan
            if isinstance(df['x'].iloc[0], (datetime, pd.Timestamp)):
                x = convert_datetime_to_floats(df['x'])
            else:
                x = df['x'].values

            if isinstance(df['y'].iloc[0], (datetime, pd.Timestamp)):
                y = convert_datetime_to_floats(df['y'])
            elif isinstance(df['y'].iloc[0], (timedelta, pd.Timedelta)):
                y = convert_timedelta_to_floats(df['y'])
            else:
                y = df['y'].values

            x = x - x.mean()
            y = y - y.mean()

            # prevent divide by zero error
            if len(np.unique(x)) == 1:
                return 0

            # consider scipy.stats.linregress for large n cases
            coefficients = np.polyfit(x, y, 1)

            return coefficients[0]

        return pd_trend


def convert_datetime_to_floats(x):
    first = int(x.iloc[0].value * 1e-9)
    x = pd.to_numeric(x).astype(np.float64).values
    dividend = find_dividend_by_unit(first)
    x *= (1e-9 / dividend)
    return x


def convert_timedelta_to_floats(x):
    first = int(x.iloc[0].total_seconds())
    dividend = find_dividend_by_unit(first)
    x = pd.TimedeltaIndex(x).total_seconds().astype(np.float64) / dividend
    return x


def find_dividend_by_unit(time):
    """Finds whether time best corresponds to a value in
    days, hours, minutes, or seconds.
    """
    for dividend in [86400, 3600, 60]:
        div = time / dividend
        if round(div) == div:
            return dividend
    return 1


class Entropy(AggregationPrimitive):
    """Calculates the entropy for a categorical variable

    Description:
        Given a list of observations from a categorical
        variable return the entropy of the distribution.
        NaN values can be treated as a category or
        dropped.

    Args:
        dropna (bool): Whether to consider NaN values as a separate category
            Defaults to False.
        base (float): The logarithmic base to use
            Defaults to e (natural logarithm)

    Examples:
        >>> pd_entropy = Entropy()
        >>> pd_entropy([1,2,3,4])
        1.3862943611198906
    """
    name = "entropy"
    input_types = [Categorical]
    return_type = Numeric
    stack_on_self = False

    def __init__(self, dropna=False, base=None):
        self.dropna = dropna
        self.base = base

    def get_function(self):
        def pd_entropy(s):
            distribution = s.value_counts(normalize=True, dropna=self.dropna)
            return stats.entropy(distribution, base=self.base)

        return pd_entropy<|MERGE_RESOLUTION|>--- conflicted
+++ resolved
@@ -2,7 +2,6 @@
 
 import numpy as np
 import pandas as pd
-from scipy import stats
 
 from featuretools.primitives.base.aggregation_primitive_base import (
     AggregationPrimitive
@@ -10,7 +9,6 @@
 from featuretools.utils import convert_time_units
 from featuretools.variable_types import (
     Boolean,
-    Categorical,
     DatetimeTimeIndex,
     Discrete,
     Index,
@@ -93,7 +91,6 @@
 
         def mean(series):
             return np.mean(series.values)
-
         return mean
 
 
@@ -117,7 +114,6 @@
     def get_function(self):
         def pd_mode(s):
             return s.mode().get(0, np.nan)
-
         return pd_mode
 
 
@@ -224,7 +220,6 @@
     def get_function(self):
         def percent_true(s):
             return s.fillna(0).mean()
-
         return percent_true
 
 
@@ -262,7 +257,6 @@
                 filler = np.full(self.n - len(array), np.nan)
                 array = np.append(array, filler)
             return array
-
         return n_most_common
 
 
@@ -324,12 +318,7 @@
             # diff_in_ns = x.diff().iloc[1:].astype('int64')
             # diff_in_seconds = diff_in_ns * 1e-9
             # avg = diff_in_seconds.mean()
-<<<<<<< HEAD
-            return avg
-
-=======
             return convert_time_units(avg, self.unit)
->>>>>>> 5c6435a8
         return pd_avg_time_between
 
 
@@ -410,6 +399,7 @@
     def get_function(self):
         def pd_first(x):
             return x.iloc[0]
+
         return pd_first
 
 
@@ -429,7 +419,6 @@
     def get_function(self):
         def pd_last(x):
             return x.iloc[-1]
-
         return pd_last
 
 
@@ -624,7 +613,6 @@
             coefficients = np.polyfit(x, y, 1)
 
             return coefficients[0]
-
         return pd_trend
 
 
@@ -652,40 +640,3 @@
         if round(div) == div:
             return dividend
     return 1
-
-
-class Entropy(AggregationPrimitive):
-    """Calculates the entropy for a categorical variable
-
-    Description:
-        Given a list of observations from a categorical
-        variable return the entropy of the distribution.
-        NaN values can be treated as a category or
-        dropped.
-
-    Args:
-        dropna (bool): Whether to consider NaN values as a separate category
-            Defaults to False.
-        base (float): The logarithmic base to use
-            Defaults to e (natural logarithm)
-
-    Examples:
-        >>> pd_entropy = Entropy()
-        >>> pd_entropy([1,2,3,4])
-        1.3862943611198906
-    """
-    name = "entropy"
-    input_types = [Categorical]
-    return_type = Numeric
-    stack_on_self = False
-
-    def __init__(self, dropna=False, base=None):
-        self.dropna = dropna
-        self.base = base
-
-    def get_function(self):
-        def pd_entropy(s):
-            distribution = s.value_counts(normalize=True, dropna=self.dropna)
-            return stats.entropy(distribution, base=self.base)
-
-        return pd_entropy