--- conflicted
+++ resolved
@@ -33,16 +33,12 @@
     default_value = 0
 
     def get_function(self):
-<<<<<<< HEAD
-        return pd.Series.count
-=======
         # note: returning class instance method errors for python2,
         # so using this branching code path while we support python2
         if is_python_2():
             return pd.Series.count.__func__
         else:
             return pd.Series.count
->>>>>>> fd4145c5
 
     def generate_name(self, base_feature_names, child_entity_id,
                       parent_entity_id, where_str, use_prev_str):
@@ -375,16 +371,12 @@
     stack_on_self = False
 
     def get_function(self):
-<<<<<<< HEAD
-        return pd.Series.skew
-=======
         # note: returning class instance method errors for python2,
         # so using this branching code path while we support python2
         if is_python_2():
             return pd.Series.skew.__func__
         else:
             return pd.Series.skew
->>>>>>> fd4145c5
 
 
 class Std(AggregationPrimitive):
