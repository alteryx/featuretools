--- conflicted
+++ resolved
@@ -1,6 +1,5 @@
 from featuretools.variable_types import (Index, Numeric, Discrete, Boolean,
                                          DatetimeTimeIndex, Variable)
-from featuretools.entityset import Entity
 from .aggregation_primitive_base import (AggregationPrimitive,
                                          make_agg_primitive)
 import numpy as np
@@ -83,7 +82,6 @@
         return pd_mode
 
 
-<<<<<<< HEAD
 Min = make_agg_primitive(
     np.min,
     [Numeric],
@@ -91,15 +89,6 @@
     name="min",
     stack_on_self=False,
     description="Finds the minimum non-null value of a numeric feature.")
-=======
-class Min(AggregationPrimitive):
-    """Finds the minimum non-null value of a numeric feature"""
-    name = "min"
-    input_types = [Numeric]
-    return_type = None
-    # max_stack_depth = 1
-    stack_on_self = False
->>>>>>> 69591b3b
 
 
 # class Min(AggregationPrimitive):
@@ -280,12 +269,9 @@
 
 
 class Std(AggregationPrimitive):
-<<<<<<< HEAD
-    """Finds the standard deviation of a numeric feature ignoring null values.
-    """
-=======
-    """Finds the standard deviation of a numeric feature ignoring null values"""
->>>>>>> 69591b3b
+    """
+    Finds the standard deviation of a numeric feature ignoring null values.
+    """
     name = "std"
     input_types = [Numeric]
     return_type = Numeric
