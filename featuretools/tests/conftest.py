import copy

import composeml as cp
import dask.dataframe as dd
import pandas as pd
import pytest
from woodwork.logical_types import Boolean, Integer

import featuretools as ft
from featuretools.tests.testing_utils import (
    make_ecommerce_entityset,
    to_pandas
)
from featuretools.utils.gen_utils import import_or_none
from featuretools.utils.koalas_utils import pd_to_ks_clean


@pytest.fixture(scope='session', autouse=True)
def spark_session():
    sql = import_or_none('pyspark.sql')
    if sql:
        spark = sql.SparkSession.builder \
            .master('local[2]') \
            .config("spark.driver.extraJavaOptions", "-Dio.netty.tryReflectionSetAccessible=True") \
            .config("spark.sql.shuffle.partitions", "2") \
            .config("spark.driver.bindAddress", "127.0.0.1") \
            .getOrCreate()

        return spark


@pytest.fixture(scope='session')
def make_es():
    return make_ecommerce_entityset()


@pytest.fixture(scope='session')
def make_int_es():
    return make_ecommerce_entityset(with_integer_time_index=True)


@pytest.fixture
def pd_es(make_es):
    return copy.deepcopy(make_es)


@pytest.fixture
def pd_int_es(make_int_es):
    return copy.deepcopy(make_int_es)


@pytest.fixture
def dask_int_es(pd_int_es):
    es = ft.EntitySet(id=pd_int_es.id)
    for df in pd_int_es.dataframes:
        dd_df = dd.from_pandas(df.reset_index(drop=True), npartitions=4)
        dd_df.ww.init(schema=df.ww.schema)
        es.add_dataframe(dd_df)

    for rel in pd_int_es.relationships:
        es.add_relationship(rel.parent_dataframe.ww.name, rel.parent_column.name,
                            rel.child_dataframe.ww.name, rel.child_column.name)
    return es


@pytest.fixture
def ks_int_es(pd_int_es):
    ks = pytest.importorskip('databricks.koalas', reason="Koalas not installed, skipping")
    es = ft.EntitySet(id=pd_int_es.id)
    for df in pd_int_es.dataframes:
        cleaned_df = pd_to_ks_clean(df).reset_index(drop=True)
        ks_df = ks.from_pandas(cleaned_df)
        ks_df.ww.init(schema=df.ww.schema)
        es.add_dataframe(ks_df)

    for rel in pd_int_es.relationships:
        es.add_relationship(rel._parent_dataframe_name, rel._parent_column_name,
                            rel._child_dataframe_name, rel._child_column_name)
    return es


@pytest.fixture(params=['pd_int_es', 'dask_int_es', 'ks_int_es'])
def int_es(request):
    return request.getfixturevalue(request.param)


@pytest.fixture
def dask_es(pd_es):
    es = ft.EntitySet(id=pd_es.id)
    for df in pd_es.dataframes:
        dd_df = dd.from_pandas(df.reset_index(drop=True), npartitions=4)
        dd_df.ww.init(schema=df.ww.schema)
        es.add_dataframe(dd_df)

    for rel in pd_es.relationships:
        es.add_relationship(rel.parent_dataframe.ww.name, rel.parent_column.name,
                            rel.child_dataframe.ww.name, rel.child_column.name)
    return es


@pytest.fixture
def ks_es(pd_es):
    ks = pytest.importorskip('databricks.koalas', reason="Koalas not installed, skipping")
    es = ft.EntitySet(id=pd_es.id)
    for df in pd_es.dataframes:
        cleaned_df = pd_to_ks_clean(df).reset_index(drop=True)
        ks_df = ks.from_pandas(cleaned_df)
        ks_df.ww.init(schema=df.ww.schema)
        es.add_dataframe(ks_df)

    for rel in pd_es.relationships:
        es.add_relationship(rel._parent_dataframe_name, rel._parent_column_name,
                            rel._child_dataframe_name, rel._child_column_name)
    return es


@pytest.fixture(params=['pd_es', 'dask_es', 'ks_es'])
def es(request):
    return request.getfixturevalue(request.param)


@pytest.fixture(params=['pd_diamond_es', 'dask_diamond_es', 'ks_diamond_es'])
def diamond_es(request):
    return request.getfixturevalue(request.param)


@pytest.fixture
def pd_diamond_es():
    countries_df = pd.DataFrame({
        'id': range(2),
        'name': ['US', 'Canada']
    })
    regions_df = pd.DataFrame({
        'id': range(3),
        'country_id': [0, 0, 1],
        'name': ['Northeast', 'South', 'Quebec'],
    })
    stores_df = pd.DataFrame({
        'id': range(5),
        'region_id': [0, 1, 2, 2, 1],
        'square_ft': [2000, 3000, 1500, 2500, 2700],
    })
    customers_df = pd.DataFrame({
        'id': range(5),
        'region_id': [1, 0, 0, 1, 1],
        'name': ['A', 'B', 'C', 'D', 'E'],
    })
    transactions_df = pd.DataFrame({
        'id': range(8),
        'store_id': [4, 4, 2, 3, 4, 0, 1, 1],
        'customer_id': [3, 0, 2, 4, 3, 3, 2, 3],
        'amount': [100, 40, 45, 83, 13, 94, 27, 81],
    })

    dataframes = {
        'countries': (countries_df, 'id'),
        'regions': (regions_df, 'id'),
        'stores': (stores_df, 'id'),
        'customers': (customers_df, 'id'),
        'transactions': (transactions_df, 'id'),
    }
    relationships = [
        ('countries', 'id', 'regions', 'country_id'),
        ('regions', 'id', 'stores', 'region_id'),
        ('regions', 'id', 'customers', 'region_id'),
        ('stores', 'id', 'transactions', 'store_id'),
        ('customers', 'id', 'transactions', 'customer_id'),
    ]
    return ft.EntitySet(id='ecommerce_diamond',
                        dataframes=dataframes,
                        relationships=relationships)


@pytest.fixture
def dask_diamond_es(pd_diamond_es):
    dataframes = {}
    for df in pd_diamond_es.dataframes:
        dd_df = dd.from_pandas(df, npartitions=2)
        dd_df.ww.init(schema=df.ww.schema)
        dataframes[df.ww.name] = (dd_df,)

    relationships = [(rel._parent_dataframe_name,
                      rel._parent_column_name,
                      rel._child_dataframe_name,
                      rel._child_column_name) for rel in pd_diamond_es.relationships]

    return ft.EntitySet(id=pd_diamond_es.id, dataframes=dataframes, relationships=relationships)


@pytest.fixture
def ks_diamond_es(pd_diamond_es):
    ks = pytest.importorskip('databricks.koalas', reason="Koalas not installed, skipping")
    dataframes = {}
    for df in pd_diamond_es.dataframes:
        ks_df = ks.from_pandas(pd_to_ks_clean(df))
        ks_df.ww.init(schema=df.ww.schema)
        dataframes[df.ww.name] = (ks_df,)

    relationships = [(rel._parent_dataframe_name,
                      rel._parent_column_name,
                      rel._child_dataframe_name,
                      rel._child_column_name) for rel in pd_diamond_es.relationships]

    return ft.EntitySet(id=pd_diamond_es.id, dataframes=dataframes, relationships=relationships)


@pytest.fixture(params=['pd_default_value_es', 'dask_default_value_es', 'ks_default_value_es'])
def default_value_es(request):
    return request.getfixturevalue(request.param)


@pytest.fixture
def pd_default_value_es():
    transactions = pd.DataFrame({
        "id": [1, 2, 3, 4],
        "session_id": ["a", "a", "b", "c"],
        "value": [1, 1, 1, 1]
    })

    sessions = pd.DataFrame({
        "id": ["a", "b"]
    })

    es = ft.EntitySet()
    es.add_dataframe(dataframe_name="transactions",
                     dataframe=transactions,
                     index="id")
    es.add_dataframe(dataframe_name="sessions",
                     dataframe=sessions,
                     index="id")

    es.add_relationship("sessions", "id", "transactions", "session_id")
    return es


@pytest.fixture
def dask_default_value_es(pd_default_value_es):
    dataframes = {}
    for df in pd_default_value_es.dataframes:
        dd_df = dd.from_pandas(df, npartitions=4)
        dd_df.ww.init(schema=df.ww.schema)
        dataframes[df.ww.name] = (dd_df,)

    relationships = [(rel._parent_dataframe_name,
                      rel._parent_column_name,
                      rel._child_dataframe_name,
                      rel._child_column_name) for rel in pd_default_value_es.relationships]

    return ft.EntitySet(id=pd_default_value_es.id, dataframes=dataframes, relationships=relationships)


@pytest.fixture
def ks_default_value_es(pd_default_value_es):
    ks = pytest.importorskip('databricks.koalas', reason="Koalas not installed, skipping")
    dataframes = {}
    for df in pd_default_value_es.dataframes:
        ks_df = ks.from_pandas(pd_to_ks_clean(df))
        ks_df.ww.init(schema=df.ww.schema)
        dataframes[df.ww.name] = (ks_df,)

    relationships = [(rel._parent_dataframe_name,
                      rel._parent_column_name,
                      rel._child_dataframe_name,
                      rel._child_column_name) for rel in pd_default_value_es.relationships]

    return ft.EntitySet(id=pd_default_value_es.id, dataframes=dataframes, relationships=relationships)


@pytest.fixture(params=['pd_home_games_es', 'dask_home_games_es', 'ks_home_games_es'])
def home_games_es(request):
    return request.getfixturevalue(request.param)


@pytest.fixture
def pd_home_games_es():
    teams = pd.DataFrame({
        'id': range(3),
        'name': ['Breakers', 'Spirit', 'Thorns']
    })
    games = pd.DataFrame({
        'id': range(5),
        'home_team_id': [2, 2, 1, 0, 1],
        'away_team_id': [1, 0, 2, 1, 0],
        'home_team_score': [3, 0, 1, 0, 4],
        'away_team_score': [2, 1, 2, 0, 0]
    })
    dataframes = {'teams': (teams, 'id'), 'games': (games, 'id')}
    relationships = [('teams', 'id', 'games', 'home_team_id')]
    return ft.EntitySet(dataframes=dataframes,
                        relationships=relationships)


@pytest.fixture
def dask_home_games_es(pd_home_games_es):
    dataframes = {}
    for df in pd_home_games_es.dataframes:
        dd_df = dd.from_pandas(df, npartitions=2)
        dd_df.ww.init(schema=df.ww.schema)
        dataframes[df.ww.name] = (dd_df,)

    relationships = [(rel._parent_dataframe_name,
                      rel._parent_column_name,
                      rel._child_dataframe_name,
                      rel._child_column_name) for rel in pd_home_games_es.relationships]

    return ft.EntitySet(id=pd_home_games_es.id, dataframes=dataframes, relationships=relationships)


@pytest.fixture
def ks_home_games_es(pd_home_games_es):
    ks = pytest.importorskip('databricks.koalas', reason="Koalas not installed, skipping")
    dataframes = {}
    for df in pd_home_games_es.dataframes:
        ks_df = ks.from_pandas(pd_to_ks_clean(df))
        ks_df.ww.init(schema=df.ww.schema)
        dataframes[df.ww.name] = (ks_df,)

    relationships = [(rel._parent_dataframe_name,
                      rel._parent_column_name,
                      rel._child_dataframe_name,
                      rel._child_column_name) for rel in pd_home_games_es.relationships]

    return ft.EntitySet(id=pd_home_games_es.id, dataframes=dataframes, relationships=relationships)


@pytest.fixture
def games_es(home_games_es):
    return home_games_es.add_relationship('teams', 'id', 'games', 'away_team_id')


@pytest.fixture
def pd_mock_customer():
    return ft.demo.load_mock_customer(return_entityset=True, random_seed=0)


@pytest.fixture
def dd_mock_customer(pd_mock_customer):
    entities = {}
    for entity in pd_mock_customer.entities:
        entities[entity.id] = (dd.from_pandas(entity.df.reset_index(drop=True), npartitions=4),
                               entity.index,
                               entity.time_index,
                               entity.variable_types)

    relationships = [(rel.parent_dataframe.id,
                      rel.parent_column.name,
                      rel.child_dataframe.id,
                      rel.child_column.name) for rel in pd_mock_customer.relationships]

    return ft.EntitySet(id=pd_mock_customer.id, entities=entities, relationships=relationships)


@pytest.fixture
def ks_mock_customer(pd_mock_customer):
    ks = pytest.importorskip('databricks.koalas', reason="Koalas not installed, skipping")
    entities = {}
    for entity in pd_mock_customer.entities:
        cleaned_df = pd_to_ks_clean(entity.df).reset_index(drop=True)
        entities[entity.id] = (ks.from_pandas(cleaned_df),
                               entity.index,
                               entity.time_index,
                               entity.variable_types)

    relationships = [(rel.parent_dataframe.id,
                      rel.parent_column.name,
                      rel.child_dataframe.id,
                      rel.child_column.name) for rel in pd_mock_customer.relationships]

    return ft.EntitySet(id=pd_mock_customer.id, entities=entities, relationships=relationships)


@pytest.fixture(params=['pd_mock_customer', 'dd_mock_customer', 'ks_mock_customer'])
def mock_customer(request):
    return request.getfixturevalue(request.param)


@pytest.fixture
def lt(es):
    def label_func(df):
        return df['value'].sum() > 10

    lm = cp.LabelMaker(
        target_entity='id',
        time_index='datetime',
        labeling_function=label_func,
        window_size='1m'
    )

    df = es['log'].df
    df = to_pandas(df)
    labels = lm.search(
        df,
        num_examples_per_instance=-1
    )
    labels = labels.rename(columns={'cutoff_time': 'time'})
    return labels


@pytest.fixture(params=['pd_dataframes', 'dask_dataframes', 'koalas_dataframes'])
def dataframes(request):
    return request.getfixturevalue(request.param)


@pytest.fixture
def pd_dataframes():
    cards_df = pd.DataFrame({"id": [1, 2, 3, 4, 5]})
    transactions_df = pd.DataFrame({"id": [1, 2, 3, 4, 5, 6],
                                    "card_id": [1, 2, 1, 3, 4, 5],
                                    "transaction_time": [10, 12, 13, 20, 21, 20],
                                    "fraud": [True, False, False, False, True, True]})
    dataframes = {
        "cards": (cards_df, "id"),
        "transactions": (transactions_df, "id", "transaction_time")
    }
    return dataframes


@pytest.fixture
def dask_dataframes():
    cards_df = pd.DataFrame({"id": [1, 2, 3, 4, 5]})
    transactions_df = pd.DataFrame({"id": [1, 2, 3, 4, 5, 6],
                                    "card_id": [1, 2, 1, 3, 4, 5],
                                    "transaction_time": [10, 12, 13, 20, 21, 20],
                                    "fraud": [True, False, False, False, True, True]})
    cards_df = dd.from_pandas(cards_df, npartitions=2)
    transactions_df = dd.from_pandas(transactions_df, npartitions=2)

    cards_ltypes = {
        'id': Integer
    }
    transactions_ltypes = {
        'id': Integer,
        'card_id': Integer,
        'transaction_time': Integer,
        'fraud': Boolean
    }

    dataframes = {
        "cards": (cards_df, "id", None, cards_ltypes),
        "transactions": (transactions_df, "id", "transaction_time", transactions_ltypes)
    }
    return dataframes


@pytest.fixture
def koalas_dataframes():
    ks = pytest.importorskip('databricks.koalas', reason="Koalas not installed, skipping")
    cards_df = ks.DataFrame({"id": [1, 2, 3, 4, 5]})
    transactions_df = ks.DataFrame({"id": [1, 2, 3, 4, 5, 6],
                                    "card_id": [1, 2, 1, 3, 4, 5],
                                    "transaction_time": [10, 12, 13, 20, 21, 20],
                                    "fraud": [True, False, False, False, True, True]})
    cards_ltypes = {
        'id': Integer
    }
    transactions_ltypes = {
        'id': Integer,
        'card_id': Integer,
        'transaction_time': Integer,
        'fraud': Boolean
    }

    dataframes = {
        "cards": (cards_df, "id", None, cards_ltypes),
        "transactions": (transactions_df, "id", "transaction_time", transactions_ltypes)
    }
    return dataframes


@pytest.fixture
def relationships():
    return [("cards", "id", "transactions", "card_id")]


@pytest.fixture(params=['pd_transform_es', 'dask_transform_es', 'koalas_transform_es'])
def transform_es(request):
    return request.getfixturevalue(request.param)


@pytest.fixture
def pd_transform_es():
    # Create dataframe
    df = pd.DataFrame({'a': [14, 12, 10], 'b': [False, False, True],
                       'b1': [True, True, False], 'b12': [4, 5, 6],
                       'P': [10, 15, 12]})
    es = ft.EntitySet(id='test')
    # Add dataframe to entityset
<<<<<<< HEAD
    es.add_dataframe(dataframe_name='first', dataframe=df,
                     index='index',
                     make_index=True)
=======
    es.entity_from_dataframe(entity_id='first', dataframe=df,
                             index='index',
                             make_index=True)
>>>>>>> e6afad06

    return es


@pytest.fixture
def dask_transform_es(pd_transform_es):
    es = ft.EntitySet(id=pd_transform_es.id)
<<<<<<< HEAD
    for df in pd_transform_es.dataframes:
        es.add_dataframe(dataframe_name=df.ww.name,
                         dataframe=dd.from_pandas(df, npartitions=2),
                         index=df.ww.index,
                         logical_types=df.ww.logical_types)
=======
    for entity in pd_transform_es.entities:
        es.entity_from_dataframe(entity_id=entity.id,
                                 dataframe=dd.from_pandas(entity.df, npartitions=2),
                                 index=entity.index,
                                 variable_types=entity.variable_types)
>>>>>>> e6afad06
    return es


@pytest.fixture
def koalas_transform_es(pd_transform_es):
    ks = pytest.importorskip('databricks.koalas', reason="Koalas not installed, skipping")
    es = ft.EntitySet(id=pd_transform_es.id)
<<<<<<< HEAD
    for df in pd_transform_es.dataframes:
        es.add_dataframe(dataframe_name=df.ww.name,
                         dataframe=ks.from_pandas(df),
                         index=df.ww.index,
                         logical_types=df.ww.logical_types)
=======
    for entity in pd_transform_es.entities:
        es.entity_from_dataframe(entity_id=entity.id,
                                 dataframe=ks.from_pandas(entity.df),
                                 index=entity.index,
                                 variable_types=entity.variable_types)
    return es


@pytest.fixture(params=['divide_by_zero_es_pd', 'divide_by_zero_es_dask', 'divide_by_zero_es_koalas'])
def divide_by_zero_es(request):
    return request.getfixturevalue(request.param)


@pytest.fixture
def divide_by_zero_es_pd():
    df = pd.DataFrame({
        'id': [0, 1, 2, 3],
        'col1': [1, 0, -3, 4],
        'col2': [0, 0, 0, 4],
    })
    return ft.EntitySet("data", {'zero': (df, 'id', None)})


@pytest.fixture
def divide_by_zero_es_dask(divide_by_zero_es_pd):
    es = ft.EntitySet(id=divide_by_zero_es_pd.id)
    for entity in divide_by_zero_es_pd.entities:
        es.entity_from_dataframe(entity_id=entity.id,
                                 dataframe=dd.from_pandas(entity.df, npartitions=2),
                                 index=entity.index,
                                 variable_types=entity.variable_types)
    return es


@pytest.fixture
def divide_by_zero_es_koalas(divide_by_zero_es_pd):
    ks = pytest.importorskip('databricks.koalas', reason="Koalas not installed, skipping")
    es = ft.EntitySet(id=divide_by_zero_es_pd.id)
    for entity in divide_by_zero_es_pd.entities:
        es.entity_from_dataframe(entity_id=entity.id,
                                 dataframe=ks.from_pandas(entity.df),
                                 index=entity.index,
                                 variable_types=entity.variable_types)
>>>>>>> e6afad06
    return es<|MERGE_RESOLUTION|>--- conflicted
+++ resolved
@@ -485,15 +485,9 @@
                        'P': [10, 15, 12]})
     es = ft.EntitySet(id='test')
     # Add dataframe to entityset
-<<<<<<< HEAD
     es.add_dataframe(dataframe_name='first', dataframe=df,
                      index='index',
                      make_index=True)
-=======
-    es.entity_from_dataframe(entity_id='first', dataframe=df,
-                             index='index',
-                             make_index=True)
->>>>>>> e6afad06
 
     return es
 
@@ -501,19 +495,11 @@
 @pytest.fixture
 def dask_transform_es(pd_transform_es):
     es = ft.EntitySet(id=pd_transform_es.id)
-<<<<<<< HEAD
     for df in pd_transform_es.dataframes:
         es.add_dataframe(dataframe_name=df.ww.name,
                          dataframe=dd.from_pandas(df, npartitions=2),
                          index=df.ww.index,
                          logical_types=df.ww.logical_types)
-=======
-    for entity in pd_transform_es.entities:
-        es.entity_from_dataframe(entity_id=entity.id,
-                                 dataframe=dd.from_pandas(entity.df, npartitions=2),
-                                 index=entity.index,
-                                 variable_types=entity.variable_types)
->>>>>>> e6afad06
     return es
 
 
@@ -521,18 +507,11 @@
 def koalas_transform_es(pd_transform_es):
     ks = pytest.importorskip('databricks.koalas', reason="Koalas not installed, skipping")
     es = ft.EntitySet(id=pd_transform_es.id)
-<<<<<<< HEAD
     for df in pd_transform_es.dataframes:
         es.add_dataframe(dataframe_name=df.ww.name,
                          dataframe=ks.from_pandas(df),
                          index=df.ww.index,
                          logical_types=df.ww.logical_types)
-=======
-    for entity in pd_transform_es.entities:
-        es.entity_from_dataframe(entity_id=entity.id,
-                                 dataframe=ks.from_pandas(entity.df),
-                                 index=entity.index,
-                                 variable_types=entity.variable_types)
     return es
 
 
@@ -554,11 +533,11 @@
 @pytest.fixture
 def divide_by_zero_es_dask(divide_by_zero_es_pd):
     es = ft.EntitySet(id=divide_by_zero_es_pd.id)
-    for entity in divide_by_zero_es_pd.entities:
-        es.entity_from_dataframe(entity_id=entity.id,
-                                 dataframe=dd.from_pandas(entity.df, npartitions=2),
-                                 index=entity.index,
-                                 variable_types=entity.variable_types)
+    for df in divide_by_zero_es_pd.dataframes:
+        es.add_dataframe(dataframe_name=df.ww.name,
+                         dataframe=dd.from_pandas(df, npartitions=2),
+                         index=df.ww.index,
+                         logical_types=df.ww.logical_types)
     return es
 
 
@@ -566,10 +545,9 @@
 def divide_by_zero_es_koalas(divide_by_zero_es_pd):
     ks = pytest.importorskip('databricks.koalas', reason="Koalas not installed, skipping")
     es = ft.EntitySet(id=divide_by_zero_es_pd.id)
-    for entity in divide_by_zero_es_pd.entities:
-        es.entity_from_dataframe(entity_id=entity.id,
-                                 dataframe=ks.from_pandas(entity.df),
-                                 index=entity.index,
-                                 variable_types=entity.variable_types)
->>>>>>> e6afad06
+    for df in divide_by_zero_es_pd.dataframes:
+        es.add_dataframe(dataframe_name=df.ww.name,
+                         dataframe=ks.from_pandas(df),
+                         index=df.ww.index,
+                         logical_types=df.ww.logical_types)
     return es