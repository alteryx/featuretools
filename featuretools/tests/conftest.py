--- conflicted
+++ resolved
@@ -178,10 +178,7 @@
     return ft.EntitySet(id=pd_diamond_es.id, entities=entities, relationships=relationships)
 
 
-<<<<<<< HEAD
-@pytest.fixture(params=['pd_home_games_es', 'dask_home_games_es', 'ks_home_games_es', 'cudf_home_games_es'])
-=======
-@pytest.fixture(params=['pd_default_value_es', 'dask_default_value_es', 'ks_default_value_es'])
+@pytest.fixture(params=['pd_default_value_es', 'dask_default_value_es', 'ks_default_value_es', 'cudf_default_value_es'])
 def default_value_es(request):
     return request.getfixturevalue(request.param)
 
@@ -239,8 +236,22 @@
     return ft.EntitySet(id=pd_default_value_es.id, entities=entities, relationships=relationships)
 
 
-@pytest.fixture(params=['pd_home_games_es', 'dask_home_games_es', 'ks_home_games_es'])
->>>>>>> c6951d51
+@pytest.fixture
+def cudf_default_value_es(pd_default_value_es):
+    cudf = pytest.importorskip('cudf', reason="Cudf not installed, skipping")
+    entities = {}
+    for entity in pd_default_value_es.entities:
+        entities[entity.id] = (cudf.from_pandas(pd_to_cudf_clean(entity.df)), entity.index, None, entity.variable_types)
+
+    relationships = [(rel.parent_entity.id,
+                      rel.parent_variable.name,
+                      rel.child_entity.id,
+                      rel.child_variable.name) for rel in pd_default_value_es.relationships]
+
+    return ft.EntitySet(id=pd_default_value_es.id, entities=entities, relationships=relationships)
+
+
+@pytest.fixture(params=['pd_home_games_es', 'dask_home_games_es', 'ks_home_games_es', 'cudf_home_games_es'])
 def home_games_es(request):
     return request.getfixturevalue(request.param)
 
