import copy
import sys

<<<<<<< HEAD
import composeml as cp
import dask
=======
>>>>>>> 22948376
import dask.dataframe as dd
import pandas as pd
import pytest

import featuretools as ft
from featuretools.tests.testing_utils import (
    make_ecommerce_entityset,
    to_pandas
)
from featuretools.utils.gen_utils import import_or_none
from featuretools.utils.koalas_utils import pd_to_ks_clean


@pytest.fixture(scope='session', autouse=True)
def spark_session():
    sql = import_or_none('pyspark.sql')
    if sql:
        spark = sql.SparkSession.builder \
            .master('local[2]') \
            .config("spark.driver.extraJavaOptions", "-Dio.netty.tryReflectionSetAccessible=True") \
            .config("spark.sql.shuffle.partitions", "2") \
            .getOrCreate()

        return spark


@pytest.fixture(scope='session')
def make_es():
    return make_ecommerce_entityset()


@pytest.fixture(scope='session')
def make_int_es():
    return make_ecommerce_entityset(with_integer_time_index=True)


@pytest.fixture
def pd_es(make_es):
    return copy.deepcopy(make_es)


@pytest.fixture
def int_es(make_int_es):
    return copy.deepcopy(make_int_es)


@pytest.fixture
def dask_es(make_es):
    dask_es = copy.deepcopy(make_es)
    for entity in dask_es.entities:
        entity.df = dd.from_pandas(entity.df.reset_index(drop=True), npartitions=2)
    return dask_es


@pytest.fixture
def ks_es(make_es):
    ks = pytest.importorskip('databricks.koalas', reason="Koalas not installed, skipping")
    if sys.platform.startswith('win'):
        pytest.skip('skipping Koalas tests for Windows')
    ks_es = copy.deepcopy(make_es)
    for entity in ks_es.entities:
        cleaned_df = pd_to_ks_clean(entity.df).reset_index(drop=True)
        entity.df = ks.from_pandas(cleaned_df)
    return ks_es


@pytest.fixture(params=['pd_es', 'dask_es', 'ks_es'])
def es(request):
    return request.getfixturevalue(request.param)


@pytest.fixture(params=['pd_diamond_es', 'dask_diamond_es', 'ks_diamond_es'])
def diamond_es(request):
    return request.getfixturevalue(request.param)


@pytest.fixture
def pd_diamond_es():
    countries_df = pd.DataFrame({
        'id': range(2),
        'name': ['US', 'Canada']
    })
    regions_df = pd.DataFrame({
        'id': range(3),
        'country_id': [0, 0, 1],
        'name': ['Northeast', 'South', 'Quebec'],
    })
    stores_df = pd.DataFrame({
        'id': range(5),
        'region_id': [0, 1, 2, 2, 1],
        'square_ft': [2000, 3000, 1500, 2500, 2700],
    })
    customers_df = pd.DataFrame({
        'id': range(5),
        'region_id': [1, 0, 0, 1, 1],
        'name': ['A', 'B', 'C', 'D', 'E'],
    })
    transactions_df = pd.DataFrame({
        'id': range(8),
        'store_id': [4, 4, 2, 3, 4, 0, 1, 1],
        'customer_id': [3, 0, 2, 4, 3, 3, 2, 3],
        'amount': [100, 40, 45, 83, 13, 94, 27, 81],
    })

    entities = {
        'countries': (countries_df, 'id'),
        'regions': (regions_df, 'id'),
        'stores': (stores_df, 'id'),
        'customers': (customers_df, 'id'),
        'transactions': (transactions_df, 'id'),
    }
    relationships = [
        ('countries', 'id', 'regions', 'country_id'),
        ('regions', 'id', 'stores', 'region_id'),
        ('regions', 'id', 'customers', 'region_id'),
        ('stores', 'id', 'transactions', 'store_id'),
        ('customers', 'id', 'transactions', 'customer_id'),
    ]
    return ft.EntitySet(id='ecommerce_diamond',
                        entities=entities,
                        relationships=relationships)


@pytest.fixture
def dask_diamond_es(pd_diamond_es):
    entities = {}
    for entity in pd_diamond_es.entities:
        entities[entity.id] = (dd.from_pandas(entity.df, npartitions=2), entity.index, None, entity.variable_types)

    relationships = [(rel.parent_entity.id,
                      rel.parent_variable.name,
                      rel.child_entity.id,
                      rel.child_variable.name) for rel in pd_diamond_es.relationships]

    return ft.EntitySet(id=pd_diamond_es.id, entities=entities, relationships=relationships)


@pytest.fixture
def ks_diamond_es(pd_diamond_es):
    ks = pytest.importorskip('databricks.koalas', reason="Koalas not installed, skipping")
    if sys.platform.startswith('win'):
        pytest.skip('skipping Koalas tests for Windows')
    entities = {}
    for entity in pd_diamond_es.entities:
        entities[entity.id] = (ks.from_pandas(pd_to_ks_clean(entity.df)), entity.index, None, entity.variable_types)

    relationships = [(rel.parent_entity.id,
                      rel.parent_variable.name,
                      rel.child_entity.id,
                      rel.child_variable.name) for rel in pd_diamond_es.relationships]

    return ft.EntitySet(id=pd_diamond_es.id, entities=entities, relationships=relationships)


@pytest.fixture(params=['pd_home_games_es', 'dask_home_games_es', 'ks_home_games_es'])
def home_games_es(request):
    return request.getfixturevalue(request.param)


@pytest.fixture
def pd_home_games_es():
    teams = pd.DataFrame({
        'id': range(3),
        'name': ['Breakers', 'Spirit', 'Thorns']
    })
    games = pd.DataFrame({
        'id': range(5),
        'home_team_id': [2, 2, 1, 0, 1],
        'away_team_id': [1, 0, 2, 1, 0],
        'home_team_score': [3, 0, 1, 0, 4],
        'away_team_score': [2, 1, 2, 0, 0]
    })
    entities = {'teams': (teams, 'id'), 'games': (games, 'id')}
    relationships = [('teams', 'id', 'games', 'home_team_id')]
    return ft.EntitySet(entities=entities,
                        relationships=relationships)


@pytest.fixture
def dask_home_games_es(pd_home_games_es):
    entities = {}
    for entity in pd_home_games_es.entities:
        entities[entity.id] = (dd.from_pandas(entity.df, npartitions=2), entity.index, None, entity.variable_types)

    relationships = [(rel.parent_entity.id,
                      rel.parent_variable.name,
                      rel.child_entity.id,
                      rel.child_variable.name) for rel in pd_home_games_es.relationships]

    return ft.EntitySet(id=pd_home_games_es.id, entities=entities, relationships=relationships)


@pytest.fixture
def ks_home_games_es(pd_home_games_es):
    ks = pytest.importorskip('databricks.koalas', reason="Koalas not installed, skipping")
    if sys.platform.startswith('win'):
        pytest.skip('skipping Koalas tests for Windows')
    entities = {}
    for entity in pd_home_games_es.entities:
        entities[entity.id] = (ks.from_pandas(pd_to_ks_clean(entity.df)), entity.index, None, entity.variable_types)

    relationships = [(rel.parent_entity.id,
                      rel.parent_variable.name,
                      rel.child_entity.id,
                      rel.child_variable.name) for rel in pd_home_games_es.relationships]

    return ft.EntitySet(id=pd_home_games_es.id, entities=entities, relationships=relationships)


@pytest.fixture
def games_es(home_games_es):
    away_team = ft.Relationship(home_games_es['teams']['id'],
                                home_games_es['games']['away_team_id'])
    return home_games_es.add_relationship(away_team)


@pytest.fixture
def pd_mock_customer():
    return ft.demo.load_mock_customer(return_entityset=True, random_seed=0)


@pytest.fixture
def dd_mock_customer(pd_mock_customer):
    dd_mock_customer = copy.deepcopy(pd_mock_customer)
    for entity in dd_mock_customer.entities:
        entity.df = dd.from_pandas(entity.df.reset_index(drop=True), npartitions=4)
    return dd_mock_customer


@pytest.fixture
def ks_mock_customer(pd_mock_customer):
    ks = pytest.importorskip('databricks.koalas', reason="Koalas not installed, skipping")
    if sys.platform.startswith('win'):
        pytest.skip('skipping Koalas tests for Windows')
    ks_mock_customer = copy.deepcopy(pd_mock_customer)
    for entity in ks_mock_customer.entities:
        cleaned_df = pd_to_ks_clean(entity.df).reset_index(drop=True)
        entity.df = ks.from_pandas(cleaned_df)
    return ks_mock_customer


@pytest.fixture(params=['pd_mock_customer', 'dd_mock_customer', 'ks_mock_customer'])
def mock_customer(request):
    return request.getfixturevalue(request.param)


@pytest.fixture
def lt(es):
    def label_func(df):
        return df['value'].sum() > 10

    lm = cp.LabelMaker(
        target_entity='id',
        time_index='datetime',
        labeling_function=label_func,
        window_size='1m'
    )

    df = es['log'].df
    df = to_pandas(df)
    labels = lm.search(
        df,
        num_examples_per_instance=-1
    )
    labels = labels.rename(columns={'cutoff_time': 'time'})
    return labels<|MERGE_RESOLUTION|>--- conflicted
+++ resolved
@@ -1,11 +1,8 @@
 import copy
 import sys
 
-<<<<<<< HEAD
 import composeml as cp
 import dask
-=======
->>>>>>> 22948376
 import dask.dataframe as dd
 import pandas as pd
 import pytest
