import contextlib
import copy
import os

import composeml as cp
import dask.dataframe as dd
import pandas as pd
import pytest
from distributed import LocalCluster
from woodwork.logical_types import Boolean, Integer

from featuretools import EntitySet, demo
from featuretools.tests.testing_utils import make_ecommerce_entityset, to_pandas
from featuretools.utils.gen_utils import import_or_none
from featuretools.utils.spark_utils import pd_to_spark_clean


@pytest.fixture()
def dask_cluster():
    with LocalCluster() as cluster:
        yield cluster


@pytest.fixture()
def three_worker_dask_cluster():
    with LocalCluster(n_workers=3) as cluster:
        yield cluster


@pytest.fixture(scope="session", autouse=True)
def spark_session():
    sql = import_or_none("pyspark.sql")
    if sql:
        spark = (
            sql.SparkSession.builder.master("local[2]")
            .config(
                "spark.driver.extraJavaOptions",
                "-Dio.netty.tryReflectionSetAccessible=True",
            )
            .config("spark.sql.shuffle.partitions", "2")
            .config("spark.driver.bindAddress", "127.0.0.1")
            .getOrCreate()
        )

        return spark


@pytest.fixture(scope="session")
def make_es():
    return make_ecommerce_entityset()


@pytest.fixture(scope="session")
def make_int_es():
    return make_ecommerce_entityset(with_integer_time_index=True)


@pytest.fixture
def pd_es(make_es):
    return copy.deepcopy(make_es)


@pytest.fixture
def pd_int_es(make_int_es):
    return copy.deepcopy(make_int_es)


@pytest.fixture
def dask_int_es(pd_int_es):
    es = EntitySet(id=pd_int_es.id)
    for df in pd_int_es.dataframes:
        dd_df = dd.from_pandas(df.reset_index(drop=True), npartitions=4)
        dd_df.ww.init(schema=df.ww.schema)
        es.add_dataframe(dd_df)

    for rel in pd_int_es.relationships:
        es.add_relationship(
            rel.parent_dataframe.ww.name,
            rel._parent_column_name,
            rel.child_dataframe.ww.name,
            rel._child_column_name,
        )
    return es


@pytest.fixture
def spark_int_es(pd_int_es):
    ps = pytest.importorskip("pyspark.pandas", reason="Spark not installed, skipping")
    es = EntitySet(id=pd_int_es.id)
    for df in pd_int_es.dataframes:
        cleaned_df = pd_to_spark_clean(df).reset_index(drop=True)
        spark_df = ps.from_pandas(cleaned_df)
        spark_df.ww.init(schema=df.ww.schema)
        es.add_dataframe(spark_df)

    for rel in pd_int_es.relationships:
        es.add_relationship(
            rel._parent_dataframe_name,
            rel._parent_column_name,
            rel._child_dataframe_name,
            rel._child_column_name,
        )
    return es


@pytest.fixture(params=["pd_int_es", "dask_int_es", "spark_int_es"])
def int_es(request):
    return request.getfixturevalue(request.param)


@pytest.fixture
def dask_es(pd_es):
    es = EntitySet(id=pd_es.id)
    for df in pd_es.dataframes:
        dd_df = dd.from_pandas(df.reset_index(drop=True), npartitions=4)
        dd_df.ww.init(schema=df.ww.schema)
        es.add_dataframe(dd_df)

    for rel in pd_es.relationships:
        es.add_relationship(
            rel.parent_dataframe.ww.name,
            rel._parent_column_name,
            rel.child_dataframe.ww.name,
            rel._child_column_name,
        )
    return es


@pytest.fixture
def spark_es(pd_es):
    ps = pytest.importorskip("pyspark.pandas", reason="Spark not installed, skipping")
    es = EntitySet(id=pd_es.id)
    for df in pd_es.dataframes:
        cleaned_df = pd_to_spark_clean(df).reset_index(drop=True)
        spark_df = ps.from_pandas(cleaned_df)
        spark_df.ww.init(schema=df.ww.schema)
        es.add_dataframe(spark_df)

    for rel in pd_es.relationships:
        es.add_relationship(
            rel._parent_dataframe_name,
            rel._parent_column_name,
            rel._child_dataframe_name,
            rel._child_column_name,
        )
    return es


@pytest.fixture(params=["pd_es", "dask_es", "spark_es"])
def es(request):
    return request.getfixturevalue(request.param)


@pytest.fixture
def pd_latlong_df():
    df = pd.DataFrame({"idx": [0, 1, 2], "latLong": [pd.NA, (1, 2), (pd.NA, pd.NA)]})

    return df


@pytest.fixture
def dask_latlong_df(pd_latlong_df):
    return dd.from_pandas(pd_latlong_df.reset_index(drop=True), npartitions=4)


@pytest.fixture
def spark_latlong_df(pd_latlong_df):
    ps = pytest.importorskip("pyspark.pandas", reason="Spark not installed, skipping")
    cleaned_df = pd_to_spark_clean(pd_latlong_df)

    pdf = ps.from_pandas(cleaned_df)

    return pdf


@pytest.fixture(params=["pd_latlong_df", "dask_latlong_df", "spark_latlong_df"])
def latlong_df(request):
    return request.getfixturevalue(request.param)


@pytest.fixture(params=["pd_diamond_es", "dask_diamond_es", "spark_diamond_es"])
def diamond_es(request):
    return request.getfixturevalue(request.param)


@pytest.fixture
def pd_diamond_es():
    countries_df = pd.DataFrame({"id": range(2), "name": ["US", "Canada"]})
    regions_df = pd.DataFrame(
        {
            "id": range(3),
            "country_id": [0, 0, 1],
            "name": ["Northeast", "South", "Quebec"],
        },
    ).astype({"name": "category"})
    stores_df = pd.DataFrame(
        {
            "id": range(5),
            "region_id": [0, 1, 2, 2, 1],
            "square_ft": [2000, 3000, 1500, 2500, 2700],
        },
    )
    customers_df = pd.DataFrame(
        {
            "id": range(5),
            "region_id": [1, 0, 0, 1, 1],
            "name": ["A", "B", "C", "D", "E"],
        },
    )
    transactions_df = pd.DataFrame(
        {
            "id": range(8),
            "store_id": [4, 4, 2, 3, 4, 0, 1, 1],
            "customer_id": [3, 0, 2, 4, 3, 3, 2, 3],
            "amount": [100, 40, 45, 83, 13, 94, 27, 81],
        },
    )

    dataframes = {
        "countries": (countries_df, "id"),
        "regions": (regions_df, "id"),
        "stores": (stores_df, "id"),
        "customers": (customers_df, "id"),
        "transactions": (transactions_df, "id"),
    }
    relationships = [
        ("countries", "id", "regions", "country_id"),
        ("regions", "id", "stores", "region_id"),
        ("regions", "id", "customers", "region_id"),
        ("stores", "id", "transactions", "store_id"),
        ("customers", "id", "transactions", "customer_id"),
    ]
    return EntitySet(
        id="ecommerce_diamond",
        dataframes=dataframes,
        relationships=relationships,
    )


@pytest.fixture
def dask_diamond_es(pd_diamond_es):
    dataframes = {}
    for df in pd_diamond_es.dataframes:
        dd_df = dd.from_pandas(df, npartitions=2)
        dd_df.ww.init(schema=df.ww.schema)
        dataframes[df.ww.name] = (dd_df,)

    relationships = [
        (
            rel._parent_dataframe_name,
            rel._parent_column_name,
            rel._child_dataframe_name,
            rel._child_column_name,
        )
        for rel in pd_diamond_es.relationships
    ]

    return EntitySet(
        id=pd_diamond_es.id,
        dataframes=dataframes,
        relationships=relationships,
    )


@pytest.fixture
def spark_diamond_es(pd_diamond_es):
    ps = pytest.importorskip("pyspark.pandas", reason="Spark not installed, skipping")
    dataframes = {}
    for df in pd_diamond_es.dataframes:
        spark_df = ps.from_pandas(pd_to_spark_clean(df))
        spark_df.ww.init(schema=df.ww.schema)
        dataframes[df.ww.name] = (spark_df,)

    relationships = [
        (
            rel._parent_dataframe_name,
            rel._parent_column_name,
            rel._child_dataframe_name,
            rel._child_column_name,
        )
        for rel in pd_diamond_es.relationships
    ]

    return EntitySet(
        id=pd_diamond_es.id,
        dataframes=dataframes,
        relationships=relationships,
    )


@pytest.fixture(
    params=["pd_default_value_es", "dask_default_value_es", "spark_default_value_es"],
)
def default_value_es(request):
    return request.getfixturevalue(request.param)


@pytest.fixture
def pd_default_value_es():
    transactions = pd.DataFrame(
        {"id": [1, 2, 3, 4], "session_id": ["a", "a", "b", "c"], "value": [1, 1, 1, 1]},
    )

    sessions = pd.DataFrame({"id": ["a", "b"]})

    es = EntitySet()
    es.add_dataframe(dataframe_name="transactions", dataframe=transactions, index="id")
    es.add_dataframe(dataframe_name="sessions", dataframe=sessions, index="id")

    es.add_relationship("sessions", "id", "transactions", "session_id")
    return es


@pytest.fixture
def dask_default_value_es(pd_default_value_es):
    dataframes = {}
    for df in pd_default_value_es.dataframes:
        dd_df = dd.from_pandas(df, npartitions=4)
        dd_df.ww.init(schema=df.ww.schema)
        dataframes[df.ww.name] = (dd_df,)

    relationships = [
        (
            rel._parent_dataframe_name,
            rel._parent_column_name,
            rel._child_dataframe_name,
            rel._child_column_name,
        )
        for rel in pd_default_value_es.relationships
    ]

    return EntitySet(
        id=pd_default_value_es.id,
        dataframes=dataframes,
        relationships=relationships,
    )


@pytest.fixture
def spark_default_value_es(pd_default_value_es):
    ps = pytest.importorskip("pyspark.pandas", reason="Spark not installed, skipping")
    dataframes = {}
    for df in pd_default_value_es.dataframes:
        spark_df = ps.from_pandas(pd_to_spark_clean(df))
        spark_df.ww.init(schema=df.ww.schema)
        dataframes[df.ww.name] = (spark_df,)

    relationships = [
        (
            rel._parent_dataframe_name,
            rel._parent_column_name,
            rel._child_dataframe_name,
            rel._child_column_name,
        )
        for rel in pd_default_value_es.relationships
    ]

    return EntitySet(
        id=pd_default_value_es.id,
        dataframes=dataframes,
        relationships=relationships,
    )


@pytest.fixture(
    params=["pd_home_games_es", "dask_home_games_es", "spark_home_games_es"],
)
def home_games_es(request):
    return request.getfixturevalue(request.param)


@pytest.fixture
def pd_home_games_es():
    teams = pd.DataFrame({"id": range(3), "name": ["Breakers", "Spirit", "Thorns"]})
    games = pd.DataFrame(
        {
            "id": range(5),
            "home_team_id": [2, 2, 1, 0, 1],
            "away_team_id": [1, 0, 2, 1, 0],
            "home_team_score": [3, 0, 1, 0, 4],
            "away_team_score": [2, 1, 2, 0, 0],
        },
    )
    dataframes = {"teams": (teams, "id"), "games": (games, "id")}
    relationships = [("teams", "id", "games", "home_team_id")]
    return EntitySet(dataframes=dataframes, relationships=relationships)


@pytest.fixture
def dask_home_games_es(pd_home_games_es):
    dataframes = {}
    for df in pd_home_games_es.dataframes:
        dd_df = dd.from_pandas(df, npartitions=2)
        dd_df.ww.init(schema=df.ww.schema)
        dataframes[df.ww.name] = (dd_df,)

    relationships = [
        (
            rel._parent_dataframe_name,
            rel._parent_column_name,
            rel._child_dataframe_name,
            rel._child_column_name,
        )
        for rel in pd_home_games_es.relationships
    ]

    return EntitySet(
        id=pd_home_games_es.id,
        dataframes=dataframes,
        relationships=relationships,
    )


@pytest.fixture
def spark_home_games_es(pd_home_games_es):
    ps = pytest.importorskip("pyspark.pandas", reason="Spark not installed, skipping")
    dataframes = {}
    for df in pd_home_games_es.dataframes:
        spark_df = ps.from_pandas(pd_to_spark_clean(df))
        spark_df.ww.init(schema=df.ww.schema)
        dataframes[df.ww.name] = (spark_df,)

    relationships = [
        (
            rel._parent_dataframe_name,
            rel._parent_column_name,
            rel._child_dataframe_name,
            rel._child_column_name,
        )
        for rel in pd_home_games_es.relationships
    ]

    return EntitySet(
        id=pd_home_games_es.id,
        dataframes=dataframes,
        relationships=relationships,
    )


@pytest.fixture
def games_es(home_games_es):
    return home_games_es.add_relationship("teams", "id", "games", "away_team_id")


@pytest.fixture
def pd_mock_customer():
    return demo.load_mock_customer(return_entityset=True, random_seed=0)


@pytest.fixture
def dd_mock_customer(pd_mock_customer):
    dataframes = {}
    for df in pd_mock_customer.dataframes:
        dd_df = dd.from_pandas(df.reset_index(drop=True), npartitions=4)
        dd_df.ww.init(schema=df.ww.schema)
        dataframes[df.ww.name] = (
            dd_df,
            df.ww.index,
            df.ww.time_index,
            df.ww.logical_types,
        )
    relationships = [
        (
            rel._parent_dataframe_name,
            rel._parent_column_name,
            rel._child_dataframe_name,
            rel._child_column_name,
        )
        for rel in pd_mock_customer.relationships
    ]

    return EntitySet(
        id=pd_mock_customer.id,
        dataframes=dataframes,
        relationships=relationships,
    )


@pytest.fixture
def spark_mock_customer(pd_mock_customer):
    ps = pytest.importorskip("pyspark.pandas", reason="Spark not installed, skipping")
    dataframes = {}
    for df in pd_mock_customer.dataframes:
        cleaned_df = pd_to_spark_clean(df).reset_index(drop=True)
        dataframes[df.ww.name] = (
            ps.from_pandas(cleaned_df),
            df.ww.index,
            df.ww.time_index,
            df.ww.logical_types,
        )

    relationships = [
        (
            rel._parent_dataframe_name,
            rel._parent_column_name,
            rel._child_dataframe_name,
            rel._child_column_name,
        )
        for rel in pd_mock_customer.relationships
    ]

    return EntitySet(
        id=pd_mock_customer.id,
        dataframes=dataframes,
        relationships=relationships,
    )


@pytest.fixture(params=["pd_mock_customer", "dd_mock_customer", "spark_mock_customer"])
def mock_customer(request):
    return request.getfixturevalue(request.param)


@pytest.fixture
def lt(es):
    def label_func(df):
        return df["value"].sum() > 10

    lm = cp.LabelMaker(
        target_dataframe_name="id",
        time_index="datetime",
        labeling_function=label_func,
        window_size="1m",
    )

    df = es["log"]
    df = to_pandas(df)
    labels = lm.search(df, num_examples_per_instance=-1)
    labels = labels.rename(columns={"cutoff_time": "time"})
    return labels


@pytest.fixture(params=["pd_dataframes", "dask_dataframes", "spark_dataframes"])
def dataframes(request):
    return request.getfixturevalue(request.param)


@pytest.fixture
def pd_dataframes():
    cards_df = pd.DataFrame({"id": [1, 2, 3, 4, 5]})
    transactions_df = pd.DataFrame(
        {
            "id": [1, 2, 3, 4, 5, 6],
            "card_id": [1, 2, 1, 3, 4, 5],
            "transaction_time": [10, 12, 13, 20, 21, 20],
            "fraud": [True, False, False, False, True, True],
        },
    )
    dataframes = {
        "cards": (cards_df, "id"),
        "transactions": (transactions_df, "id", "transaction_time"),
    }
    return dataframes


@pytest.fixture
def dask_dataframes():
    cards_df = pd.DataFrame({"id": [1, 2, 3, 4, 5]})
    transactions_df = pd.DataFrame(
        {
            "id": [1, 2, 3, 4, 5, 6],
            "card_id": [1, 2, 1, 3, 4, 5],
            "transaction_time": [10, 12, 13, 20, 21, 20],
            "fraud": [True, False, False, False, True, True],
        },
    )
    cards_df = dd.from_pandas(cards_df, npartitions=2)
    transactions_df = dd.from_pandas(transactions_df, npartitions=2)

    cards_ltypes = {"id": Integer}
    transactions_ltypes = {
        "id": Integer,
        "card_id": Integer,
        "transaction_time": Integer,
        "fraud": Boolean,
    }

    dataframes = {
        "cards": (cards_df, "id", None, cards_ltypes),
        "transactions": (
            transactions_df,
            "id",
            "transaction_time",
            transactions_ltypes,
        ),
    }
    return dataframes


@pytest.fixture
def spark_dataframes():
    ps = pytest.importorskip("pyspark.pandas", reason="Spark not installed, skipping")
    cards_df = ps.DataFrame({"id": [1, 2, 3, 4, 5]})
    transactions_df = ps.DataFrame(
        {
            "id": [1, 2, 3, 4, 5, 6],
            "card_id": [1, 2, 1, 3, 4, 5],
            "transaction_time": [10, 12, 13, 20, 21, 20],
            "fraud": [True, False, False, False, True, True],
        },
    )
    cards_ltypes = {"id": Integer}
    transactions_ltypes = {
        "id": Integer,
        "card_id": Integer,
        "transaction_time": Integer,
        "fraud": Boolean,
    }

    dataframes = {
        "cards": (cards_df, "id", None, cards_ltypes),
        "transactions": (
            transactions_df,
            "id",
            "transaction_time",
            transactions_ltypes,
        ),
    }
    return dataframes


@pytest.fixture
def relationships():
    return [("cards", "id", "transactions", "card_id")]


@pytest.fixture(params=["pd_transform_es", "dask_transform_es", "spark_transform_es"])
def transform_es(request):
    return request.getfixturevalue(request.param)


@pytest.fixture
def pd_transform_es():
    # Create dataframe
    df = pd.DataFrame(
        {
            "a": [14, 12, 10],
            "b": [False, False, True],
            "b1": [True, True, False],
            "b12": [4, 5, 6],
            "P": [10, 15, 12],
        },
    )
    es = EntitySet(id="test")
    # Add dataframe to entityset
    es.add_dataframe(
        dataframe_name="first",
        dataframe=df,
        index="index",
        make_index=True,
    )

    return es


@pytest.fixture
def dask_transform_es(pd_transform_es):
    es = EntitySet(id=pd_transform_es.id)
    for df in pd_transform_es.dataframes:
        es.add_dataframe(
            dataframe_name=df.ww.name,
            dataframe=dd.from_pandas(df, npartitions=2),
            index=df.ww.index,
            logical_types=df.ww.logical_types,
        )
    return es


@pytest.fixture
def spark_transform_es(pd_transform_es):
    ps = pytest.importorskip("pyspark.pandas", reason="Spark not installed, skipping")
    es = EntitySet(id=pd_transform_es.id)
    for df in pd_transform_es.dataframes:
        es.add_dataframe(
            dataframe_name=df.ww.name,
            dataframe=ps.from_pandas(df),
            index=df.ww.index,
            logical_types=df.ww.logical_types,
        )
    return es


@pytest.fixture(
    params=[
        "divide_by_zero_es_pd",
        "divide_by_zero_es_dask",
        "divide_by_zero_es_spark",
    ],
)
def divide_by_zero_es(request):
    return request.getfixturevalue(request.param)


@pytest.fixture
def divide_by_zero_es_pd():
    df = pd.DataFrame(
        {
            "id": [0, 1, 2, 3],
            "col1": [1, 0, -3, 4],
            "col2": [0, 0, 0, 4],
        },
    )
    return EntitySet("data", {"zero": (df, "id", None)})


@pytest.fixture
def divide_by_zero_es_dask(divide_by_zero_es_pd):
    es = EntitySet(id=divide_by_zero_es_pd.id)
    for df in divide_by_zero_es_pd.dataframes:
        es.add_dataframe(
            dataframe_name=df.ww.name,
            dataframe=dd.from_pandas(df, npartitions=2),
            index=df.ww.index,
            logical_types=df.ww.logical_types,
        )
    return es


@pytest.fixture
def divide_by_zero_es_spark(divide_by_zero_es_pd):
    ps = pytest.importorskip("pyspark.pandas", reason="Spark not installed, skipping")
    es = EntitySet(id=divide_by_zero_es_pd.id)
    for df in divide_by_zero_es_pd.dataframes:
        es.add_dataframe(
            dataframe_name=df.ww.name,
            dataframe=ps.from_pandas(df),
            index=df.ww.index,
            logical_types=df.ww.logical_types,
        )
    return es


@pytest.fixture
def rolling_series_pd():
    return pd.Series(
        range(20),
        index=pd.date_range(start="2020-01-01", end="2020-01-20"),
    )


<<<<<<< HEAD
@pytest.fixture
def rolling_outlier_series_pd():
    return pd.Series(
        [0] * 4 + [10] + [0] * 4 + [10] + [0] * 5,
        index=pd.date_range(start="2020-01-01", end="2020-01-15", periods=15),
    )
=======
def create_test_credentials(test_path):
    with open(test_path, "w+") as f:
        f.write("[test]\n")
        f.write("aws_access_key_id=AKIAIOSFODNN7EXAMPLE\n")
        f.write("aws_secret_access_key=wJalrXUtnFEMI/K7MDENG/bPxRfiCYEXAMPLEKEY\n")


def create_test_config(test_path_config):
    with open(test_path_config, "w+") as f:
        f.write("[profile test]\n")
        f.write("region=us-east-2\n")
        f.write("output=text\n")


@pytest.fixture
def setup_test_profile(monkeypatch, tmp_path):
    cache = tmp_path.joinpath(".cache")
    cache.mkdir()
    test_path = str(cache.joinpath("test_credentials"))
    test_path_config = str(cache.joinpath("test_config"))
    monkeypatch.setenv("AWS_SHARED_CREDENTIALS_FILE", test_path)
    monkeypatch.setenv("AWS_CONFIG_FILE", test_path_config)
    monkeypatch.delenv("AWS_ACCESS_KEY_ID", raising=False)
    monkeypatch.delenv("AWS_SECRET_ACCESS_KEY", raising=False)
    monkeypatch.setenv("AWS_PROFILE", "test")

    with contextlib.suppress(OSError):
        os.remove(test_path)
        os.remove(test_path_config)  # pragma: no cover

    create_test_credentials(test_path)
    create_test_config(test_path_config)
    yield
    os.remove(test_path)
    os.remove(test_path_config)
>>>>>>> cfa19d1e
<|MERGE_RESOLUTION|>--- conflicted
+++ resolved
@@ -738,14 +738,13 @@
     )
 
 
-<<<<<<< HEAD
 @pytest.fixture
 def rolling_outlier_series_pd():
     return pd.Series(
         [0] * 4 + [10] + [0] * 4 + [10] + [0] * 5,
         index=pd.date_range(start="2020-01-01", end="2020-01-15", periods=15),
     )
-=======
+
 def create_test_credentials(test_path):
     with open(test_path, "w+") as f:
         f.write("[test]\n")
@@ -780,5 +779,4 @@
     create_test_config(test_path_config)
     yield
     os.remove(test_path)
-    os.remove(test_path_config)
->>>>>>> cfa19d1e
+    os.remove(test_path_config)