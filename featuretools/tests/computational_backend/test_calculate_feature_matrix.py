--- conflicted
+++ resolved
@@ -14,11 +14,6 @@
 import pytest
 from distributed.utils_test import cluster
 
-<<<<<<< HEAD
-=======
-from ..testing_utils import MockClient, mock_cluster
-
->>>>>>> cbff58ee
 import featuretools as ft
 from featuretools import EntitySet, Timedelta, calculate_feature_matrix, dfs
 from featuretools.computational_backends.calculate_feature_matrix import (
@@ -39,7 +34,6 @@
 from featuretools.primitives import Count, Max, Min, Percentile, Sum
 from featuretools.tests.testing_utils import (
     MockClient,
-    make_ecommerce_entityset,
     mock_cluster
 )
 
