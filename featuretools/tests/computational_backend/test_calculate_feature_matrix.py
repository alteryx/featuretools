import copy
import os
import shutil
import tempfile
from builtins import range
from datetime import datetime
from itertools import combinations
from random import randint

import numpy as np
import pandas as pd
import pytest

from ..testing_utils import make_ecommerce_entityset

from featuretools import EntitySet, Timedelta, calculate_feature_matrix, dfs
from featuretools.computational_backends.calculate_feature_matrix import (
    bin_cutoff_times,
    calc_num_per_chunk,
    get_next_chunk
)
from featuretools.primitives import (
    AggregationPrimitive,
    Count,
    DirectFeature,
    IdentityFeature,
    Min,
    Percentile,
    Sum
)


@pytest.fixture(scope='module')
def entityset():
    return make_ecommerce_entityset()


@pytest.fixture
def int_es():
    return make_ecommerce_entityset(with_integer_time_index=True)


# TODO test mean ignores nan values
def test_calc_feature_matrix(entityset):
    times = list([datetime(2011, 4, 9, 10, 30, i * 6) for i in range(5)] +
                 [datetime(2011, 4, 9, 10, 31, i * 9) for i in range(4)] +
                 [datetime(2011, 4, 9, 10, 40, 0)] +
                 [datetime(2011, 4, 10, 10, 40, i) for i in range(2)] +
                 [datetime(2011, 4, 10, 10, 41, i * 3) for i in range(3)] +
                 [datetime(2011, 4, 10, 11, 10, i * 3) for i in range(2)])
    labels = [False] * 3 + [True] * 2 + [False] * 9 + [True] + [False] * 2

    property_feature = IdentityFeature(entityset['log']['value']) > 10

    feature_matrix = calculate_feature_matrix([property_feature],
                                              entityset,
                                              instance_ids=range(17),
                                              cutoff_time=times,
                                              verbose=True)

    assert (feature_matrix == labels).values.all()

    with pytest.raises(AssertionError):
        feature_matrix = calculate_feature_matrix('features', entityset, instance_ids=range(17),
                                                  cutoff_time=times)
    with pytest.raises(AssertionError):
        feature_matrix = calculate_feature_matrix([], entityset, instance_ids=range(17),
                                                  cutoff_time=times)
    with pytest.raises(AssertionError):
        feature_matrix = calculate_feature_matrix([1, 2, 3], entityset, instance_ids=range(17),
                                                  cutoff_time=times)
    with pytest.raises(TypeError):
        calculate_feature_matrix([property_feature],
                                 entityset,
                                 instance_ids=range(17),
                                 cutoff_time=17)


def test_cfm_approximate_correct_ordering():
    trips = {
        'trip_id': [i for i in range(1000)],
        'flight_time': [datetime(1998, 4, 2) for i in range(350)] + [datetime(1997, 4, 3) for i in range(650)],
        'flight_id': [randint(1, 25) for i in range(1000)],
        'trip_duration': [randint(1, 999) for i in range(1000)]
    }
    df = pd.DataFrame.from_dict(trips)
    es = EntitySet('flights')
    es.entity_from_dataframe("trips",
                             dataframe=df,
                             index="trip_id",
                             time_index='flight_time')
    es.normalize_entity(base_entity_id="trips",
                        new_entity_id="flights",
                        index="flight_id",
                        make_time_index=True)
    features = dfs(entityset=es, target_entity='trips', features_only=True)
    flight_features = [feature for feature in features
                       if isinstance(feature, DirectFeature) and
                       isinstance(feature.base_features[0],
                                  AggregationPrimitive)]
    property_feature = IdentityFeature(es['trips']['trip_id'])
    # direct_agg_feat = DirectFeature(Sum(es['trips']['trip_duration'],
    #                                     es['flights']),
    #                                 es['trips'])
    cutoff_time = pd.DataFrame.from_dict({'instance_id': df['trip_id'],
                                          'time': df['flight_time']})
    time_feature = IdentityFeature(es['trips']['flight_time'])
    feature_matrix = calculate_feature_matrix(flight_features + [property_feature, time_feature],
                                              es,
                                              cutoff_time_in_index=True,
                                              cutoff_time=cutoff_time)
    feature_matrix.index.names = ['instance', 'time']
    assert(np.all(feature_matrix.reset_index('time').reset_index()[['instance', 'time']].values == feature_matrix[['trip_id', 'flight_time']].values))
    feature_matrix_2 = calculate_feature_matrix(flight_features + [property_feature, time_feature],
                                                es,
                                                cutoff_time=cutoff_time,
                                                cutoff_time_in_index=True,
                                                approximate=Timedelta(2, 'd'))
    feature_matrix_2.index.names = ['instance', 'time']
    assert(np.all(feature_matrix_2.reset_index('time').reset_index()[['instance', 'time']].values == feature_matrix_2[['trip_id', 'flight_time']].values))
    for column in feature_matrix:
        for x, y in zip(feature_matrix[column], feature_matrix_2[column]):
            if not ((pd.isnull(x) and pd.isnull(y)) or (x == y)):
                import pdb
                pdb.set_trace()
            assert ((pd.isnull(x) and pd.isnull(y)) or (x == y))


def test_cfm_no_cutoff_time_index(entityset):
    es = entityset
    agg_feat = Count(es['log']['id'], es['sessions'])
    agg_feat4 = Sum(agg_feat, es['customers'])
    dfeat = DirectFeature(agg_feat4, es['sessions'])
    feature_matrix = calculate_feature_matrix([dfeat, agg_feat],
                                              entityset,
                                              instance_ids=[0, 2],
                                              cutoff_time_in_index=False,
                                              approximate=Timedelta(12, 's'),
                                              cutoff_time=[datetime(2013, 4, 9, 10, 31, 19),
                                                           datetime(2013, 4, 9, 11, 0, 0)])
    assert feature_matrix.index.name == 'id'
    assert feature_matrix.index.values.tolist() == [0, 2]
    assert feature_matrix[dfeat.get_name()].tolist() == [10, 10]
    assert feature_matrix[agg_feat.get_name()].tolist() == [5, 1]
    feature_matrix_2 = calculate_feature_matrix([dfeat, agg_feat],
                                                entityset,
                                                instance_ids=[0, 2],
                                                cutoff_time_in_index=False,
                                                approximate=Timedelta(10, 's'),
                                                cutoff_time=[datetime(2011, 4, 9, 10, 31, 19),
                                                             datetime(2011, 4, 9, 11, 0, 0)])
    assert feature_matrix_2.index.name == 'id'
    assert feature_matrix_2.index.tolist() == [0, 2]
    assert feature_matrix_2[dfeat.get_name()].tolist() == [7, 10]
    assert feature_matrix_2[agg_feat.get_name()].tolist() == [5, 1]


def test_saveprogress(entityset):
    times = list([datetime(2011, 4, 9, 10, 30, i * 6) for i in range(5)] +
                 [datetime(2011, 4, 9, 10, 31, i * 9) for i in range(4)] +
                 [datetime(2011, 4, 9, 10, 40, 0)] +
                 [datetime(2011, 4, 10, 10, 40, i) for i in range(2)] +
                 [datetime(2011, 4, 10, 10, 41, i * 3) for i in range(3)] +
                 [datetime(2011, 4, 10, 11, 10, i * 3) for i in range(2)])
    property_feature = IdentityFeature(entityset['log']['value']) > 10
    save_progress = tempfile.mkdtemp()
    fm_save = calculate_feature_matrix([property_feature],
<<<<<<< HEAD
                                        entityset,
=======
                                       entityset,
>>>>>>> 14ceddef
                                       instance_ids=range(17),
                                       cutoff_time=times,
                                       save_progress=save_progress)
    _, _, files = next(os.walk(save_progress))
    files = [os.path.join(save_progress, file) for file in files]
    # there is 17 datetime files created above
    assert len(files) == 17
    list_df = []
    for file_ in files:
        df = pd.read_csv(file_, index_col="id", header=0)
        list_df.append(df)
    merged_df = pd.concat(list_df)
    merged_df.set_index(pd.DatetimeIndex(times, append=True, inplace=True))
    fm_no_save = calculate_feature_matrix([property_feature],
<<<<<<< HEAD
                                            entityset,
=======
                                          entityset,
>>>>>>> 14ceddef
                                          instance_ids=range(17),
                                          cutoff_time=times)
    assert np.all((merged_df.sort_index().values) == (fm_save.sort_index().values))
    assert np.all((fm_no_save.sort_index().values) == (fm_save.sort_index().values))
    assert np.all((fm_no_save.sort_index().values) == (merged_df.sort_index().values))
    shutil.rmtree(save_progress)


def test_cutoff_time_correctly(entityset):
    property_feature = Count(entityset['log']['id'], entityset['customers'])
    feature_matrix = calculate_feature_matrix([property_feature],
<<<<<<< HEAD
                                                entityset,instance_ids=[0, 1, 2],
=======
                                              entityset, instance_ids=[0, 1, 2],
>>>>>>> 14ceddef
                                              cutoff_time=[datetime(2011, 4, 10), datetime(2011, 4, 11),
                                                           datetime(2011, 4, 7)])
    labels = [0, 10, 5]
    assert (feature_matrix == labels).values.all()


def test_cutoff_time_binning(entityset):
    cutoff_time = pd.DataFrame({'time': [
                                datetime(2011, 4, 9, 12, 31),
                                datetime(2011, 4, 10, 11),
                                datetime(2011, 4, 10, 13, 10, 1)
                                ],
                                'instance_id': [1, 2, 3]})
    binned_cutoff_times = bin_cutoff_times(cutoff_time, Timedelta(4, 'h'))
    labels = [datetime(2011, 4, 9, 12),
              datetime(2011, 4, 10, 8),
              datetime(2011, 4, 10, 12)]
    for i in binned_cutoff_times.index:
        assert binned_cutoff_times['time'][i] == labels[i]

    binned_cutoff_times = bin_cutoff_times(cutoff_time, Timedelta(25, 'h'))
    labels = [datetime(2011, 4, 8, 22),
              datetime(2011, 4, 9, 23),
              datetime(2011, 4, 9, 23)]
    for i in binned_cutoff_times.index:
        assert binned_cutoff_times['time'][i] == labels[i]


def test_training_window(entityset):
    property_feature = Count(entityset['log']['id'], entityset['customers'])
    top_level_agg = Count(entityset['customers']['id'], entityset['regions'])

    # make sure features that have a direct to a higher level agg
    # so we have multiple "filter eids" in get_pandas_data_slice,
    # and we go through the loop to pull data with a training_window param more than once
    dagg = DirectFeature(top_level_agg, entityset['customers'])

    # for now, warns if last_time_index not present
    feature_matrix = calculate_feature_matrix([property_feature, dagg],
<<<<<<< HEAD
                                                entityset,
=======
                                              entityset,
>>>>>>> 14ceddef
                                              instance_ids=[0, 1, 2],
                                              cutoff_time=[datetime(2011, 4, 9, 12, 31),
                                                           datetime(2011, 4, 10, 11),
                                                           datetime(2011, 4, 10, 13, 10, 1)],
                                              training_window='2 hours')

    entityset.add_last_time_indexes()

    with pytest.raises(AssertionError):
        feature_matrix = calculate_feature_matrix([property_feature],
<<<<<<< HEAD
                                                    entityset,
=======
                                                  entityset,
>>>>>>> 14ceddef
                                                  instance_ids=[0, 1, 2],
                                                  cutoff_time=[datetime(2011, 4, 9, 12, 31),
                                                               datetime(2011, 4, 10, 11),
                                                               datetime(2011, 4, 10, 13, 10, 1)],
                                                  training_window=Timedelta(2, 'observations', entity='log'))

    feature_matrix = calculate_feature_matrix([property_feature, dagg],
<<<<<<< HEAD
                                                entityset,
=======
                                              entityset,
>>>>>>> 14ceddef
                                              instance_ids=[0, 1, 2, 4],
                                              cutoff_time=[datetime(2011, 4, 9, 12, 31),
                                                           datetime(2011, 4, 10, 11),
                                                           datetime(2011, 4, 10, 13, 10, 1)],
                                              training_window='2 hours')
    prop_values = [5, 5, 1]
    dagg_values = [3, 2, 1]
    assert (feature_matrix[property_feature.get_name()] == prop_values).values.all()
    assert (feature_matrix[dagg.get_name()] == dagg_values).values.all()


def test_training_window_recent_time_index(entityset):
    # customer with no sessions
    row = {
        'id': [3],
        'age': [73],
        'region_id': ['United States'],
        'cohort': [1],
        'cohort_name': ["Late Adopters"],
        'loves_ice_cream': [True],
        'favorite_quote': ["Who is John Galt?"],
        'signup_date': [datetime(2011, 4, 10)],
        'upgrade_date': [datetime(2011, 4, 12)],
        'cancel_date': [datetime(2011, 5, 13)],
        'date_of_birth': [datetime(1938, 2, 1)],
        'engagement_level': [2],
    }
    df = pd.DataFrame(row)
    df.index = range(3, 4)
    df = entityset['customers'].df.append(df)
    entityset['customers'].update_data(df)
    entityset.add_last_time_indexes()

    property_feature = Count(entityset['log']['id'], entityset['customers'])
    top_level_agg = Count(entityset['customers']['id'], entityset['regions'])
    dagg = DirectFeature(top_level_agg, entityset['customers'])

    feature_matrix = calculate_feature_matrix(
        [property_feature, dagg],
        entityset,
        instance_ids=[0, 1, 2, 3],
        cutoff_time=[datetime(2011, 4, 9, 12, 31),
                     datetime(2011, 4, 10, 11),
                     datetime(2011, 4, 10, 13, 10, 1),
                     datetime(2011, 4, 10, 1, 59, 59)],
        training_window='2 hours'
    )
    prop_values = [5, 5, 1, 0]
    dagg_values = [3, 2, 1, 2]
    feature_matrix.sort_index(inplace=True)
    assert (feature_matrix[property_feature.get_name()] == prop_values).values.all()
    assert (feature_matrix[dagg.get_name()] == dagg_values).values.all()


def test_approximate_multiple_instances_per_cutoff_time(entityset):
    es = entityset
    agg_feat = Count(es['log']['id'], es['sessions'])
    agg_feat2 = Sum(agg_feat, es['customers'])
    dfeat = DirectFeature(agg_feat2, es['sessions'])

    feature_matrix = calculate_feature_matrix([dfeat, agg_feat],
<<<<<<< HEAD
                                                entityset,
=======
                                              entityset,
>>>>>>> 14ceddef
                                              instance_ids=[0, 2],
                                              approximate=Timedelta(1, 'week'),
                                              cutoff_time=[datetime(2011, 4, 9, 10, 31, 19),
                                                           datetime(2011, 4, 9, 11, 0, 0)],
                                              chunk_size="cutoff time")
    assert feature_matrix.shape[0] == 2
    assert feature_matrix[dfeat.get_name()].dropna().shape[0] == 0
    assert feature_matrix[agg_feat.get_name()].tolist() == [5, 1]


def test_approximate_dfeat_of_agg_on_target(entityset):
    es = entityset
    agg_feat = Count(es['log']['id'], es['sessions'])
    agg_feat2 = Sum(agg_feat, es['customers'])
    dfeat = DirectFeature(agg_feat2, es['sessions'])

    feature_matrix = calculate_feature_matrix([dfeat, agg_feat],
<<<<<<< HEAD
                                                entityset,
=======
                                              entityset,
>>>>>>> 14ceddef
                                              instance_ids=[0, 2],
                                              approximate=Timedelta(10, 's'),
                                              cutoff_time=[datetime(2011, 4, 9, 10, 31, 19),
                                                           datetime(2011, 4, 9, 11, 0, 0)])
    assert feature_matrix[dfeat.get_name()].tolist() == [7, 10]
    assert feature_matrix[agg_feat.get_name()].tolist() == [5, 1]


def test_approximate_dfeat_of_need_all_values(entityset):
    es = entityset
    p = Percentile(es['log']['value'])
    agg_feat = Sum(p, es['sessions'])
    agg_feat2 = Sum(agg_feat, es['customers'])
    dfeat = DirectFeature(agg_feat2, es['sessions'])

    feature_matrix = calculate_feature_matrix([dfeat, agg_feat],
<<<<<<< HEAD
                                                entityset,
=======
                                              entityset,
>>>>>>> 14ceddef
                                              instance_ids=[0, 2],
                                              approximate=Timedelta(10, 's'),
                                              cutoff_time_in_index=True,
                                              cutoff_time=[datetime(2011, 4, 9, 10, 31, 19),
                                                           datetime(2011, 4, 9, 11, 0, 0)])
    log_df = es['log'].df
    instances = [0, 2]
    cutoffs = [pd.Timestamp('2011-04-09 10:31:19'), pd.Timestamp('2011-04-09 11:00:00')]
    approxes = [pd.Timestamp('2011-04-09 10:31:10'), pd.Timestamp('2011-04-09 11:00:00')]
    true_vals = []
    true_vals_approx = []
    for instance, cutoff, approx in zip(instances, cutoffs, approxes):
        log_data_cutoff = log_df[log_df['datetime'] < cutoff]
        log_data_cutoff['percentile'] = log_data_cutoff['value'].rank(pct=True)
        true_agg = log_data_cutoff.loc[log_data_cutoff['session_id'] == instance, 'percentile'].fillna(0).sum()
        true_vals.append(round(true_agg, 3))

        log_data_approx = log_df[log_df['datetime'] < approx]
        log_data_approx['percentile'] = log_data_approx['value'].rank(pct=True)
        true_agg_approx = log_data_approx.loc[log_data_approx['session_id'].isin([0, 1, 2]), 'percentile'].fillna(0).sum()
        true_vals_approx.append(round(true_agg_approx, 3))
    lapprox = [round(x, 3) for x in feature_matrix[dfeat.get_name()].tolist()]
    test_list = [round(x, 3) for x in feature_matrix[agg_feat.get_name()].tolist()]
    assert lapprox == true_vals_approx
    assert test_list == true_vals


def test_uses_full_entity_feat_of_approximate(entityset):
    es = entityset
    agg_feat = Sum(es['log']['value'], es['sessions'])
    agg_feat2 = Sum(agg_feat, es['customers'])
    agg_feat3 = Min(agg_feat, es['customers'])
    dfeat = DirectFeature(agg_feat2, es['sessions'])
    dfeat2 = DirectFeature(agg_feat3, es['sessions'])
    p = Percentile(dfeat)

    # only dfeat2 should be approximated
    # because Percentile needs all values

    feature_matrix_only_dfeat2 = calculate_feature_matrix(
        [dfeat2],
        entityset,
        instance_ids=[0, 2],
        approximate=Timedelta(10, 's'),
        cutoff_time_in_index=True,
        cutoff_time=[datetime(2011, 4, 9, 10, 31, 19),
                     datetime(2011, 4, 9, 11, 0, 0)])
    assert feature_matrix_only_dfeat2[dfeat2.get_name()].tolist() == [1, 0]

    feature_matrix_approx = calculate_feature_matrix(
        [p, dfeat, dfeat2, agg_feat],
        entityset,
        instance_ids=[0, 2],
        approximate=Timedelta(10, 's'),
        cutoff_time_in_index=True,
        cutoff_time=[datetime(2011, 4, 9, 10, 31, 19),
                     datetime(2011, 4, 9, 11, 0, 0)])
    assert feature_matrix_only_dfeat2[dfeat2.get_name()].tolist() == feature_matrix_approx[dfeat2.get_name()].tolist()

    feature_matrix_small_approx = calculate_feature_matrix(
        [p, dfeat, dfeat2, agg_feat],
        entityset,
        instance_ids=[0, 2],
        approximate=Timedelta(10, 'ms'),
        cutoff_time_in_index=True,
        cutoff_time=[datetime(2011, 4, 9, 10, 31, 19),
                     datetime(2011, 4, 9, 11, 0, 0)])

    feature_matrix_no_approx = calculate_feature_matrix(
        [p, dfeat, dfeat2, agg_feat],
        entityset,
        instance_ids=[0, 2],
        cutoff_time_in_index=True,
        cutoff_time=[datetime(2011, 4, 9, 10, 31, 19),
                     datetime(2011, 4, 9, 11, 0, 0)])
    for f in [p, dfeat, agg_feat]:
        for fm1, fm2 in combinations([feature_matrix_approx,
                                      feature_matrix_small_approx,
                                      feature_matrix_no_approx], 2):
            assert fm1[f.get_name()].tolist() == fm2[f.get_name()].tolist()


def test_approximate_dfeat_of_dfeat_of_agg_on_target(entityset):
    es = entityset
    agg_feat = Count(es['log']['id'], es['sessions'])
    agg_feat2 = Sum(agg_feat, es['customers'])
    dfeat = DirectFeature(agg_feat2, es['log'])

    feature_matrix = calculate_feature_matrix([dfeat],
<<<<<<< HEAD
                                                entityset,
=======
                                              entityset,
>>>>>>> 14ceddef
                                              instance_ids=[0, 2],
                                              approximate=Timedelta(10, 's'),
                                              cutoff_time=[datetime(2011, 4, 9, 10, 31, 19),
                                                           datetime(2011, 4, 9, 11, 0, 0)])
    assert feature_matrix[dfeat.get_name()].tolist() == [7, 10]


def test_empty_path_approximate_full(entityset):
    es = copy.deepcopy(entityset)
    es['sessions'].df['customer_id'] = [np.nan, np.nan, np.nan, 1, 1, 2]
    agg_feat = Count(es['log']['id'], es['sessions'])
    agg_feat2 = Sum(agg_feat, es['customers'])
    dfeat = DirectFeature(agg_feat2, es['sessions'])

    feature_matrix = calculate_feature_matrix([dfeat, agg_feat],
                                              es,
                                              instance_ids=[0, 2],
                                              approximate=Timedelta(10, 's'),
                                              cutoff_time=[datetime(2011, 4, 9, 10, 31, 19),
                                                           datetime(2011, 4, 9, 11, 0, 0)])
    vals1 = feature_matrix[dfeat.get_name()].tolist()
    assert np.isnan(vals1[0])
    assert np.isnan(vals1[1])
    assert feature_matrix[agg_feat.get_name()].tolist() == [5, 1]


def test_empty_path_approximate_partial(entityset):
    es = copy.deepcopy(entityset)
    es['sessions'].df['customer_id'] = [0, 0, np.nan, 1, 1, 2]
    agg_feat = Count(es['log']['id'], es['sessions'])
    agg_feat2 = Sum(agg_feat, es['customers'])
    dfeat = DirectFeature(agg_feat2, es['sessions'])

    feature_matrix = calculate_feature_matrix([dfeat, agg_feat],
                                              es,
                                              instance_ids=[0, 2],
                                              approximate=Timedelta(10, 's'),
                                              cutoff_time=[datetime(2011, 4, 9, 10, 31, 19),
                                                           datetime(2011, 4, 9, 11, 0, 0)])
    vals1 = feature_matrix[dfeat.get_name()].tolist()
    assert vals1[0] == 7
    assert np.isnan(vals1[1])
    assert feature_matrix[agg_feat.get_name()].tolist() == [5, 1]


def test_approx_base_feature_is_also_first_class_feature(entityset):
    es = entityset
    log_to_products = DirectFeature(es['products']['rating'], es['log'])
    # This should still be computed properly
    agg_feat = Min(log_to_products, es['sessions'])
    customer_agg_feat = Sum(agg_feat, es['customers'])
    # This is to be approximated
    sess_to_cust = DirectFeature(customer_agg_feat, es['sessions'])

    feature_matrix = calculate_feature_matrix([sess_to_cust, agg_feat],
<<<<<<< HEAD
                                                entityset,
=======
                                              entityset,
>>>>>>> 14ceddef
                                              instance_ids=[0, 2],
                                              approximate=Timedelta(10, 's'),
                                              cutoff_time=[datetime(2011, 4, 9, 10, 31, 19),
                                                           datetime(2011, 4, 9, 11, 0, 0)])
    vals1 = feature_matrix[sess_to_cust.get_name()].tolist()
    assert vals1 == [8.5, 7]
    vals2 = feature_matrix[agg_feat.get_name()].tolist()
    assert vals2 == [4, 1.5]


def test_approximate_time_split_returns_the_same_result(entityset):
    es = entityset
    agg_feat = Count(es['log']['id'], es['sessions'])
    agg_feat2 = Sum(agg_feat, es['customers'])
    dfeat = DirectFeature(agg_feat2, es['sessions'])

    cutoff_df = pd.DataFrame({'time': [pd.Timestamp('2011-04-09 10:07:30'),
                                       pd.Timestamp('2011-04-09 10:07:40')],
                              'instance_id': [0, 0]})

    feature_matrix_at_once = calculate_feature_matrix([dfeat, agg_feat],
<<<<<<< HEAD
                                                        entityset,
=======
                                                      entityset,
>>>>>>> 14ceddef
                                                      approximate=Timedelta(10, 's'),
                                                      cutoff_time=cutoff_df)
    divided_matrices = []
    separate_cutoff = [cutoff_df.iloc[0:1], cutoff_df.iloc[1:]]
    # Make sure indexes are different
    # Not that this step is unecessary and done to showcase the issue here
    separate_cutoff[0].index = [0]
    separate_cutoff[1].index = [1]
    for ct in separate_cutoff:
        fm = calculate_feature_matrix([dfeat, agg_feat],
<<<<<<< HEAD
                                        entityset,
=======
                                      entityset,
>>>>>>> 14ceddef
                                      approximate=Timedelta(10, 's'),
                                      cutoff_time=ct)
        divided_matrices.append(fm)
    feature_matrix_from_split = pd.concat(divided_matrices)
    assert feature_matrix_from_split.shape == feature_matrix_at_once.shape
    for i1, i2 in zip(feature_matrix_at_once.index, feature_matrix_from_split.index):
        assert (pd.isnull(i1) and pd.isnull(i2)) or (i1 == i2)
    for c in feature_matrix_from_split:
        for i1, i2 in zip(feature_matrix_at_once[c], feature_matrix_from_split[c]):
            assert (pd.isnull(i1) and pd.isnull(i2)) or (i1 == i2)


def test_approximate_returns_correct_empty_default_values(entityset):
    es = entityset
    agg_feat = Count(es['log']['id'], es['customers'])
    dfeat = DirectFeature(agg_feat, es['sessions'])

    cutoff_df = pd.DataFrame({'time': [pd.Timestamp('2011-04-08 11:00:00'),
                                       pd.Timestamp('2011-04-09 11:00:00')],
                              'instance_id': [0, 0]})

    fm = calculate_feature_matrix([dfeat],
<<<<<<< HEAD
                                    entityset,
=======
                                  entityset,
>>>>>>> 14ceddef
                                  approximate=Timedelta(10, 's'),
                                  cutoff_time=cutoff_df)
    assert fm[dfeat.get_name()].tolist() == [0, 10]


# def test_approximate_deep_recurse(entityset):
    # es = entityset
    # agg_feat = Count(es['customers']['id'], es['regions'])
    # dfeat1 = DirectFeature(agg_feat, es['sessions'])
    # agg_feat2 = Sum(dfeat1, es['customers'])
    # dfeat2 = DirectFeature(agg_feat2, es['sessions'])

    # agg_feat3 = Count(es['log']['id'], es['products'])
    # dfeat3 = DirectFeature(agg_feat3, es['log'])
    # agg_feat4 = Sum(dfeat3, es['sessions'])

    # feature_matrix = calculate_feature_matrix([dfeat2, agg_feat4],
    #   entityset,
    #                                          instance_ids=[0, 2],
    #                                          approximate=Timedelta(10, 's'),
    #                                          cutoff_time=[datetime(2011, 4, 9, 10, 31, 19),
    #                                                       datetime(2011, 4, 9, 11, 0, 0)])
    # # dfeat2 and agg_feat4 should both be approximated


def test_approximate_child_aggs_handled_correctly(entityset):
    es = entityset
    agg_feat = Count(es['customers']['id'], es['regions'])
    dfeat = DirectFeature(agg_feat, es['customers'])
    agg_feat_2 = Count(es['log']['value'], es['customers'])
    cutoff_df = pd.DataFrame({'time': [pd.Timestamp('2011-04-08 10:30:00'),
                                       pd.Timestamp('2011-04-09 10:30:06')],
                              'instance_id': [0, 0]})

    fm = calculate_feature_matrix([dfeat],
<<<<<<< HEAD
                                   entityset,
=======
                                  entityset,
>>>>>>> 14ceddef
                                  approximate=Timedelta(10, 's'),
                                  cutoff_time=cutoff_df)
    fm_2 = calculate_feature_matrix([dfeat, agg_feat_2],
                                    entityset,
                                    approximate=Timedelta(10, 's'),
                                    cutoff_time=cutoff_df)
    assert fm[dfeat.get_name()].tolist() == [2, 3]
    assert fm_2[agg_feat_2.get_name()].tolist() == [0, 2]


def test_cutoff_time_naming(entityset):
    es = entityset

    agg_feat = Count(es['customers']['id'], es['regions'])
    dfeat = DirectFeature(agg_feat, es['customers'])
    cutoff_df = pd.DataFrame({'time': [pd.Timestamp('2011-04-08 10:30:00'),
                                       pd.Timestamp('2011-04-09 10:30:06')],
                              'instance_id': [0, 0]})
    cutoff_df_index_name = cutoff_df.rename(columns={"instance_id": "id"})
    cutoff_df_time_name = cutoff_df.rename(columns={"time": "cutoff_time"})
    cutoff_df_index_name_time_name = cutoff_df.rename(columns={"instance_id": "id", "time": "cutoff_time"})
    cutoff_df_wrong_index_name = cutoff_df.rename(columns={"instance_id": "wrong_id"})

    fm1 = calculate_feature_matrix([dfeat], entityset, cutoff_time=cutoff_df)
    for test_cutoff in [cutoff_df_index_name, cutoff_df_time_name, cutoff_df_index_name_time_name]:
        fm2 = calculate_feature_matrix([dfeat], entityset, cutoff_time=test_cutoff)

        assert all((fm1 == fm2.values).values)

    with pytest.raises(AttributeError):
        calculate_feature_matrix([dfeat], entityset, cutoff_time=cutoff_df_wrong_index_name)


def test_cutoff_time_extra_columns(entityset):
    es = entityset

    agg_feat = Count(es['customers']['id'], es['regions'])
    dfeat = DirectFeature(agg_feat, es['customers'])

    cutoff_df = pd.DataFrame({'time': [pd.Timestamp('2011-04-09 10:30:06'),
                                       pd.Timestamp('2011-04-09 10:30:03'),
                                       pd.Timestamp('2011-04-08 10:30:00')],
                              'instance_id': [0, 1, 0],
                              'label': [True, True, False]},
                             columns=['time', 'instance_id', 'label'])
    fm = calculate_feature_matrix([dfeat], entityset, cutoff_time=cutoff_df)
    # check column was added to end of matrix
    assert 'label' == fm.columns[-1]
    # check column was sorted by time labelike the rest of the feature matrix
    true_series = pd.Series([False, True, True], index=[0, 1, 0])
    assert (fm['label'] == true_series).all()

    fm_2 = calculate_feature_matrix([dfeat],
                                    entityset,
                                    cutoff_time=cutoff_df,
                                    approximate="2 days")
    # check column was added to end of matrix
    assert 'label' in fm_2.columns
    # check column was sorted by time like the rest of the feature matrix
    true_series = pd.Series([False, True, True], index=[0, 1, 0])
    assert (fm_2['label'] == true_series).all()


def test_cfm_returns_original_time_indexes(entityset):
    es = entityset

    agg_feat = Count(es['customers']['id'], es['regions'])
    dfeat = DirectFeature(agg_feat, es['customers'])
    agg_feat_2 = Count(es['sessions']['id'], es['customers'])
    cutoff_df = pd.DataFrame({'time': [pd.Timestamp('2011-04-09 10:30:06'),
                                       pd.Timestamp('2011-04-09 10:30:03'),
                                       pd.Timestamp('2011-04-08 10:30:00')],
                              'instance_id': [0, 1, 0]})
    sorted_df = cutoff_df.sort_values(['time', 'instance_id'], kind='mergesort')

    # no approximate
    fm = calculate_feature_matrix([dfeat],
                                  entityset, cutoff_time=cutoff_df,
                                  cutoff_time_in_index=True)
    instance_level_vals = fm.index.get_level_values(0).values
    time_level_vals = fm.index.get_level_values(1).values
    assert (instance_level_vals == sorted_df['instance_id'].values).all()
    assert (time_level_vals == sorted_df['time'].values).all()

    # approximate, in different windows, no unapproximated aggs
    fm2 = calculate_feature_matrix([dfeat], entityset, cutoff_time=cutoff_df,
                                   cutoff_time_in_index=True, approximate="1 m")
    instance_level_vals = fm2.index.get_level_values(0).values
    time_level_vals = fm2.index.get_level_values(1).values
    assert (instance_level_vals == sorted_df['instance_id'].values).all()
    assert (time_level_vals == sorted_df['time'].values).all()

    # approximate, in different windows, unapproximated aggs
    fm2 = calculate_feature_matrix([dfeat, agg_feat_2], entityset, cutoff_time=cutoff_df,
                                   cutoff_time_in_index=True, approximate="1 m")
    instance_level_vals = fm2.index.get_level_values(0).values
    time_level_vals = fm2.index.get_level_values(1).values
    assert (instance_level_vals == sorted_df['instance_id'].values).all()
    assert (time_level_vals == sorted_df['time'].values).all()

    # approximate, in same window, no unapproximated aggs
    fm3 = calculate_feature_matrix([dfeat], entityset, cutoff_time=cutoff_df,
                                   cutoff_time_in_index=True, approximate="2 d")
    instance_level_vals = fm3.index.get_level_values(0).values
    time_level_vals = fm3.index.get_level_values(1).values
    assert (instance_level_vals == sorted_df['instance_id'].values).all()
    assert (time_level_vals == sorted_df['time'].values).all()

    # approximate, in same window, unapproximated aggs
    fm3 = calculate_feature_matrix([dfeat, agg_feat_2], entityset, cutoff_time=cutoff_df,
                                   cutoff_time_in_index=True, approximate="2 d")
    instance_level_vals = fm3.index.get_level_values(0).values
    time_level_vals = fm3.index.get_level_values(1).values
    assert (instance_level_vals == sorted_df['instance_id'].values).all()
    assert (time_level_vals == sorted_df['time'].values).all()


def test_calculating_number_per_chunk():
    cutoff_df = pd.DataFrame({'time': [pd.Timestamp('2011-04-08 10:30:00')
                                       for x in range(200)],
                              'instance_id': [0 for x in range(200)]})

    singleton = pd.DataFrame({'time': [pd.Timestamp('2011-04-08 10:30:00')],
                              'instance_id': [0]})
    shape = cutoff_df.shape
    with pytest.raises(ValueError):
        calc_num_per_chunk(-1, shape)

    with pytest.raises(ValueError):
        calc_num_per_chunk("test", shape)

    with pytest.raises(ValueError):
        calc_num_per_chunk(2.5, shape)

    with pytest.warns(UserWarning):
        assert calc_num_per_chunk(201, shape) == 200

    assert calc_num_per_chunk(200, shape) == 200
    assert calc_num_per_chunk(11, shape) == 11
    assert calc_num_per_chunk(.7, shape) == 140
    assert calc_num_per_chunk(.6749, shape) == 134
    assert calc_num_per_chunk(.6751, shape) == 135
    assert calc_num_per_chunk(None, shape) == 20
    assert calc_num_per_chunk("cutoff time", shape) == "cutoff time"
    assert calc_num_per_chunk(1, shape) == 1
    assert calc_num_per_chunk(.5, singleton.shape) == 1
    assert calc_num_per_chunk(None, singleton.shape) == 10


def test_get_next_chunk(entityset):
    times = list([datetime(2011, 4, 9, 10, 30, i * 6) for i in range(5)] +
                 [datetime(2011, 4, 9, 10, 31, i * 9) for i in range(4)] +
                 [datetime(2011, 4, 9, 10, 40, 0)] +
                 [datetime(2011, 4, 10, 10, 40, i) for i in range(2)] +
                 [datetime(2011, 4, 10, 10, 41, i * 3) for i in range(3)] +
                 [datetime(2011, 4, 10, 11, 10, i * 3) for i in range(2)])
    cutoff_time = pd.DataFrame({'time': times, 'instance_id': range(17)})
    chunks = [chunk for chunk in get_next_chunk(cutoff_time, 'time', 4)]
    assert len(chunks) == 5

    # test when a cutoff time is larger than a chunk
    times = list([datetime(2011, 4, 9, 10, 30, 6) for i in range(5)] +
                 [datetime(2011, 4, 9, 10, 31, 9) for i in range(4)] +
                 [datetime(2011, 4, 9, 10, 40, 0)] +
                 [datetime(2011, 4, 10, 10, 40, i) for i in range(2)] +
                 [datetime(2011, 4, 10, 10, 41, i * 3) for i in range(3)] +
                 [datetime(2011, 4, 10, 11, 10, i * 3) for i in range(2)])
    cutoff_time = pd.DataFrame({'time': times, 'instance_id': range(17)})
    chunks = [chunk for chunk in get_next_chunk(cutoff_time, 'time', 4)]
    assert len(chunks) == 5
    # largest cutoff time handled first
    largest = pd.Series([datetime(2011, 4, 9, 10, 30, 6) for i in range(4)])
    assert (chunks[0]['time'] == largest).all()
    # additional part of cutoff time added to another chunk
    assert (chunks[2]['time'] == times[4]).any()

    # test when cutoff_time is smaller than num_per_chunk
    chunks = [chunk for chunk in get_next_chunk(cutoff_time, 'time', 18)]
    assert len(chunks) == 1


def test_verbose_cutoff_time_chunks(entityset):
    times = list([datetime(2011, 4, 9, 10, 30, i * 6) for i in range(5)] +
                 [datetime(2011, 4, 9, 10, 31, i * 9) for i in range(4)] +
                 [datetime(2011, 4, 9, 10, 40, 0)] +
                 [datetime(2011, 4, 10, 10, 40, i) for i in range(2)] +
                 [datetime(2011, 4, 10, 10, 41, i * 3) for i in range(3)] +
                 [datetime(2011, 4, 10, 11, 10, i * 3) for i in range(2)])
    labels = [False] * 3 + [True] * 2 + [False] * 9 + [True] + [False] * 2

    property_feature = IdentityFeature(entityset['log']['value']) > 10

    feature_matrix = calculate_feature_matrix([property_feature],
                                              entityset,
                                              instance_ids=range(17),
                                              cutoff_time=times,
                                              chunk_size="cutoff time",
                                              verbose=True)

    assert (feature_matrix == labels).values.all()


def test_njobs(entityset):
    times = list([datetime(2011, 4, 9, 10, 30, i * 6) for i in range(5)] +
                 [datetime(2011, 4, 9, 10, 31, i * 9) for i in range(4)] +
                 [datetime(2011, 4, 9, 10, 40, 0)] +
                 [datetime(2011, 4, 10, 10, 40, i) for i in range(2)] +
                 [datetime(2011, 4, 10, 10, 41, i * 3) for i in range(3)] +
                 [datetime(2011, 4, 10, 11, 10, i * 3) for i in range(2)])
    labels = [False] * 3 + [True] * 2 + [False] * 9 + [True] + [False] * 2

    property_feature = IdentityFeature(entityset['log']['value']) > 10

    feature_matrix = calculate_feature_matrix([property_feature],
                                              entityset=entityset,
                                              instance_ids=range(17),
                                              cutoff_time=times,
                                              verbose=True,
                                              chunk_size=.13,
                                              njobs=2,
                                              approximate='1 hour')

    assert (feature_matrix == labels).values.all()

    feature_matrix = calculate_feature_matrix([property_feature],
                                              entityset=entityset,
                                              instance_ids=range(17),
                                              cutoff_time=times,
                                              verbose=True,
                                              chunk_size=.13,
                                              njobs=-1,
                                              approximate='1 hour')

    assert (feature_matrix == labels).values.all()


def test_integer_time_index(int_es):
    times = list(range(8, 18)) + list(range(19, 26))
    labels = [False] * 3 + [True] * 2 + [False] * 9 + [True] + [False] * 2
    cutoff_df = pd.DataFrame({'time': times, 'instance_id': range(17)})
    property_feature = IdentityFeature(int_es['log']['value']) > 10

    feature_matrix = calculate_feature_matrix([property_feature],
                                              int_es,
                                              cutoff_time=cutoff_df,
                                              cutoff_time_in_index=True)

    time_level_vals = feature_matrix.index.get_level_values(1).values
    sorted_df = cutoff_df.sort_values(['time', 'instance_id'], kind='mergesort')
    assert (time_level_vals == sorted_df['time'].values).all()
    assert (feature_matrix == labels).values.all()


def test_integer_time_index_datetime_cutoffs(int_es):
    times = [datetime.now()] * 17
    cutoff_df = pd.DataFrame({'time': times, 'instance_id': range(17)})
    property_feature = IdentityFeature(int_es['log']['value']) > 10

    with pytest.raises(TypeError):
        calculate_feature_matrix([property_feature],
                                 int_es,
                                 cutoff_time=cutoff_df,
                                 cutoff_time_in_index=True)


def test_integer_time_index_passes_extra_columns(int_es):
    times = list(range(8, 18)) + list(range(19, 23)) + [25, 24, 23]
    labels = [False] * 3 + [True] * 2 + [False] * 9 + [False] * 2 + [True]
    instances = [0, 1, 2, 3, 4, 5, 6, 7, 8, 9, 10, 11, 12, 13, 16, 15, 14]
    cutoff_df = pd.DataFrame({'time': times,
                              'instance_id': instances,
                              'labels': labels})
    cutoff_df = cutoff_df[['time', 'instance_id', 'labels']]
    property_feature = IdentityFeature(int_es['log']['value']) > 10

    fm = calculate_feature_matrix([property_feature],
                                  int_es,
                                  cutoff_time=cutoff_df,
                                  cutoff_time_in_index=True)

    assert (fm[property_feature.get_name()] == fm['labels']).all()


def test_integer_time_index_mixed_cutoff(int_es):
    times_dt = list(range(8, 17)) + [datetime(2011, 1, 1), 19, 20, 21, 22, 25, 24, 23]
    labels = [False] * 3 + [True] * 2 + [False] * 9 + [False] * 2 + [True]
    instances = [0, 1, 2, 3, 4, 5, 6, 7, 8, 9, 10, 11, 12, 13, 16, 15, 14]
    cutoff_df = pd.DataFrame({'time': times_dt,
                              'instance_id': instances,
                              'labels': labels})
    cutoff_df = cutoff_df[['time', 'instance_id', 'labels']]
    property_feature = IdentityFeature(int_es['log']['value']) > 10

    with pytest.raises(TypeError):
        calculate_feature_matrix([property_feature],
                                 int_es,
                                 cutoff_time=cutoff_df)

    times_str = list(range(8, 17)) + ["foobar", 19, 20, 21, 22, 25, 24, 23]
    cutoff_df['time'] = times_str
    with pytest.raises(TypeError):
        calculate_feature_matrix([property_feature],
                                 int_es,
                                 cutoff_time=cutoff_df)

    times_date_str = list(range(8, 17)) + ['2018-04-02', 19, 20, 21, 22, 25, 24, 23]
    cutoff_df['time'] = times_date_str
    with pytest.raises(TypeError):
        calculate_feature_matrix([property_feature],
                                 int_es,
                                 cutoff_time=cutoff_df)

    [19, 20, 21, 22]
    times_int_str = [0, 1, 2, 3, 4, 5, '6', 7, 8, 9, 9, 10, 11, 12, 15, 14, 13]
    times_int_str = list(range(8, 17)) + ['17', 19, 20, 21, 22, 25, 24, 23]
    cutoff_df['time'] = times_int_str
    with pytest.raises(TypeError):
        calculate_feature_matrix([property_feature],
                                 int_es,
                                 cutoff_time=cutoff_df)


def test_datetime_index_mixed_cutoff(entityset):
    times = list([datetime(2011, 4, 9, 10, 30, i * 6) for i in range(5)] +
                 [datetime(2011, 4, 9, 10, 31, i * 9) for i in range(4)] +
                 [17] +
                 [datetime(2011, 4, 10, 10, 40, i) for i in range(2)] +
                 [datetime(2011, 4, 10, 10, 41, i * 3) for i in range(3)] +
                 [datetime(2011, 4, 10, 11, 10, i * 3) for i in range(2)])
    labels = [False] * 3 + [True] * 2 + [False] * 9 + [False] * 2 + [True]
    instances = [0, 1, 2, 3, 4, 5, 6, 7, 8, 9, 10, 11, 12, 13, 16, 15, 14]
    cutoff_df = pd.DataFrame({'time': times,
                              'instance_id': instances,
                              'labels': labels})
    cutoff_df = cutoff_df[['time', 'instance_id', 'labels']]
    property_feature = IdentityFeature(entityset['log']['value']) > 10

    with pytest.raises(TypeError):
        calculate_feature_matrix([property_feature],
                                 entityset,
                                 cutoff_time=cutoff_df)

    times[9] = "foobar"
    cutoff_df['time'] = times
    with pytest.raises(ValueError):
        calculate_feature_matrix([property_feature],
                                 entityset,
                                 cutoff_time=cutoff_df)

    cutoff_df['time'].iloc[9] = '2018-04-02 18:50:45.453216'
    with pytest.raises(TypeError):
        calculate_feature_matrix([property_feature],
                                 entityset,
                                 cutoff_time=cutoff_df)

    times[9] = '17'
    cutoff_df['time'] = times
    with pytest.raises(ValueError):
        calculate_feature_matrix([property_feature],
                                 entityset,
                                 cutoff_time=cutoff_df)


def test_string_time_values_in_cutoff_time(entityset):
    times = ['2011-04-09 10:31:27', '2011-04-09 10:30:18']
    cutoff_time = pd.DataFrame({'time': times, 'instance_id': [0, 0]})
    agg_feature = Sum(entityset['log']['value'], entityset['customers'])

    with pytest.raises(ValueError):
        calculate_feature_matrix([agg_feature], entityset, cutoff_time=cutoff_time)<|MERGE_RESOLUTION|>--- conflicted
+++ resolved
@@ -165,11 +165,7 @@
     property_feature = IdentityFeature(entityset['log']['value']) > 10
     save_progress = tempfile.mkdtemp()
     fm_save = calculate_feature_matrix([property_feature],
-<<<<<<< HEAD
-                                        entityset,
-=======
                                        entityset,
->>>>>>> 14ceddef
                                        instance_ids=range(17),
                                        cutoff_time=times,
                                        save_progress=save_progress)
@@ -184,11 +180,7 @@
     merged_df = pd.concat(list_df)
     merged_df.set_index(pd.DatetimeIndex(times, append=True, inplace=True))
     fm_no_save = calculate_feature_matrix([property_feature],
-<<<<<<< HEAD
-                                            entityset,
-=======
                                           entityset,
->>>>>>> 14ceddef
                                           instance_ids=range(17),
                                           cutoff_time=times)
     assert np.all((merged_df.sort_index().values) == (fm_save.sort_index().values))
@@ -200,11 +192,7 @@
 def test_cutoff_time_correctly(entityset):
     property_feature = Count(entityset['log']['id'], entityset['customers'])
     feature_matrix = calculate_feature_matrix([property_feature],
-<<<<<<< HEAD
-                                                entityset,instance_ids=[0, 1, 2],
-=======
                                               entityset, instance_ids=[0, 1, 2],
->>>>>>> 14ceddef
                                               cutoff_time=[datetime(2011, 4, 10), datetime(2011, 4, 11),
                                                            datetime(2011, 4, 7)])
     labels = [0, 10, 5]
@@ -244,11 +232,7 @@
 
     # for now, warns if last_time_index not present
     feature_matrix = calculate_feature_matrix([property_feature, dagg],
-<<<<<<< HEAD
-                                                entityset,
-=======
                                               entityset,
->>>>>>> 14ceddef
                                               instance_ids=[0, 1, 2],
                                               cutoff_time=[datetime(2011, 4, 9, 12, 31),
                                                            datetime(2011, 4, 10, 11),
@@ -259,11 +243,7 @@
 
     with pytest.raises(AssertionError):
         feature_matrix = calculate_feature_matrix([property_feature],
-<<<<<<< HEAD
-                                                    entityset,
-=======
                                                   entityset,
->>>>>>> 14ceddef
                                                   instance_ids=[0, 1, 2],
                                                   cutoff_time=[datetime(2011, 4, 9, 12, 31),
                                                                datetime(2011, 4, 10, 11),
@@ -271,11 +251,7 @@
                                                   training_window=Timedelta(2, 'observations', entity='log'))
 
     feature_matrix = calculate_feature_matrix([property_feature, dagg],
-<<<<<<< HEAD
-                                                entityset,
-=======
                                               entityset,
->>>>>>> 14ceddef
                                               instance_ids=[0, 1, 2, 4],
                                               cutoff_time=[datetime(2011, 4, 9, 12, 31),
                                                            datetime(2011, 4, 10, 11),
@@ -336,12 +312,8 @@
     agg_feat2 = Sum(agg_feat, es['customers'])
     dfeat = DirectFeature(agg_feat2, es['sessions'])
 
-    feature_matrix = calculate_feature_matrix([dfeat, agg_feat],
-<<<<<<< HEAD
-                                                entityset,
-=======
+    feature_matrix = calculate_feature_matrix([dfeat, agg_feat]
                                               entityset,
->>>>>>> 14ceddef
                                               instance_ids=[0, 2],
                                               approximate=Timedelta(1, 'week'),
                                               cutoff_time=[datetime(2011, 4, 9, 10, 31, 19),
@@ -359,11 +331,7 @@
     dfeat = DirectFeature(agg_feat2, es['sessions'])
 
     feature_matrix = calculate_feature_matrix([dfeat, agg_feat],
-<<<<<<< HEAD
-                                                entityset,
-=======
                                               entityset,
->>>>>>> 14ceddef
                                               instance_ids=[0, 2],
                                               approximate=Timedelta(10, 's'),
                                               cutoff_time=[datetime(2011, 4, 9, 10, 31, 19),
@@ -380,11 +348,7 @@
     dfeat = DirectFeature(agg_feat2, es['sessions'])
 
     feature_matrix = calculate_feature_matrix([dfeat, agg_feat],
-<<<<<<< HEAD
-                                                entityset,
-=======
                                               entityset,
->>>>>>> 14ceddef
                                               instance_ids=[0, 2],
                                               approximate=Timedelta(10, 's'),
                                               cutoff_time_in_index=True,
@@ -474,11 +438,7 @@
     dfeat = DirectFeature(agg_feat2, es['log'])
 
     feature_matrix = calculate_feature_matrix([dfeat],
-<<<<<<< HEAD
-                                                entityset,
-=======
                                               entityset,
->>>>>>> 14ceddef
                                               instance_ids=[0, 2],
                                               approximate=Timedelta(10, 's'),
                                               cutoff_time=[datetime(2011, 4, 9, 10, 31, 19),
@@ -534,11 +494,7 @@
     sess_to_cust = DirectFeature(customer_agg_feat, es['sessions'])
 
     feature_matrix = calculate_feature_matrix([sess_to_cust, agg_feat],
-<<<<<<< HEAD
-                                                entityset,
-=======
                                               entityset,
->>>>>>> 14ceddef
                                               instance_ids=[0, 2],
                                               approximate=Timedelta(10, 's'),
                                               cutoff_time=[datetime(2011, 4, 9, 10, 31, 19),
@@ -560,11 +516,7 @@
                               'instance_id': [0, 0]})
 
     feature_matrix_at_once = calculate_feature_matrix([dfeat, agg_feat],
-<<<<<<< HEAD
-                                                        entityset,
-=======
                                                       entityset,
->>>>>>> 14ceddef
                                                       approximate=Timedelta(10, 's'),
                                                       cutoff_time=cutoff_df)
     divided_matrices = []
@@ -575,11 +527,7 @@
     separate_cutoff[1].index = [1]
     for ct in separate_cutoff:
         fm = calculate_feature_matrix([dfeat, agg_feat],
-<<<<<<< HEAD
-                                        entityset,
-=======
                                       entityset,
->>>>>>> 14ceddef
                                       approximate=Timedelta(10, 's'),
                                       cutoff_time=ct)
         divided_matrices.append(fm)
@@ -602,11 +550,7 @@
                               'instance_id': [0, 0]})
 
     fm = calculate_feature_matrix([dfeat],
-<<<<<<< HEAD
-                                    entityset,
-=======
                                   entityset,
->>>>>>> 14ceddef
                                   approximate=Timedelta(10, 's'),
                                   cutoff_time=cutoff_df)
     assert fm[dfeat.get_name()].tolist() == [0, 10]
@@ -642,11 +586,7 @@
                               'instance_id': [0, 0]})
 
     fm = calculate_feature_matrix([dfeat],
-<<<<<<< HEAD
-                                   entityset,
-=======
                                   entityset,
->>>>>>> 14ceddef
                                   approximate=Timedelta(10, 's'),
                                   cutoff_time=cutoff_df)
     fm_2 = calculate_feature_matrix([dfeat, agg_feat_2],
