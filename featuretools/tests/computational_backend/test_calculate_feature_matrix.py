--- conflicted
+++ resolved
@@ -353,8 +353,6 @@
     assert test_list == true_vals
 
 
-<<<<<<< HEAD
-=======
 def test_uses_full_entity_feat_of_approximate(entityset):
     es = entityset
     agg_feat = Sum(es['log']['value'], es['sessions'])
@@ -406,7 +404,6 @@
             assert fm1[f.get_name()].tolist() == fm2[f.get_name()].tolist()
 
 
->>>>>>> 38f8338f
 def test_approximate_dfeat_of_dfeat_of_agg_on_target(entityset):
     es = entityset
     agg_feat = Count(es['log']['id'], es['sessions'])
