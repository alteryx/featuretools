import copy
import os
import shutil
from builtins import range
from datetime import datetime
from random import randint

import numpy as np
import pandas as pd
import pytest

from ..testing_utils import make_ecommerce_entityset

from featuretools import EntitySet, Timedelta, calculate_feature_matrix, dfs
from featuretools.computational_backends.calculate_feature_matrix import (
    bin_cutoff_times
)
from featuretools.primitives import (
    AggregationPrimitive,
    Count,
    DirectFeature,
    IdentityFeature,
    Min,
    Percentile,
    Sum
)


@pytest.fixture(scope='module')
def entityset():
    return make_ecommerce_entityset()


# TODO test mean ignores nan values
def test_calc_feature_matrix(entityset):
    times = list([datetime(2011, 4, 9, 10, 30, i * 6) for i in range(5)] +
                 [datetime(2011, 4, 9, 10, 31, i * 9) for i in range(4)] +
                 [datetime(2011, 4, 9, 10, 40, 0)] +
                 [datetime(2011, 4, 10, 10, 40, i) for i in range(2)] +
                 [datetime(2011, 4, 10, 10, 41, i * 3) for i in range(3)] +
                 [datetime(2011, 4, 10, 11, 10, i * 3) for i in range(2)])
    labels = [False] * 3 + [True] * 2 + [False] * 9 + [True] + [False] * 2

    property_feature = IdentityFeature(entityset['log']['value']) > 10

    feature_matrix = calculate_feature_matrix([property_feature], instance_ids=range(17),
                                              cutoff_time=times, verbose=True)

    assert (feature_matrix == labels).values.all()

    with pytest.raises(AssertionError):
        feature_matrix = calculate_feature_matrix('features', instance_ids=range(17),
                                                  cutoff_time=times)
    with pytest.raises(AssertionError):
        feature_matrix = calculate_feature_matrix([], instance_ids=range(17),
                                                  cutoff_time=times)
    with pytest.raises(AssertionError):
        feature_matrix = calculate_feature_matrix([1, 2, 3], instance_ids=range(17),
                                                  cutoff_time=times)


def test_cfm_approximate_correct_ordering():
    trips = {
        'trip_id': [i for i in range(1000)],
        'flight_time': [datetime(1998, 4, 2) for i in range(350)] + [datetime(1997, 4, 3) for i in range(650)],
        'flight_id': [randint(1, 25) for i in range(1000)],
        'trip_duration': [randint(1, 999) for i in range(1000)]
    }
    df = pd.DataFrame.from_dict(trips)
    es = EntitySet('flights')
    es.entity_from_dataframe("trips",
                             dataframe=df,
                             index="trip_id",
                             time_index='flight_time')
    es.normalize_entity(base_entity_id="trips",
                        new_entity_id="flights",
                        index="flight_id",
                        make_time_index=True)
    features = dfs(entityset=es, target_entity='trips', features_only=True)
    flight_features = [feature for feature in features
                       if isinstance(feature, DirectFeature) and
                       isinstance(feature.base_features[0],
                                  AggregationPrimitive)]
    property_feature = IdentityFeature(es['trips']['trip_id'])
    # direct_agg_feat = DirectFeature(Sum(es['trips']['trip_duration'],
    #                                     es['flights']),
    #                                 es['trips'])
    cutoff_time = pd.DataFrame.from_dict({'instance_id': df['trip_id'],
                                          'time': df['flight_time']})
    time_feature = IdentityFeature(es['trips']['flight_time'])
    feature_matrix = calculate_feature_matrix(flight_features + [property_feature, time_feature],
                                              cutoff_time_in_index=True,
                                              cutoff_time=cutoff_time)
    feature_matrix.index.names = ['instance', 'time']
    assert(np.all(feature_matrix.reset_index('time').reset_index()[['instance', 'time']].values == feature_matrix[['trip_id', 'flight_time']].values))
    feature_matrix_2 = calculate_feature_matrix(flight_features + [property_feature, time_feature],
                                                cutoff_time=cutoff_time,
                                                cutoff_time_in_index=True,
                                                approximate=Timedelta(2, 'd'))
    feature_matrix_2.index.names = ['instance', 'time']
    assert(np.all(feature_matrix_2.reset_index('time').reset_index()[['instance', 'time']].values == feature_matrix_2[['trip_id', 'flight_time']].values))
    for column in feature_matrix:
        for x, y in zip(feature_matrix[column], feature_matrix_2[column]):
            if not ((pd.isnull(x) and pd.isnull(y)) or (x == y)):
                import pdb
                pdb.set_trace()
            assert ((pd.isnull(x) and pd.isnull(y)) or (x == y))


def test_cfm_no_cutoff_time_index(entityset):
    es = entityset
    agg_feat = Count(es['log']['id'], es['sessions'])
    agg_feat4 = Sum(agg_feat, es['customers'])
    dfeat = DirectFeature(agg_feat4, es['sessions'])
    feature_matrix = calculate_feature_matrix([dfeat, agg_feat],
                                              instance_ids=[0, 2],
                                              cutoff_time_in_index=False,
                                              approximate=Timedelta(12, 's'),
                                              cutoff_time=[datetime(2013, 4, 9, 10, 31, 19),
                                                           datetime(2013, 4, 9, 11, 0, 0)])
    assert feature_matrix.index.name == 'id'
    assert feature_matrix.index.values.tolist() == [0, 2]
    assert feature_matrix[dfeat.get_name()].tolist() == [10, 10]
    assert feature_matrix[agg_feat.get_name()].tolist() == [5, 1]
    feature_matrix_2 = calculate_feature_matrix([dfeat, agg_feat],
                                                instance_ids=[0, 2],
                                                cutoff_time_in_index=False,
                                                approximate=Timedelta(10, 's'),
                                                cutoff_time=[datetime(2011, 4, 9, 10, 31, 19),
                                                             datetime(2011, 4, 9, 11, 0, 0)])
    assert feature_matrix_2.index.name == 'id'
    assert feature_matrix_2.index.tolist() == [0, 2]
    assert feature_matrix_2[dfeat.get_name()].tolist() == [7, 10]
    assert feature_matrix_2[agg_feat.get_name()].tolist() == [5, 1]


def test_saveprogress(entityset):
    times = list([datetime(2011, 4, 9, 10, 30, i * 6) for i in range(5)] +
                 [datetime(2011, 4, 9, 10, 31, i * 9) for i in range(4)] +
                 [datetime(2011, 4, 9, 10, 40, 0)] +
                 [datetime(2011, 4, 10, 10, 40, i) for i in range(2)] +
                 [datetime(2011, 4, 10, 10, 41, i * 3) for i in range(3)] +
                 [datetime(2011, 4, 10, 11, 10, i * 3) for i in range(2)])
    property_feature = IdentityFeature(entityset['log']['value']) > 10
    save_progress = os.path.join(os.path.expanduser('~'), 'ft_temp')
    if not os.path.exists(save_progress):
        os.makedirs(save_progress)
    if len(os.listdir(save_progress)) > 0:
        for file_path in os.listdir(save_progress):
            os.remove(os.path.join(save_progress, file_path))
    fm_save = calculate_feature_matrix([property_feature],
                                       instance_ids=range(17),
                                       cutoff_time=times,
                                       save_progress=save_progress)
    _, _, files = next(os.walk(save_progress))
    files = [os.path.join(save_progress, file) for file in files]
    # there is 17 datetime files created above
    assert len(files) == 17
    list_df = []
    for file_ in files:
        df = pd.read_csv(file_, index_col="id", header=0)
        list_df.append(df)
    merged_df = pd.concat(list_df)
    merged_df.set_index(pd.DatetimeIndex(times, append=True, inplace=True))
    fm_no_save = calculate_feature_matrix([property_feature],
                                          instance_ids=range(17),
                                          cutoff_time=times)
    assert np.all((merged_df.sort_index().values) == (fm_save.sort_index().values))
    assert np.all((fm_no_save.sort_index().values) == (fm_save.sort_index().values))
    assert np.all((fm_no_save.sort_index().values) == (merged_df.sort_index().values))
    shutil.rmtree(save_progress)


def test_cutoff_time_correctly(entityset):
    property_feature = Count(entityset['log']['id'], entityset['customers'])
    feature_matrix = calculate_feature_matrix([property_feature], instance_ids=[0, 1, 2],
                                              cutoff_time=[datetime(2011, 4, 10), datetime(2011, 4, 11),
                                                           datetime(2011, 4, 7)])
    labels = [0, 10, 5]
    assert (feature_matrix == labels).values.all()


def test_cutoff_time_binning(entityset):
    cutoff_time = pd.DataFrame({'time': [
                                datetime(2011, 4, 9, 12, 31),
                                datetime(2011, 4, 10, 11),
                                datetime(2011, 4, 10, 13, 10, 1)
                                ],
                                'instance_id': [1, 2, 3]})
    binned_cutoff_times = bin_cutoff_times(cutoff_time, Timedelta(4, 'h'))
    labels = [datetime(2011, 4, 9, 12),
              datetime(2011, 4, 10, 8),
              datetime(2011, 4, 10, 12)]
    for i in binned_cutoff_times.index:
        assert binned_cutoff_times['time'][i] == labels[i]

    binned_cutoff_times = bin_cutoff_times(cutoff_time, Timedelta(25, 'h'))
    labels = [datetime(2011, 4, 8, 22),
              datetime(2011, 4, 9, 23),
              datetime(2011, 4, 9, 23)]
    for i in binned_cutoff_times.index:
        assert binned_cutoff_times['time'][i] == labels[i]


def test_training_window(entityset):
    property_feature = Count(entityset['log']['id'], entityset['customers'])
    top_level_agg = Count(entityset['customers']['id'], entityset['regions'])

    # make sure features that have a direct to a higher level agg
    # so we have multiple "filter eids" in get_pandas_data_slice,
    # and we go through the loop to pull data with a training_window param more than once
    dagg = DirectFeature(top_level_agg, entityset['customers'])

    # for now, warns if last_time_index not present
    feature_matrix = calculate_feature_matrix([property_feature, dagg],
                                              instance_ids=[0, 1, 2],
                                              cutoff_time=[datetime(2011, 4, 9, 12, 31),
                                                           datetime(2011, 4, 10, 11),
                                                           datetime(2011, 4, 10, 13, 10, 1)],
                                              training_window='2 hours')

    entityset.add_last_time_indexes()

    with pytest.raises(AssertionError):
        feature_matrix = calculate_feature_matrix([property_feature],
                                                  instance_ids=[0, 1, 2],
                                                  cutoff_time=[datetime(2011, 4, 9, 12, 31),
                                                               datetime(2011, 4, 10, 11),
                                                               datetime(2011, 4, 10, 13, 10, 1)],
                                                  training_window=Timedelta(2, 'observations', entity='log'))

    feature_matrix = calculate_feature_matrix([property_feature, dagg],
                                              instance_ids=[0, 1, 2, 4],
                                              cutoff_time=[datetime(2011, 4, 9, 12, 31),
                                                           datetime(2011, 4, 10, 11),
                                                           datetime(2011, 4, 10, 13, 10, 1)],
                                              training_window='2 hours')
    prop_values = [5, 5, 1]
    dagg_values = [3, 2, 1]
    assert (feature_matrix[property_feature.get_name()] == prop_values).values.all()
    assert (feature_matrix[dagg.get_name()] == dagg_values).values.all()


def test_training_window_recent_time_index(entityset):
    # customer with no sessions
    row = {
        'id': [3],
        'age': [73],
        'region_id': ['United States'],
        'cohort': [1],
        'cohort_name': ["Late Adopters"],
        'loves_ice_cream': [True],
        'favorite_quote': ["Who is John Galt?"],
        'signup_date': [datetime(2011, 4, 10)],
        'upgrade_date': [datetime(2011, 4, 12)],
        'cancel_date': [datetime(2011, 5, 13)],
        'date_of_birth': [datetime(1938, 2, 1)],
        'engagement_level': [2],
    }
    df = pd.DataFrame(row)
    df.index = range(3, 4)
    df = entityset['customers'].df.append(df)
    entityset['customers'].update_data(df)
    entityset.add_last_time_indexes()

    property_feature = Count(entityset['log']['id'], entityset['customers'])
    top_level_agg = Count(entityset['customers']['id'], entityset['regions'])
    dagg = DirectFeature(top_level_agg, entityset['customers'])

    feature_matrix = calculate_feature_matrix(
        [property_feature, dagg],
        instance_ids=[0, 1, 2, 3],
        cutoff_time=[datetime(2011, 4, 9, 12, 31),
                     datetime(2011, 4, 10, 11),
                     datetime(2011, 4, 10, 13, 10, 1),
                     datetime(2011, 4, 10, 1, 59, 59)],
        training_window='2 hours'
    )
    prop_values = [5, 5, 1, 0]
    dagg_values = [3, 2, 1, 2]
    feature_matrix.sort_index(inplace=True)
    assert (feature_matrix[property_feature.get_name()] == prop_values).values.all()
    assert (feature_matrix[dagg.get_name()] == dagg_values).values.all()


def test_approximate_multiple_instances_per_cutoff_time(entityset):
    es = entityset
    agg_feat = Count(es['log']['id'], es['sessions'])
    agg_feat2 = Sum(agg_feat, es['customers'])
    dfeat = DirectFeature(agg_feat2, es['sessions'])

    feature_matrix = calculate_feature_matrix([dfeat, agg_feat],
                                              instance_ids=[0, 2],
                                              approximate=Timedelta(1, 'week'),
                                              cutoff_time=[datetime(2011, 4, 9, 10, 31, 19),
                                                           datetime(2011, 4, 9, 11, 0, 0)])
    assert feature_matrix.shape[0] == 2
    assert feature_matrix[dfeat.get_name()].dropna().shape[0] == 0
    assert feature_matrix[agg_feat.get_name()].tolist() == [5, 1]


def test_approximate_dfeat_of_agg_on_target(entityset):
    es = entityset
    agg_feat = Count(es['log']['id'], es['sessions'])
    agg_feat2 = Sum(agg_feat, es['customers'])
    dfeat = DirectFeature(agg_feat2, es['sessions'])

    feature_matrix = calculate_feature_matrix([dfeat, agg_feat],
                                              instance_ids=[0, 2],
                                              approximate=Timedelta(10, 's'),
                                              cutoff_time=[datetime(2011, 4, 9, 10, 31, 19),
                                                           datetime(2011, 4, 9, 11, 0, 0)])
    assert feature_matrix[dfeat.get_name()].tolist() == [7, 10]
    assert feature_matrix[agg_feat.get_name()].tolist() == [5, 1]


def test_approximate_dfeat_of_need_all_values(entityset):
    es = entityset
    p = Percentile(es['log']['value'])
    agg_feat = Sum(p, es['sessions'])
    agg_feat2 = Sum(agg_feat, es['customers'])
    dfeat = DirectFeature(agg_feat2, es['sessions'])

    feature_matrix = calculate_feature_matrix([dfeat, agg_feat],
                                              instance_ids=[0, 2],
                                              approximate=Timedelta(10, 's'),
                                              cutoff_time_in_index=True,
                                              cutoff_time=[datetime(2011, 4, 9, 10, 31, 19),
                                                           datetime(2011, 4, 9, 11, 0, 0)])
    log_df = es['log'].df
    instances = [0, 2]
    cutoffs = [pd.Timestamp('2011-04-09 10:31:19'), pd.Timestamp('2011-04-09 11:00:00')]
    approxes = [pd.Timestamp('2011-04-09 10:31:10'), pd.Timestamp('2011-04-09 11:00:00')]
    true_vals = []
    true_vals_approx = []
    for instance, cutoff, approx in zip(instances, cutoffs, approxes):
        log_data_cutoff = log_df[log_df['datetime'] < cutoff]
        log_data_cutoff['percentile'] = log_data_cutoff['value'].rank(pct=True)
        true_agg = log_data_cutoff.loc[log_data_cutoff['session_id'] == instance, 'percentile'].fillna(0).sum()
        true_vals.append(round(true_agg, 3))

        log_data_approx = log_df[log_df['datetime'] < approx]
        log_data_approx['percentile'] = log_data_approx['value'].rank(pct=True)
        true_agg_approx = log_data_approx.loc[log_data_approx['session_id'].isin([0, 1, 2]), 'percentile'].fillna(0).sum()
        true_vals_approx.append(round(true_agg_approx, 3))
    lapprox = [round(x, 3) for x in feature_matrix[dfeat.get_name()].tolist()]
<<<<<<< HEAD
    l = [round(x, 3) for x in feature_matrix[agg_feat.get_name()].tolist()]
=======
    test_list = [round(x, 3) for x in feature_matrix[agg_feat.get_name()].tolist()]
    import pdb
    pdb.set_trace()
>>>>>>> d61bd7fb
    assert lapprox == true_vals_approx
    assert test_list == true_vals


def test_approximate_dfeat_of_dfeat_of_agg_on_target(entityset):
    es = entityset
    agg_feat = Count(es['log']['id'], es['sessions'])
    agg_feat2 = Sum(agg_feat, es['customers'])
    dfeat = DirectFeature(agg_feat2, es['log'])

    feature_matrix = calculate_feature_matrix([dfeat],
                                              instance_ids=[0, 2],
                                              approximate=Timedelta(10, 's'),
                                              cutoff_time=[datetime(2011, 4, 9, 10, 31, 19),
                                                           datetime(2011, 4, 9, 11, 0, 0)])
    assert feature_matrix[dfeat.get_name()].tolist() == [7, 10]


def test_empty_path_approximate_full(entityset):
    es = copy.deepcopy(entityset)
    es['sessions'].df['customer_id'] = [np.nan, np.nan, np.nan, 1, 1, 2]
    agg_feat = Count(es['log']['id'], es['sessions'])
    agg_feat2 = Sum(agg_feat, es['customers'])
    dfeat = DirectFeature(agg_feat2, es['sessions'])

    feature_matrix = calculate_feature_matrix([dfeat, agg_feat],
                                              instance_ids=[0, 2],
                                              approximate=Timedelta(10, 's'),
                                              cutoff_time=[datetime(2011, 4, 9, 10, 31, 19),
                                                           datetime(2011, 4, 9, 11, 0, 0)])
    vals1 = feature_matrix[dfeat.get_name()].tolist()
    assert np.isnan(vals1[0])
    assert np.isnan(vals1[1])
    assert feature_matrix[agg_feat.get_name()].tolist() == [5, 1]


def test_empty_path_approximate_partial(entityset):
    es = copy.deepcopy(entityset)
    es['sessions'].df['customer_id'] = [0, 0, np.nan, 1, 1, 2]
    agg_feat = Count(es['log']['id'], es['sessions'])
    agg_feat2 = Sum(agg_feat, es['customers'])
    dfeat = DirectFeature(agg_feat2, es['sessions'])

    feature_matrix = calculate_feature_matrix([dfeat, agg_feat],
                                              instance_ids=[0, 2],
                                              approximate=Timedelta(10, 's'),
                                              cutoff_time=[datetime(2011, 4, 9, 10, 31, 19),
                                                           datetime(2011, 4, 9, 11, 0, 0)])
    vals1 = feature_matrix[dfeat.get_name()].tolist()
    assert vals1[0] == 7
    assert np.isnan(vals1[1])
    assert feature_matrix[agg_feat.get_name()].tolist() == [5, 1]


def test_approx_base_feature_is_also_first_class_feature(entityset):
    es = entityset
    log_to_products = DirectFeature(es['products']['rating'], es['log'])
    # This should still be computed properly
    agg_feat = Min(log_to_products, es['sessions'])
    customer_agg_feat = Sum(agg_feat, es['customers'])
    # This is to be approximated
    sess_to_cust = DirectFeature(customer_agg_feat, es['sessions'])

    feature_matrix = calculate_feature_matrix([sess_to_cust, agg_feat],
                                              instance_ids=[0, 2],
                                              approximate=Timedelta(10, 's'),
                                              cutoff_time=[datetime(2011, 4, 9, 10, 31, 19),
                                                           datetime(2011, 4, 9, 11, 0, 0)])
    vals1 = feature_matrix[sess_to_cust.get_name()].tolist()
    assert vals1 == [8.5, 7]
    vals2 = feature_matrix[agg_feat.get_name()].tolist()
    assert vals2 == [4, 1.5]


def test_approximate_time_split_returns_the_same_result(entityset):
    es = entityset
    agg_feat = Count(es['log']['id'], es['sessions'])
    agg_feat2 = Sum(agg_feat, es['customers'])
    dfeat = DirectFeature(agg_feat2, es['sessions'])

    cutoff_df = pd.DataFrame({'time': [pd.Timestamp('2011-04-09 10:07:30'),
                                       pd.Timestamp('2011-04-09 10:07:40')],
                              'instance_id': [0, 0]})

    feature_matrix_at_once = calculate_feature_matrix([dfeat, agg_feat],
                                                      approximate=Timedelta(10, 's'),
                                                      cutoff_time=cutoff_df)
    divided_matrices = []
    separate_cutoff = [cutoff_df.iloc[0:1], cutoff_df.iloc[1:]]
    # Make sure indexes are different
    # Not that this step is unecessary and done to showcase the issue here
    separate_cutoff[0].index = [0]
    separate_cutoff[1].index = [1]
    for ct in separate_cutoff:
        fm = calculate_feature_matrix([dfeat, agg_feat],
                                      approximate=Timedelta(10, 's'),
                                      cutoff_time=ct)
        divided_matrices.append(fm)
    feature_matrix_from_split = pd.concat(divided_matrices)
    assert feature_matrix_from_split.shape == feature_matrix_at_once.shape
    for i1, i2 in zip(feature_matrix_at_once.index, feature_matrix_from_split.index):
        assert (pd.isnull(i1) and pd.isnull(i2)) or (i1 == i2)
    for c in feature_matrix_from_split:
        for i1, i2 in zip(feature_matrix_at_once[c], feature_matrix_from_split[c]):
            assert (pd.isnull(i1) and pd.isnull(i2)) or (i1 == i2)


def test_approximate_returns_correct_empty_default_values(entityset):
    es = entityset
    agg_feat = Count(es['log']['id'], es['customers'])
    dfeat = DirectFeature(agg_feat, es['sessions'])

    cutoff_df = pd.DataFrame({'time': [pd.Timestamp('2011-04-08 11:00:00'),
                                       pd.Timestamp('2011-04-09 11:00:00')],
                              'instance_id': [0, 0]})

    fm = calculate_feature_matrix([dfeat],
                                  approximate=Timedelta(10, 's'),
                                  cutoff_time=cutoff_df)
    assert fm[dfeat.get_name()].tolist() == [0, 10]


# def test_approximate_deep_recurse(entityset):
    # es = entityset
    # agg_feat = Count(es['customers']['id'], es['regions'])
    # dfeat1 = DirectFeature(agg_feat, es['sessions'])
    # agg_feat2 = Sum(dfeat1, es['customers'])
    # dfeat2 = DirectFeature(agg_feat2, es['sessions'])

    # agg_feat3 = Count(es['log']['id'], es['products'])
    # dfeat3 = DirectFeature(agg_feat3, es['log'])
    # agg_feat4 = Sum(dfeat3, es['sessions'])

    # feature_matrix = calculate_feature_matrix([dfeat2, agg_feat4],
    #                                          instance_ids=[0, 2],
    #                                          approximate=Timedelta(10, 's'),
    #                                          cutoff_time=[datetime(2011, 4, 9, 10, 31, 19),
    #                                                       datetime(2011, 4, 9, 11, 0, 0)])
    # # dfeat2 and agg_feat4 should both be approximated


def test_approximate_child_aggs_handled_correctly(entityset):
    es = entityset
    agg_feat = Count(es['customers']['id'], es['regions'])
    dfeat = DirectFeature(agg_feat, es['customers'])
    agg_feat_2 = Count(es['log']['value'], es['customers'])
    cutoff_df = pd.DataFrame({'time': [pd.Timestamp('2011-04-08 10:30:00'),
                                       pd.Timestamp('2011-04-09 10:30:06')],
                              'instance_id': [0, 0]})

    fm = calculate_feature_matrix([dfeat],
                                  approximate=Timedelta(10, 's'),
                                  cutoff_time=cutoff_df)
    fm_2 = calculate_feature_matrix([dfeat, agg_feat_2],
                                    approximate=Timedelta(10, 's'),
                                    cutoff_time=cutoff_df)
    assert fm[dfeat.get_name()].tolist() == [2, 3]
    assert fm_2[agg_feat_2.get_name()].tolist() == [0, 2]


def test_cutoff_time_naming(entityset):
    es = entityset

    agg_feat = Count(es['customers']['id'], es['regions'])
    dfeat = DirectFeature(agg_feat, es['customers'])
    cutoff_df = pd.DataFrame({'time': [pd.Timestamp('2011-04-08 10:30:00'),
                                       pd.Timestamp('2011-04-09 10:30:06')],
                              'instance_id': [0, 0]})
    cutoff_df_index_name = cutoff_df.rename(columns={"instance_id": "id"})
    cutoff_df_time_name = cutoff_df.rename(columns={"time": "cutoff_time"})
    cutoff_df_index_name_time_name = cutoff_df.rename(columns={"instance_id": "id", "time": "cutoff_time"})
    cutoff_df_wrong_index_name = cutoff_df.rename(columns={"instance_id": "wrong_id"})

    fm1 = calculate_feature_matrix([dfeat], cutoff_time=cutoff_df)
    for test_cutoff in [cutoff_df_index_name, cutoff_df_time_name, cutoff_df_index_name_time_name]:
        fm2 = calculate_feature_matrix([dfeat], cutoff_time=test_cutoff)

        assert all((fm1 == fm2.values).values)

    with pytest.raises(AttributeError):
        calculate_feature_matrix([dfeat], cutoff_time=cutoff_df_wrong_index_name)


def test_cutoff_time_extra_columns(entityset):
    es = entityset

    agg_feat = Count(es['customers']['id'], es['regions'])
    dfeat = DirectFeature(agg_feat, es['customers'])

    cutoff_df = pd.DataFrame({'time': [pd.Timestamp('2011-04-09 10:30:06'),
                                       pd.Timestamp('2011-04-09 10:30:03'),
                                       pd.Timestamp('2011-04-08 10:30:00')],
                              'instance_id': [0, 1, 0],
                              'label': [True, True, False]},
                             columns=['time', 'instance_id', 'label'])
    fm = calculate_feature_matrix([dfeat], cutoff_time=cutoff_df)
    # check column was added to end of matrix
    assert 'label' == fm.columns[-1]
    # check column was sorted by time labelike the rest of the feature matrix
    true_series = pd.Series([False, True, True], index=[0, 1, 0])
    assert (fm['label'] == true_series).all()

    fm_2 = calculate_feature_matrix([dfeat],
                                    cutoff_time=cutoff_df,
                                    approximate="2 days")
    # check column was added to end of matrix
    assert 'label' in fm_2.columns
    # check column was sorted by time like the rest of the feature matrix
    true_series = pd.Series([False, True, True], index=[0, 1, 0])
    assert (fm_2['label'] == true_series).all()


def test_cfm_returns_original_time_indexes(entityset):
    es = entityset

    agg_feat = Count(es['customers']['id'], es['regions'])
    dfeat = DirectFeature(agg_feat, es['customers'])
    agg_feat_2 = Count(es['sessions']['id'], es['customers'])
    cutoff_df = pd.DataFrame({'time': [pd.Timestamp('2011-04-09 10:30:06'),
                                       pd.Timestamp('2011-04-09 10:30:03'),
                                       pd.Timestamp('2011-04-08 10:30:00')],
                              'instance_id': [0, 1, 0]})
    sorted_df = cutoff_df.sort_values(['time', 'instance_id'], kind='mergesort')

    # no approximate
    fm = calculate_feature_matrix([dfeat], cutoff_time=cutoff_df,
                                  cutoff_time_in_index=True)
    instance_level_vals = fm.index.get_level_values(0).values
    time_level_vals = fm.index.get_level_values(1).values
    assert (instance_level_vals == sorted_df['instance_id'].values).all()
    assert (time_level_vals == sorted_df['time'].values).all()

    # approximate, in different windows, no unapproximated aggs
    fm2 = calculate_feature_matrix([dfeat], cutoff_time=cutoff_df,
                                   cutoff_time_in_index=True, approximate="1 m")
    instance_level_vals = fm2.index.get_level_values(0).values
    time_level_vals = fm2.index.get_level_values(1).values
    assert (instance_level_vals == sorted_df['instance_id'].values).all()
    assert (time_level_vals == sorted_df['time'].values).all()

    # approximate, in different windows, unapproximated aggs
    fm2 = calculate_feature_matrix([dfeat, agg_feat_2], cutoff_time=cutoff_df,
                                   cutoff_time_in_index=True, approximate="1 m")
    instance_level_vals = fm2.index.get_level_values(0).values
    time_level_vals = fm2.index.get_level_values(1).values
    assert (instance_level_vals == sorted_df['instance_id'].values).all()
    assert (time_level_vals == sorted_df['time'].values).all()

    # approximate, in same window, no unapproximated aggs
    fm3 = calculate_feature_matrix([dfeat], cutoff_time=cutoff_df,
                                   cutoff_time_in_index=True, approximate="2 d")
    instance_level_vals = fm3.index.get_level_values(0).values
    time_level_vals = fm3.index.get_level_values(1).values
    assert (instance_level_vals == sorted_df['instance_id'].values).all()
    assert (time_level_vals == sorted_df['time'].values).all()

    # approximate, in same window, unapproximated aggs
    fm3 = calculate_feature_matrix([dfeat, agg_feat_2], cutoff_time=cutoff_df,
                                   cutoff_time_in_index=True, approximate="2 d")
    instance_level_vals = fm3.index.get_level_values(0).values
    time_level_vals = fm3.index.get_level_values(1).values
    assert (instance_level_vals == sorted_df['instance_id'].values).all()
    assert (time_level_vals == sorted_df['time'].values).all()<|MERGE_RESOLUTION|>--- conflicted
+++ resolved
@@ -344,13 +344,7 @@
         true_agg_approx = log_data_approx.loc[log_data_approx['session_id'].isin([0, 1, 2]), 'percentile'].fillna(0).sum()
         true_vals_approx.append(round(true_agg_approx, 3))
     lapprox = [round(x, 3) for x in feature_matrix[dfeat.get_name()].tolist()]
-<<<<<<< HEAD
-    l = [round(x, 3) for x in feature_matrix[agg_feat.get_name()].tolist()]
-=======
     test_list = [round(x, 3) for x in feature_matrix[agg_feat.get_name()].tolist()]
-    import pdb
-    pdb.set_trace()
->>>>>>> d61bd7fb
     assert lapprox == true_vals_approx
     assert test_list == true_vals
 
