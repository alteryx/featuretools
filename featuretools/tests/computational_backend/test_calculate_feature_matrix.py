--- conflicted
+++ resolved
@@ -279,12 +279,8 @@
     df = pd.DataFrame(row)
     df.index = range(3, 4)
     df = entityset['customers'].df.append(df, sort=False)
-<<<<<<< HEAD
     entityset['customers'].update_data(df=df,
                                        recalculate_last_time_indexes=False)
-=======
-    entityset['customers'].update_data(df)
->>>>>>> ee281196
     entityset.add_last_time_indexes()
 
     property_feature = Count(entityset['log']['id'], entityset['customers'])
@@ -906,9 +902,6 @@
                                  cutoff_time=cutoff_df)
 
     cutoff_df['time'].iloc[9] = '2018-04-02 18:50:45.453216'
-    calculate_feature_matrix([property_feature],
-                             entityset,
-                             cutoff_time=cutoff_df)
     with pytest.raises(TypeError):
         calculate_feature_matrix([property_feature],
                                  entityset,
