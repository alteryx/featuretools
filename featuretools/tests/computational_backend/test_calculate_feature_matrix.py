--- conflicted
+++ resolved
@@ -776,13 +776,8 @@
                                    cutoff_time_in_index=True, approximate="2 d")
     instance_level_vals = fm3.index.get_level_values(0).values
     time_level_vals = fm3.index.get_level_values(1).values
-<<<<<<< HEAD
     assert (instance_level_vals == cutoff_df['instance_id'].values).all()
     assert (time_level_vals == cutoff_df['time'].values).all()
-=======
-    assert (instance_level_vals == sorted_df['instance_id'].values).all()
-    assert (time_level_vals == sorted_df['time'].values).all()
->>>>>>> 56048d20
 
 
 def test_dask_kwargs(es):
@@ -928,16 +923,6 @@
 def test_warning_not_enough_chunks(es, capsys):
     property_feature = IdentityFeature(es['log']['value']) > 10
 
-<<<<<<< HEAD
-    # this doesn't test that output is correct
-    # but it at least hits the line of code that will write the warning
-    # to make sure it doesn't error
-    calculate_feature_matrix([property_feature],
-                             entityset=es,
-                             chunk_size=.5,
-                             verbose=True,
-                             n_jobs=3)
-=======
     with cluster(nworkers=3) as (scheduler, [a, b, c]):
         dkwargs = {'cluster': scheduler['address']}
         calculate_feature_matrix([property_feature],
@@ -949,7 +934,6 @@
     captured = capsys.readouterr()
     pattern = r'Fewer chunks \([0-9]+\), than workers \([0-9]+\) consider reducing the chunk size'
     assert re.search(pattern, captured.out) is not None
->>>>>>> 56048d20
 
 
 def test_n_jobs():
