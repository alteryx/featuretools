--- conflicted
+++ resolved
@@ -1710,12 +1710,7 @@
                                          pd.to_datetime("2014-01-01 02:00:00"),
                                          pd.to_datetime("2014-01-01 03:00:00")]})
 
-<<<<<<< HEAD
-    ft.calculate_feature_matrix(features, entityset=es, cutoff_time=cutoff_time,
-                                progress_callback=mock_progress_callback)
-=======
     calculate_feature_matrix(features, entityset=es, cutoff_time=cutoff_time, progress_callback=mock_progress_callback)
->>>>>>> 359ee0d8
     assert np.isclose(mock_progress_callback.progress_history[-2], FEATURE_CALCULATION_PERCENTAGE * 100)
     assert np.isclose(mock_progress_callback.total_update, 100.0)
     assert np.isclose(mock_progress_callback.total_progress_percent, 100.0)
@@ -1843,12 +1838,10 @@
     assert (feature_matrix[property_feature.get_name()] == labels).values.all()
 
 
-<<<<<<< HEAD
 def test_calculate_feature_matrix_returns_default_values(transactions_defaultvalue_es):
     sum_features = ft.Feature(transactions_defaultvalue_es["transactions"]["value"],
                               parent_entity=transactions_defaultvalue_es["sessions"], primitive=Sum)
     sessions_sum = ft.Feature(sum_features,
-                              entity=transactions_defaultvalue_es["transactions"])
 
     feature_matrix = ft.calculate_feature_matrix(features=[sessions_sum],
                                                  entityset=transactions_defaultvalue_es)
@@ -1857,12 +1850,12 @@
     expected_values = [2.0, 2.0, 1.0, 0.0]
 
     assert (feature_matrix[sessions_sum.get_name()] == expected_values).values.all()
-=======
+
+
 def test_entities_relationships(entities, relationships):
     fm_1, features = ft.dfs(entities=entities,
                             relationships=relationships,
                             target_entity="transactions")
-
     fm_2 = calculate_feature_matrix(features=features,
                                     entities=entities,
                                     relationships=relationships)
@@ -1896,5 +1889,4 @@
 
     fm_1 = to_pandas(fm_1, index='id')
     fm_2 = to_pandas(fm_2, index='id')
-    assert fm_1.equals(fm_2)
->>>>>>> 359ee0d8
+    assert fm_1.equals(fm_2)