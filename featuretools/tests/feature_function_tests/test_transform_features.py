import numpy as np
import pandas as pd
import pytest

from ..testing_utils import make_ecommerce_entityset

from featuretools import Timedelta
from featuretools.computational_backends import PandasBackend
from featuretools.primitives import (
    Absolute,
    Add,
    And,
    Compare,
    Count,
    CumCount,
    CumMax,
    CumMean,
    CumMin,
    CumSum,
    Day,
    Diff,
    DirectFeature,
    Divide,
    Equals,
    Feature,
    GreaterThan,
    GreaterThanEqualTo,
    Haversine,
    Hour,
    IdentityFeature,
    IsIn,
    IsNull,
    Latitude,
    LessThan,
    LessThanEqualTo,
    Longitude,
    Mod,
    Mode,
    Multiply,
    Negate,
    Not,
    NotEquals,
    NumCharacters,
    NumWords,
    Or,
    Percentile,
    Subtract,
    Sum,
    get_transform_primitives,
    make_trans_primitive
)
from featuretools.synthesis.deep_feature_synthesis import match
from featuretools.variable_types import Boolean, Datetime, Numeric, Variable


<<<<<<< HEAD
@pytest.fixture()
=======
# some tests change the entityset values, so we have to create it fresh
# for each test (rather than setting scope='module')
@pytest.fixture
>>>>>>> 38f8338f
def es():
    return make_ecommerce_entityset()


@pytest.fixture()
def int_es():
    return make_ecommerce_entityset(with_integer_time_index=True)


def test_make_trans_feat(es):
    f = Hour(es['log']['datetime'])

    pandas_backend = PandasBackend(es, [f])
    df = pandas_backend.calculate_all_features(instance_ids=[0],
                                               time_last=None)
    v = df[f.get_name()][0]
    assert v == 10


def test_diff(es):
    value = IdentityFeature(es['log']['value'])
    customer_id_feat = \
        DirectFeature(es['sessions']['customer_id'],
                      child_entity=es['log'])
    diff1 = Diff(value, es['log']['session_id'])
    diff2 = Diff(value, customer_id_feat)

    pandas_backend = PandasBackend(es, [diff1, diff2])
    df = pandas_backend.calculate_all_features(instance_ids=range(15),
                                               time_last=None)

    val1 = df[diff1.get_name()].values.tolist()
    val2 = df[diff2.get_name()].values.tolist()
    correct_vals1 = [
        np.nan, 5, 5, 5, 5, np.nan, 1, 1, 1, np.nan, np.nan, 5, np.nan, 7, 7
    ]
    correct_vals2 = [np.nan, 5, 5, 5, 5, -20, 1, 1, 1, -3, np.nan, 5, -5, 7, 7]
    for i, v in enumerate(val1):
        v1 = val1[i]
        if np.isnan(v1):
            assert (np.isnan(correct_vals1[i]))
        else:
            assert v1 == correct_vals1[i]
        v2 = val2[i]
        if np.isnan(v2):
            assert (np.isnan(correct_vals2[i]))
        else:
            assert v2 == correct_vals2[i]


def test_diff_single_value(es):
    diff = Diff(es['stores']['num_square_feet'], es['stores']['region_id'])
    pandas_backend = PandasBackend(es, [diff])
    df = pandas_backend.calculate_all_features(instance_ids=[5],
                                               time_last=None)
    assert df.shape[0] == 1
    assert df[diff.get_name()].dropna().shape[0] == 0


def test_compare_of_identity(es):
    to_test = [(Equals, [False, False, True, False]),
               (NotEquals, [True, True, False, True]),
               (LessThan, [True, True, False, False]),
               (LessThanEqualTo, [True, True, True, False]),
               (GreaterThan, [False, False, False, True]),
               (GreaterThanEqualTo, [False, False, True, True])]

    features = []
    for test in to_test:
        features.append(test[0](es['log']['value'], 10))

    pandas_backend = PandasBackend(es, features)
    df = pandas_backend.calculate_all_features(instance_ids=[0, 1, 2, 3],
                                               time_last=None)

    for i, test in enumerate(to_test):
        v = df[features[i].get_name()].values.tolist()
        assert v == test[1]


def test_compare_of_direct(es):
    log_rating = DirectFeature(es['products']['rating'],
                               child_entity=es['log'])
    to_test = [(Equals, [False, False, False, False]),
               (NotEquals, [True, True, True, True]),
               (LessThan, [False, False, False, True]),
               (LessThanEqualTo, [False, False, False, True]),
               (GreaterThan, [True, True, True, False]),
               (GreaterThanEqualTo, [True, True, True, False])]

    features = []
    for test in to_test:
        features.append(test[0](log_rating, 4.5))

    pandas_backend = PandasBackend(es, features)
    df = pandas_backend.calculate_all_features(instance_ids=[0, 1, 2, 3],
                                               time_last=None)

    for i, test in enumerate(to_test):
        v = df[features[i].get_name()].values.tolist()
        assert v == test[1]


def test_compare_of_transform(es):
    day = Day(es['log']['datetime'])
    to_test = [(Equals, [False, True]),
               (NotEquals, [True, False]),
               (LessThan, [True, False]),
               (LessThanEqualTo, [True, True]),
               (GreaterThan, [False, False]),
               (GreaterThanEqualTo, [False, True])]

    features = []
    for test in to_test:
        features.append(test[0](day, 10))

    pandas_backend = PandasBackend(es, features)
    df = pandas_backend.calculate_all_features(instance_ids=[0, 14],
                                               time_last=None)

    for i, test in enumerate(to_test):
        v = df[features[i].get_name()].values.tolist()
        assert v == test[1]


def test_compare_of_agg(es):
    count_logs = Count(es['log']['id'],
                       parent_entity=es['sessions'])

    to_test = [(Equals, [False, False, False, True]),
               (NotEquals, [True, True, True, False]),
               (LessThan, [False, False, True, False]),
               (LessThanEqualTo, [False, False, True, True]),
               (GreaterThan, [True, True, False, False]),
               (GreaterThanEqualTo, [True, True, False, True])]

    features = []
    for test in to_test:
        features.append(test[0](count_logs, 2))

    pandas_backend = PandasBackend(es, features)
    df = pandas_backend.calculate_all_features(instance_ids=[0, 1, 2, 3],
                                               time_last=None)

    for i, test in enumerate(to_test):
        v = df[features[i].get_name()].values.tolist()
        assert v == test[1]


def test_compare_all_nans(es):
    nan_feat = Mode(es['log']['product_id'], es['sessions'])
    compare = nan_feat == 'brown bag'
    # before all data
    time_last = pd.Timestamp('1/1/1993')
    pandas_backend = PandasBackend(es, [nan_feat, compare])
    df = pandas_backend.calculate_all_features(instance_ids=[0, 1, 2],
                                               time_last=time_last)
    assert df[nan_feat.get_name()].dropna().shape[0] == 0
    assert not df[compare.get_name()].any()


def test_arithmetic_of_val(es):
    to_test = [(Add, [2.0, 7.0, 12.0, 17.0], [2.0, 7.0, 12.0, 17.0]),
               (Subtract, [-2.0, 3.0, 8.0, 13.0], [2.0, -3.0, -8.0, -13.0]),
               (Multiply, [0, 10, 20, 30], [0, 10, 20, 30]),
               (Divide, [0, 2.5, 5, 7.5], [np.inf, 0.4, 0.2, 2 / 15.0],
                [np.nan, np.inf, np.inf, np.inf])]

    features = []
    logs = es['log']

    for test in to_test:
        features.append(test[0](logs['value'], 2))
        features.append(test[0](2, logs['value']))

    features.append(Divide(logs['value'], 0))

    pandas_backend = PandasBackend(es, features)
    df = pandas_backend.calculate_all_features(instance_ids=[0, 1, 2, 3],
                                               time_last=None)

    for i, test in enumerate(to_test):
        v = df[features[2 * i].get_name()].values.tolist()
        assert v == test[1]
        v = df[features[2 * i + 1].get_name()].values.tolist()
        assert v == test[2]

    test = to_test[-1][-1]
    v = df[features[-1].get_name()].values.tolist()
    assert (np.isnan(v[0]))
    assert v[1:] == test[1:]


def test_arithmetic_two_vals_fails(es):
    with pytest.raises(ValueError):
        Add(2, 2)


def test_arithmetic_of_identity(es):
    logs = es['log']

    to_test = [(Add, [0., 7., 14., 21.]),
               (Subtract, [0, 3, 6, 9]),
               (Multiply, [0, 10, 40, 90]),
               (Divide, [np.nan, 2.5, 2.5, 2.5])]

    features = []
    for test in to_test:
        features.append(test[0](logs['value'], logs['value_2']))

    pandas_backend = PandasBackend(es, features)
    df = pandas_backend.calculate_all_features(instance_ids=[0, 1, 2, 3],
                                               time_last=None)

    for i, test in enumerate(to_test[:-1]):
        v = df[features[i].get_name()].values.tolist()
        assert v == test[1]
    i, test = 3, to_test[-1]
    v = df[features[i].get_name()].values.tolist()
    assert (np.isnan(v[0]))
    assert v[1:] == test[1][1:]


def test_arithmetic_of_direct(es):
    rating = es['products']['rating']
    log_rating = DirectFeature(rating,
                               child_entity=es['log'])
    customer_age = es['customers']['age']
    session_age = DirectFeature(customer_age,
                                child_entity=es['sessions'])
    log_age = DirectFeature(session_age,
                            child_entity=es['log'])

    to_test = [(Add, [38, 37, 37.5, 37.5]),
               (Subtract, [28, 29, 28.5, 28.5]),
               (Multiply, [165, 132, 148.5, 148.5]),
               (Divide, [6.6, 8.25, 22. / 3, 22. / 3])]

    features = []
    for test in to_test:
        features.append(test[0](log_age, log_rating))

    pandas_backend = PandasBackend(es, features)
    df = pandas_backend.calculate_all_features(instance_ids=[0, 3, 5, 7],
                                               time_last=None)

    for i, test in enumerate(to_test):
        v = df[features[i].get_name()].values.tolist()
        assert v == test[1]


# P TODO: rewrite this  test
def test_arithmetic_of_transform(es):
    diff1 = Diff(IdentityFeature(es['log']['value']),
                 IdentityFeature(es['log']['product_id']))
    diff2 = Diff(IdentityFeature(es['log']['value_2']),
                 IdentityFeature(es['log']['product_id']))

    to_test = [(Add, [np.nan, 14., -7., 3.]),
               (Subtract, [np.nan, 6., -3., 1.]),
               (Multiply, [np.nan, 40., 10., 2.]),
               (Divide, [np.nan, 2.5, 2.5, 2.])]

    features = []
    for test in to_test:
        features.append(test[0](diff1, diff2))

    pandas_backend = PandasBackend(es, features)
    df = pandas_backend.calculate_all_features(instance_ids=[0, 2, 11, 13],
                                               time_last=None)
    for i, test in enumerate(to_test):
        v = df[features[i].get_name()].values.tolist()
        assert np.isnan(v.pop(0))
        assert np.isnan(test[1].pop(0))
        assert v == test[1]


def test_not_feature(es):
    likes_ice_cream = es['customers']['loves_ice_cream']
    not_feat = Not(likes_ice_cream)
    features = [not_feat]
    pandas_backend = PandasBackend(es, features)
    df = pandas_backend.calculate_all_features(instance_ids=[0, 1],
                                               time_last=None)
    v = df[not_feat.get_name()].values
    assert not v[0]
    assert v[1]


def test_arithmetic_of_agg(es):
    customer_id_feat = es['customers']['id']
    store_id_feat = es['stores']['id']
    count_customer = Count(customer_id_feat,
                           parent_entity=es['regions'])
    count_stores = Count(store_id_feat,
                         parent_entity=es['regions'])
    to_test = [(Add, [6, 2]),
               (Subtract, [0, -2]),
               (Multiply, [9, 0]),
               (Divide, [1, 0])]

    features = []
    for test in to_test:
        features.append(test[0](count_customer, count_stores))

    pandas_backend = PandasBackend(es, features)
    df = pandas_backend.calculate_all_features(
        instance_ids=['United States', 'Mexico'], time_last=None)

    for i, test in enumerate(to_test):
        v = df[features[i].get_name()].values.tolist()
        assert v == test[1]


# TODO latlong is a string in entityset. Asserts in test_latlong fail
# def latlong_unstringify(latlong):
#     lat = float(latlong.split(", ")[0].replace("(", ""))
#     lon = float(latlong.split(", ")[1].replace(")", ""))
#     return (lat, lon)


def test_latlong(es):
    log_latlong_feat = es['log']['latlong']
    latitude = Latitude(log_latlong_feat)
    longitude = Longitude(log_latlong_feat)
    features = [latitude, longitude]
    pandas_backend = PandasBackend(es, features)
    df = pandas_backend.calculate_all_features(instance_ids=range(15),
                                               time_last=None)
    latvalues = df[latitude.get_name()].values
    lonvalues = df[longitude.get_name()].values
    assert len(latvalues) == 15
    assert len(lonvalues) == 15
    real_lats = [0, 5, 10, 15, 20, 0, 1, 2, 3, 0, 0, 5, 0, 7, 14]
    real_lons = [0, 2, 4, 6, 8, 0, 1, 2, 3, 0, 0, 2, 0, 3, 6]
    for i, v, in enumerate(real_lats):
        assert v == latvalues[i]
    for i, v, in enumerate(real_lons):
        assert v == lonvalues[i]


def test_haversine(es):
    log_latlong_feat = es['log']['latlong']
    log_latlong_feat2 = es['log']['latlong2']
    haversine = Haversine(log_latlong_feat, log_latlong_feat2)
    features = [haversine]
    pandas_backend = PandasBackend(es, features)
    df = pandas_backend.calculate_all_features(instance_ids=range(15),
                                               time_last=None)
    values = df[haversine.get_name()].values
    real = [0., 524.15585776, 1043.00845747, 1551.12130243,
            2042.79840241, 0., 137.86000883, 275.59396684,
            413.07563177, 0., 0., 524.15585776,
            0., 739.93819145, 1464.27975511]
    assert len(values) == 15
    for i, v in enumerate(real):
        assert v - values[i] < .0001


def test_cum_sum(es):
    log_value_feat = es['log']['value']
    cum_sum = CumSum(log_value_feat, es['log']['session_id'])
    features = [cum_sum]
    pandas_backend = PandasBackend(es, features)
    df = pandas_backend.calculate_all_features(instance_ids=range(15),
                                               time_last=None)
    cvalues = df[cum_sum.get_name()].values
    assert len(cvalues) == 15
    cum_sum_values = [0, 5, 15, 30, 50, 0, 1, 3, 6, 0, 0, 5, 0, 7, 21]
    for i, v in enumerate(cum_sum_values):
        assert v == cvalues[i]


def test_cum_min(es):
    log_value_feat = es['log']['value']
    cum_min = CumMin(log_value_feat, es['log']['session_id'])
    features = [cum_min]
    pandas_backend = PandasBackend(es, features)
    df = pandas_backend.calculate_all_features(instance_ids=range(15),
                                               time_last=None)
    cvalues = df[cum_min.get_name()].values
    assert len(cvalues) == 15
    cum_min_values = [0, 0, 0, 0, 0, 0, 0, 0, 0, 0, 0, 0, 0, 0, 0]
    for i, v in enumerate(cum_min_values):
        assert v == cvalues[i]


def test_cum_max(es):
    log_value_feat = es['log']['value']
    cum_max = CumMax(log_value_feat, es['log']['session_id'])
    features = [cum_max]
    pandas_backend = PandasBackend(es, features)
    df = pandas_backend.calculate_all_features(instance_ids=range(15),
                                               time_last=None)
    cvalues = df[cum_max.get_name()].values
    assert len(cvalues) == 15
    cum_max_values = [0, 5, 10, 15, 20, 0, 1, 2, 3, 0, 0, 5, 0, 7, 14]
    for i, v in enumerate(cum_max_values):
        assert v == cvalues[i]


def test_cum_sum_use_previous(es):
    log_value_feat = es['log']['value']
    cum_sum = CumSum(log_value_feat, es['log']['session_id'],
                     use_previous=Timedelta(3, 'observations',
                                            entity=es['log']))
    features = [cum_sum]
    pandas_backend = PandasBackend(es, features)
    df = pandas_backend.calculate_all_features(instance_ids=range(15),
                                               time_last=None)
    cvalues = df[cum_sum.get_name()].values
    assert len(cvalues) == 15
    cum_sum_values = [0, 5, 15, 30, 45, 0, 1, 3, 6, 0, 0, 5, 0, 7, 21]
    for i, v in enumerate(cum_sum_values):
        assert v == cvalues[i]


def test_cum_sum_use_previous_integer_time(int_es):
    es = int_es

    log_value_feat = es['log']['value']
    with pytest.raises(AssertionError):
        CumSum(log_value_feat, es['log']['session_id'],
               use_previous=Timedelta(3, 'm'))

    cum_sum = CumSum(log_value_feat, es['log']['session_id'],
                     use_previous=Timedelta(3, 'observations',
                                            entity=es['log']))
    features = [cum_sum]
    pandas_backend = PandasBackend(es, features)
    df = pandas_backend.calculate_all_features(instance_ids=range(15),
                                               time_last=None)
    cvalues = df[cum_sum.get_name()].values
    assert len(cvalues) == 15
    cum_sum_values = [0, 5, 15, 30, 45, 0, 1, 3, 6, 0, 0, 5, 0, 7, 21]
    for i, v in enumerate(cum_sum_values):
        assert v == cvalues[i]


def test_cum_sum_where(es):
    log_value_feat = es['log']['value']
    compare_feat = GreaterThan(log_value_feat, 3)
    dfeat = Feature(es['sessions']['customer_id'], es['log'])
    cum_sum = CumSum(log_value_feat, dfeat,
                     where=compare_feat)
    features = [cum_sum]
    pandas_backend = PandasBackend(es, features)
    df = pandas_backend.calculate_all_features(instance_ids=range(15),
                                               time_last=None)
    cvalues = df[cum_sum.get_name()].values
    assert len(cvalues) == 15
    cum_sum_values = [0, 5, 15, 30, 50, 50, 50, 50, 50, 50,
                      0, 5, 5, 12, 26]
    for i, v in enumerate(cum_sum_values):
        if not np.isnan(v):
            assert v == cvalues[i]
        else:
            assert (np.isnan(cvalues[i]))


def test_cum_sum_use_previous_and_where(es):
    log_value_feat = es['log']['value']
    compare_feat = GreaterThan(log_value_feat, 3)
    # todo should this be cummean?
    dfeat = Feature(es['sessions']['customer_id'], es['log'])
    cum_sum = CumSum(log_value_feat, dfeat,
                     where=compare_feat,
                     use_previous=Timedelta(3, 'observations',
                                            entity=es['log']))
    features = [cum_sum]
    pandas_backend = PandasBackend(es, features)
    df = pandas_backend.calculate_all_features(instance_ids=range(15),
                                               time_last=None)

    cum_sum_values = [0, 5, 15, 30, 45, 45, 45, 45, 45, 45,
                      0, 5, 5, 12, 26]
    cvalues = df[cum_sum.get_name()].values
    assert len(cvalues) == 15
    for i, v in enumerate(cum_sum_values):
        assert v == cvalues[i]


def test_cum_sum_group_on_nan(es):
    log_value_feat = es['log']['value']
    es['log'].df['product_id'] = (['coke zero'] * 3 + ['car'] * 2 +
                                  ['toothpaste'] * 3 + ['brown bag'] * 2 +
                                  ['shoes'] +
                                  [np.nan] * 4 +
                                  ['coke_zero'] * 2)
    cum_sum = CumSum(log_value_feat, es['log']['product_id'])
    features = [cum_sum]
    pandas_backend = PandasBackend(es, features)
    df = pandas_backend.calculate_all_features(instance_ids=range(15),
                                               time_last=None)
    cvalues = df[cum_sum.get_name()].values
    assert len(cvalues) == 15
    cum_sum_values = [0, 5, 15,
                      15, 35,
                      0, 1, 3,
                      3, 3,
                      0,
                      np.nan, np.nan, np.nan, np.nan]
    for i, v in enumerate(cum_sum_values):
        if np.isnan(v):
            assert (np.isnan(cvalues[i]))
        else:
            assert v == cvalues[i]


def test_cum_sum_use_previous_group_on_nan(es):
    # TODO: Figure out how to test where `df`
    # in pd_rolling get_function() has multiindex
    log_value_feat = es['log']['value']
    es['log'].df['product_id'] = (['coke zero'] * 3 + ['car'] * 2 +
                                  ['toothpaste'] * 3 + ['brown bag'] * 2 +
                                  ['shoes'] +
                                  [np.nan] * 4 +
                                  ['coke_zero'] * 2)
    cum_sum = CumSum(log_value_feat,
                     es['log']['product_id'],
                     es["log"]["datetime"],
                     use_previous=Timedelta(40, 'seconds'))
    features = [cum_sum]
    pandas_backend = PandasBackend(es, features)
    df = pandas_backend.calculate_all_features(instance_ids=range(15),
                                               time_last=None)
    cvalues = df[cum_sum.get_name()].values
    assert len(cvalues) == 15
    cum_sum_values = [0, 5, 15,
                      15, 35,
                      0, 1, 3,
                      3, 0,
                      0,
                      np.nan, np.nan, np.nan, np.nan]
    for i, v in enumerate(cum_sum_values):
        if np.isnan(v):
            assert (np.isnan(cvalues[i]))
        else:
            assert v == cvalues[i]


def test_cum_sum_use_previous_and_where_absolute(es):
    log_value_feat = es['log']['value']
    compare_feat = GreaterThan(log_value_feat, 3)
    dfeat = Feature(es['sessions']['customer_id'], es['log'])
    cum_sum = CumSum(log_value_feat, dfeat, es["log"]["datetime"],
                     where=compare_feat,
                     use_previous=Timedelta(40, 'seconds'))
    features = [cum_sum]
    pandas_backend = PandasBackend(es, features)
    df = pandas_backend.calculate_all_features(instance_ids=range(15),
                                               time_last=None)

    cum_sum_values = [0, 5, 15, 30, 50, 0, 0, 0, 0, 0,
                      0, 5, 0, 7, 21]
    cvalues = df[cum_sum.get_name()].values
    assert len(cvalues) == 15
    for i, v in enumerate(cum_sum_values):
        assert v == cvalues[i]


def test_cum_mean(es):
    log_value_feat = es['log']['value']
    cum_mean = CumMean(log_value_feat, es['log']['session_id'])
    features = [cum_mean]
    pandas_backend = PandasBackend(es, features)
    df = pandas_backend.calculate_all_features(instance_ids=range(15),
                                               time_last=None)
    cvalues = df[cum_mean.get_name()].values
    assert len(cvalues) == 15
    cum_mean_values = [0, 2.5, 5, 7.5, 10, 0, .5, 1, 1.5, 0, 0, 2.5, 0, 3.5, 7]
    for i, v in enumerate(cum_mean_values):
        assert v == cvalues[i]


def test_cum_mean_use_previous(es):
    log_value_feat = es['log']['value']
    cum_mean = CumMean(log_value_feat, es['log']['session_id'],
                       use_previous=Timedelta(3, 'observations',
                                              entity=es['log']))
    features = [cum_mean]
    pandas_backend = PandasBackend(es, features)
    df = pandas_backend.calculate_all_features(instance_ids=range(15),
                                               time_last=None)
    cvalues = df[cum_mean.get_name()].values
    assert len(cvalues) == 15
    cum_mean_values = [0, 2.5, 5, 10, 15, 0, .5, 1, 2, 0, 0, 2.5, 0, 3.5, 7]
    for i, v in enumerate(cum_mean_values):
        assert v == cvalues[i]


def test_cum_mean_where(es):
    log_value_feat = es['log']['value']
    compare_feat = GreaterThan(log_value_feat, 3)
    dfeat = Feature(es['sessions']['customer_id'], es['log'])
    cum_mean = CumMean(log_value_feat, dfeat,
                       where=compare_feat)
    features = [cum_mean]
    pandas_backend = PandasBackend(es, features)
    df = pandas_backend.calculate_all_features(instance_ids=range(15),
                                               time_last=None)
    cvalues = df[cum_mean.get_name()].values
    assert len(cvalues) == 15
    cum_mean_values = [0, 5, 7.5, 10, 12.5, 12.5, 12.5, 12.5, 12.5, 12.5,
                       0, 5, 5, 6, 26. / 3]

    for i, v in enumerate(cum_mean_values):
        if not np.isnan(v):
            assert v == cvalues[i]
        else:
            assert (np.isnan(cvalues[i]))


def test_cum_mean_use_previous_and_where(es):
    log_value_feat = es['log']['value']
    compare_feat = GreaterThan(log_value_feat, 3)
    # todo should this be cummean?
    dfeat = Feature(es['sessions']['customer_id'], es['log'])
    cum_mean = CumMean(log_value_feat, dfeat,
                       where=compare_feat,
                       use_previous=Timedelta(2, 'observations',
                                              entity=es['log']))
    features = [cum_mean]
    pandas_backend = PandasBackend(es, features)
    df = pandas_backend.calculate_all_features(instance_ids=range(15),
                                               time_last=None)

    cum_mean_values = [0, 5, 7.5, 12.5, 17.5, 17.5, 17.5, 17.5, 17.5, 17.5,
                       0, 5, 5, 6, 10.5]
    cvalues = df[cum_mean.get_name()].values
    assert len(cvalues) == 15
    for i, v in enumerate(cum_mean_values):
        assert v == cvalues[i]


def test_cum_count(es):
    log_id_feat = es['log']['id']
    cum_count = CumCount(log_id_feat, es['log']['session_id'])
    features = [cum_count]
    pandas_backend = PandasBackend(es, features)
    df = pandas_backend.calculate_all_features(instance_ids=range(15),
                                               time_last=None)
    cvalues = df[cum_count.get_name()].values
    assert len(cvalues) == 15
    cum_count_values = [1, 2, 3, 4, 5, 1, 2, 3, 4, 1, 1, 2, 1, 2, 3]
    for i, v in enumerate(cum_count_values):
        assert v == cvalues[i]


def test_text_primitives(es):
    words = NumWords(es['log']['comments'])
    chars = NumCharacters(es['log']['comments'])

    features = [words, chars]
    pandas_backend = PandasBackend(es, features)
    df = pandas_backend.calculate_all_features(instance_ids=range(15),
                                               time_last=None)

    word_counts = [514, 3, 3, 644, 1268, 1269, 177, 172, 79,
                   240, 1239, 3, 3, 3, 3]
    char_counts = [3392, 10, 10, 4116, 7961, 7580, 992, 957,
                   437, 1325, 6322, 10, 10, 10, 10]
    word_values = df[words.get_name()].values
    char_values = df[chars.get_name()].values
    assert len(word_values) == 15
    for i, v in enumerate(word_values):
        assert v == word_counts[i]
    for i, v in enumerate(char_values):
        assert v == char_counts[i]


def test_arithmetic(es):
    # P TODO:
    return
    hour = Hour(es['log']['datetime'])
    day = Day(es['log']['datetime'])

    to_test = [(Add, [19, 19, 19, 19]),
               (Subtract, [-1, -1, -1, -1]),
               (Multiply, [90, 90, 90, 90]),
               (Divide, [.9, .9, .9, .9])]

    features = []
    features.append(day + hour)
    features.append(day - hour)
    features.append(day * hour)
    features.append(day / hour)

    pandas_backend = PandasBackend(es, features)
    df = pandas_backend.calculate_all_features(instance_ids=[0, 3, 5, 7],
                                               time_last=None)
    for i, test in enumerate(to_test):
        v = df[features[i].get_name()].values.tolist()
        assert v == test[1]


def test_overrides(es):
    # P TODO:
    return
    hour = Hour(es['log']['datetime'])
    day = Day(es['log']['datetime'])

    feats = [Add, Subtract, Multiply, Divide,
             Mod, And, Or]
    compare_ops = [GreaterThan, LessThan, Equals, NotEquals,
                   GreaterThanEqualTo, LessThanEqualTo]
    assert Negate(hour).hash() == (-hour).hash()

    compares = [(hour, hour),
                (hour, day),
                (day, 2)]
    overrides = [
        hour + hour,
        hour - hour,
        hour * hour,
        hour / hour,
        hour % hour,
        hour & hour,
        hour | hour,
        hour > hour,
        hour < hour,
        hour == hour,
        hour != hour,
        hour >= hour,
        hour <= hour,

        hour + day,
        hour - day,
        hour * day,
        hour / day,
        hour % day,
        hour & day,
        hour | day,
        hour > day,
        hour < day,
        hour == day,
        hour != day,
        hour >= day,
        hour <= day,

        day + 2,
        day - 2,
        day * 2,
        day / 2,
        day % 2,
        day & 2,
        day | 2,
        day > 2,
        day < 2,
        day == 2,
        day != 2,
        day >= 2,
        day <= 2,
    ]

    i = 0
    for left, right in compares:
        for feat in feats:
            f = feat(left, right)
            o = overrides[i]
            assert o.hash() == f.hash()
            i += 1

        for compare_op in compare_ops:
            f = compare_op(left, right)
            o = overrides[i]
            assert o.hash() == f.hash()
            i += 1

    our_reverse_overrides = [
        2 + day,
        2 - day,
        2 * day,
        2 / day,
        2 & day,
        2 | day]
    i = 0
    for feat in feats:
        if feat != Mod:
            f = feat(2, day)
            o = our_reverse_overrides[i]
            assert o.hash() == f.hash()
            i += 1

    python_reverse_overrides = [
        2 < day,
        2 > day,
        2 == day,
        2 != day,
        2 <= day,
        2 >= day]
    i = 0
    for compare_op in compare_ops:
        f = compare_op(day, 2)
        o = python_reverse_overrides[i]
        assert o.hash() == f.hash()
        i += 1


def test_override_boolean(es):
    # P TODO:
    return
    count = Count(es['log']['value'], es['sessions'])
    count_lo = GreaterThan(count, 1)
    count_hi = LessThan(count, 10)

    to_test = [[True, True, True],
               [True, True, False],
               [False, False, True]]

    features = []
    features.append(count_lo.OR(count_hi))
    features.append(count_lo.AND(count_hi))
    features.append(~(count_lo.AND(count_hi)))

    pandas_backend = PandasBackend(es, features)
    df = pandas_backend.calculate_all_features(instance_ids=[0, 1, 2],
                                               time_last=None)
    for i, test in enumerate(to_test):
        v = df[features[i].get_name()].values.tolist()
        assert v == test


def test_override_cmp_from_variable(es):
    count_lo = IdentityFeature(es['log']['value']) > 1

    to_test = [False, True, True]

    features = [count_lo]

    pandas_backend = PandasBackend(es, features)
    df = pandas_backend.calculate_all_features(instance_ids=[0, 1, 2],
                                               time_last=None)
    v = df[count_lo.get_name()].values.tolist()
    for i, test in enumerate(to_test):
        assert v[i] == test


def test_override_cmp(es):
    # P TODO:
    return
    count = Count(es['log']['value'], es['sessions'])
    _sum = Sum(es['log']['value'], es['sessions'])
    gt_lo = count > 1
    gt_other = count > _sum
    ge_lo = count >= 1
    ge_other = count >= _sum
    lt_hi = count < 10
    lt_other = count < _sum
    le_hi = count <= 10
    le_other = count <= _sum
    ne_lo = count != 1
    ne_other = count != _sum

    to_test = [[True, True, False],
               [False, False, True],
               [True, True, True],
               [False, False, True],
               [True, True, True],
               [True, True, False],
               [True, True, True],
               [True, True, False]]
    features = [gt_lo, gt_other, ge_lo, ge_other, lt_hi,
                lt_other, le_hi, le_other, ne_lo, ne_other]
    pandas_backend = PandasBackend(es, features)
    df = pandas_backend.calculate_all_features(instance_ids=[0, 1, 2],
                                               time_last=None)
    for i, test in enumerate(to_test):
        v = df[features[i].get_name()].values.tolist()
        assert v == test


def test_isin_feat(es):
    isin = IsIn(es['log']['product_id'],
                list_of_outputs=["toothpaste", "coke zero"])
    features = [isin]
    pandas_backend = PandasBackend(es, features)
    df = pandas_backend.calculate_all_features(range(8), None)
    true = [True, True, True, False, False, True, True, True]
    v = df[isin.get_name()].values.tolist()
    assert true == v


def test_isin_feat_other_syntax(es):
    isin = Feature(es['log']['product_id']).isin(["toothpaste", "coke zero"])
    features = [isin]
    pandas_backend = PandasBackend(es, features)
    df = pandas_backend.calculate_all_features(range(8), None)
    true = [True, True, True, False, False, True, True, True]
    v = df[isin.get_name()].values.tolist()
    assert true == v


def test_isin_feat_other_syntax_int(es):
    isin = Feature(es['log']['value']).isin([5, 10])
    features = [isin]
    pandas_backend = PandasBackend(es, features)
    df = pandas_backend.calculate_all_features(range(8), None)
    true = [False, True, True, False, False, False, False, False]
    v = df[isin.get_name()].values.tolist()
    assert true == v


def test_isin_feat_custom(es):
    def pd_is_in(array, list_of_outputs=None):
        if list_of_outputs is None:
            list_of_outputs = []
        return pd.Series(array).isin(list_of_outputs)

    def isin_generate_name(self):
        return u"%s.isin(%s)" % (self.base_features[0].get_name(),
                                 str(self.kwargs['list_of_outputs']))

    IsIn = make_trans_primitive(
        pd_is_in,
        [Variable],
        Boolean,
        name="is_in",
        description="For each value of the base feature, checks whether it is "
        "in a list that is provided.",
        cls_attributes={"generate_name": isin_generate_name})

    isin = IsIn(es['log']['product_id'],
                list_of_outputs=["toothpaste", "coke zero"])
    features = [isin]
    pandas_backend = PandasBackend(es, features)
    df = pandas_backend.calculate_all_features(range(8), None)
    true = [True, True, True, False, False, True, True, True]
    v = df[isin.get_name()].values.tolist()
    assert true == v

    isin = Feature(es['log']['product_id']).isin(["toothpaste", "coke zero"])
    features = [isin]
    pandas_backend = PandasBackend(es, features)
    df = pandas_backend.calculate_all_features(range(8), None)
    true = [True, True, True, False, False, True, True, True]
    v = df[isin.get_name()].values.tolist()
    assert true == v

    isin = Feature(es['log']['value']).isin([5, 10])
    features = [isin]
    pandas_backend = PandasBackend(es, features)
    df = pandas_backend.calculate_all_features(range(8), None)
    true = [False, True, True, False, False, False, False, False]
    v = df[isin.get_name()].values.tolist()
    assert true == v


def test_isnull_feat(es):
    value = IdentityFeature(es['log']['value'])
    diff = Diff(value, es['log']['session_id'])
    isnull = IsNull(diff)
    features = [isnull]
    pandas_backend = PandasBackend(es, features)
    df = pandas_backend.calculate_all_features(range(15), None)
    # correct_vals_diff = [
    #     np.nan, 5, 5, 5, 5, np.nan, 1, 1, 1, np.nan, np.nan, 5, np.nan, 7, 7]
    correct_vals = [True, False, False, False, False, True, False, False,
                    False, True, True, False, True, False, False]
    values = df[isnull.get_name()].values.tolist()
    assert correct_vals == values


def test_init_and_name(es):
    log = es['log']
    features = [Feature(v) for v in log.variables] +\
        [GreaterThan(Feature(es["products"]["rating"], es["log"]), 2.5)]
    # Add Timedelta feature
    features.append(pd.Timestamp.now() - Feature(log['datetime']))
    for transform_prim in get_transform_primitives():
        if issubclass(transform_prim, Compare):
            continue
        # use the input_types matching function from DFS
        input_types = transform_prim.input_types
        if type(input_types[0]) == list:
            matching_inputs = [g for s in input_types
                               for g in match(s, features)]
        else:
            matching_inputs = match(input_types, features)
        if len(matching_inputs) == 0:
            raise Exception(
                "Transform Primitive %s not tested" % transform_prim.name)
        for s in matching_inputs:
            instance = transform_prim(*s)

            # try to get name and calculate
            instance.get_name()
            instance.head()


def test_percentile(es):
    v = Feature(es['log']['value'])
    p = Percentile(v)
    pandas_backend = PandasBackend(es, [p])
    df = pandas_backend.calculate_all_features(range(10, 17), None)
    true = es['log'].df[v.get_name()].rank(pct=True)
    true = true.loc[range(10, 17)]
    for t, a in zip(true.values, df[p.get_name()].values):
        assert (pd.isnull(t) and pd.isnull(a)) or t == a


def test_dependent_percentile(es):
    v = Feature(es['log']['value'])
    p = Percentile(v)
    p2 = Percentile(p - 1)
    pandas_backend = PandasBackend(es, [p, p2])
    df = pandas_backend.calculate_all_features(range(10, 17), None)
    true = es['log'].df[v.get_name()].rank(pct=True)
    true = true.loc[range(10, 17)]
    for t, a in zip(true.values, df[p.get_name()].values):
        assert (pd.isnull(t) and pd.isnull(a)) or t == a


def test_agg_percentile(es):
    v = Feature(es['log']['value'])
    p = Percentile(v)
    agg = Sum(p, es['sessions'])
    pandas_backend = PandasBackend(es, [agg])
    df = pandas_backend.calculate_all_features([0, 1], None)

    log_vals = es['log'].df[[v.get_name(), 'session_id']]
    log_vals['percentile'] = log_vals[v.get_name()].rank(pct=True)
    true_p = log_vals.groupby('session_id')['percentile'].sum()[[0, 1]]
    for t, a in zip(true_p.values, df[agg.get_name()].values):
        assert (pd.isnull(t) and pd.isnull(a)) or t == a


def test_percentile_agg_percentile(es):
    v = Feature(es['log']['value'])
    p = Percentile(v)
    agg = Sum(p, es['sessions'])
    pagg = Percentile(agg)
    pandas_backend = PandasBackend(es, [pagg])
    df = pandas_backend.calculate_all_features([0, 1], None)

    log_vals = es['log'].df[[v.get_name(), 'session_id']]
    log_vals['percentile'] = log_vals[v.get_name()].rank(pct=True)
    true_p = log_vals.groupby('session_id')['percentile'].sum().fillna(0)
    true_p = true_p.rank(pct=True)[[0, 1]]

    for t, a in zip(true_p.values, df[pagg.get_name()].values):
        assert (pd.isnull(t) and pd.isnull(a)) or t == a


def test_percentile_agg(es):
    v = Feature(es['log']['value'])
    agg = Sum(v, es['sessions'])
    pagg = Percentile(agg)
    pandas_backend = PandasBackend(es, [pagg])
    df = pandas_backend.calculate_all_features([0, 1], None)

    log_vals = es['log'].df[[v.get_name(), 'session_id']]
    true_p = log_vals.groupby('session_id')[v.get_name()].sum().fillna(0)
    true_p = true_p.rank(pct=True)[[0, 1]]

    for t, a in zip(true_p.values, df[pagg.get_name()].values):
        assert (pd.isnull(t) and pd.isnull(a)) or t == a


def test_direct_percentile(es):
    v = Feature(es['customers']['age'])
    p = Percentile(v)
    d = Feature(p, es['sessions'])
    pandas_backend = PandasBackend(es, [d])
    df = pandas_backend.calculate_all_features([0, 1], None)

    cust_vals = es['customers'].df[[v.get_name()]]
    cust_vals['percentile'] = cust_vals[v.get_name()].rank(pct=True)
    true_p = cust_vals['percentile'].loc[[0, 0]]
    for t, a in zip(true_p.values, df[d.get_name()].values):
        assert (pd.isnull(t) and pd.isnull(a)) or t == a


def test_direct_agg_percentile(es):
    v = Feature(es['log']['value'])
    p = Percentile(v)
    agg = Sum(p, es['customers'])
    d = Feature(agg, es['sessions'])
    pandas_backend = PandasBackend(es, [d])
    df = pandas_backend.calculate_all_features([0, 1], None)

    log_vals = es['log'].df[[v.get_name(), 'session_id']]
    log_vals['percentile'] = log_vals[v.get_name()].rank(pct=True)
    log_vals['customer_id'] = [0] * 10 + [1] * 5 + [2] * 2
    true_p = log_vals.groupby('customer_id')['percentile'].sum().fillna(0)
    true_p = true_p[[0, 0]]
    for t, a in zip(true_p.values, df[d.get_name()].values):
        assert (pd.isnull(t) and pd.isnull(a)) or round(t, 3) == round(a, 3)


def test_percentile_with_cutoff(es):
    v = Feature(es['log']['value'])
    p = Percentile(v)
    pandas_backend = PandasBackend(es, [p])
    df = pandas_backend.calculate_all_features(
        [2], pd.Timestamp('2011/04/09 10:30:13'))
    assert df[p.get_name()].tolist()[0] == 1.0

<<<<<<< HEAD
=======

def test_two_kinds_of_dependents(es):
    v = Feature(es['log']['value'])
    product = Feature(es['log']['product_id'])
    agg = Sum(v, es['customers'], where=product == 'coke zero')
    p = Percentile(agg)
    g = Absolute(agg)
    agg2 = Sum(v, es['sessions'], where=product == 'coke zero')
    # Adding this feature in tests line 218 in pandas_backend
    # where we remove columns in result_frame that already exist
    # in the output entity_frames in preparation for pd.concat
    # In a prior version, this failed because we changed the result_frame
    # variable itself, rather than making a new variable _result_frame.
    # When len(output_frames) > 1, the second iteration won't have
    # all the necessary columns because they were removed in the first
    agg3 = Sum(agg2, es['customers'])
    pandas_backend = PandasBackend(es, [p, g, agg3])
    df = pandas_backend.calculate_all_features([0, 1], None)
    assert df[p.get_name()].tolist() == [0.5, 1.0]
    assert df[g.get_name()].tolist() == [15, 26]


>>>>>>> 38f8338f
# P TODO: reimplement like
# def test_like_feat(es):
#     like = Like(es['log']['product_id'], "coke")
#     features = [like]
#     pandas_backend = PandasBackend(es, features)
#     df = pandas_backend.calculate_all_features(range(5), None)
#     true = [True, True, True, False, False]
#     v = df[like.get_name()].values.tolist()
#     assert true == v


# P TODO: reimplement like
# def test_like_feat_other_syntax(es):
#     like = Feature(es['log']['product_id']).LIKE("coke")
#     features = [like]
#     pandas_backend = PandasBackend(es, features)
#     df = pandas_backend.calculate_all_features(range(5), None)
#     true = [True, True, True, False, False]
#     v = df[like.get_name()].values.tolist()
#     assert true == v


def test_make_transform_restricts_time_keyword():
    make_trans_primitive(
        lambda x, time=False: x,
        [Datetime],
        Numeric,
        name="AllowedPrimitive",
        description="This primitive should be accepted",
        uses_calc_time=True)

    with pytest.raises(ValueError):
        make_trans_primitive(
            lambda x, time=False: x,
            [Datetime],
            Numeric,
            name="BadPrimitive",
            description="This primitive should error")


def test_make_transform_restricts_time_arg():
    make_trans_primitive(
        lambda time: time,
        [Datetime],
        Numeric,
        name="AllowedPrimitive",
        description="This primitive should be accepted",
        uses_calc_time=True)

    with pytest.raises(ValueError):
        make_trans_primitive(
            lambda time: time,
            [Datetime],
            Numeric,
            name="BadPrimitive",
            description="This primitive should erorr")


def test_make_transform_sets_kwargs_correctly(es):
    def pd_is_in(array, list_of_outputs=None):
        if list_of_outputs is None:
            list_of_outputs = []
        return pd.Series(array).isin(list_of_outputs)

    def isin_generate_name(self):
        return u"%s.isin(%s)" % (self.base_features[0].get_name(),
                                 str(self.kwargs['list_of_outputs']))

    IsIn = make_trans_primitive(
        pd_is_in,
        [Variable],
        Boolean,
        name="is_in",
        description="For each value of the base feature, checks whether it is "
        "in a list that is provided.",
        cls_attributes={"generate_name": isin_generate_name})

    isin_1_list = ["toothpaste", "coke_zero"]
    isin_1_base_f = Feature(es['log']['product_id'])
    isin_1 = IsIn(isin_1_base_f, list_of_outputs=isin_1_list)
    isin_2_list = ["coke_zero"]
    isin_2_base_f = Feature(es['log']['session_id'])
    isin_2 = IsIn(isin_2_base_f, list_of_outputs=isin_2_list)
    assert isin_1_base_f == isin_1.base_features[0]
    assert isin_1_list == isin_1.kwargs['list_of_outputs']
    assert isin_2_base_f == isin_2.base_features[0]
    assert isin_2_list == isin_2.kwargs['list_of_outputs']<|MERGE_RESOLUTION|>--- conflicted
+++ resolved
@@ -53,13 +53,9 @@
 from featuretools.variable_types import Boolean, Datetime, Numeric, Variable
 
 
-<<<<<<< HEAD
-@pytest.fixture()
-=======
 # some tests change the entityset values, so we have to create it fresh
 # for each test (rather than setting scope='module')
 @pytest.fixture
->>>>>>> 38f8338f
 def es():
     return make_ecommerce_entityset()
 
@@ -1158,8 +1154,6 @@
         [2], pd.Timestamp('2011/04/09 10:30:13'))
     assert df[p.get_name()].tolist()[0] == 1.0
 
-<<<<<<< HEAD
-=======
 
 def test_two_kinds_of_dependents(es):
     v = Feature(es['log']['value'])
@@ -1182,7 +1176,6 @@
     assert df[g.get_name()].tolist() == [15, 26]
 
 
->>>>>>> 38f8338f
 # P TODO: reimplement like
 # def test_like_feat(es):
 #     like = Like(es['log']['product_id'], "coke")
