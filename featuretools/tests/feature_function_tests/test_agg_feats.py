--- conflicted
+++ resolved
@@ -1,25 +1,13 @@
 import pytest
-<<<<<<< HEAD
 import pandas as pd
 from featuretools.synthesis.deep_feature_synthesis import (
     DeepFeatureSynthesis, check_stacking, match)
 from featuretools.primitives import (
-    Feature, Count, Mean, Sum, TimeSinceLast, AggregationPrimitive,
-    get_aggregation_primitives, make_agg_primitive, Equals, IdentityFeature)
+    Feature, Count, Mean, Sum, TimeSinceLast, AggregationPrimitive, NumTrue,
+    get_aggregation_primitives, make_agg_primitive)
 from featuretools.variable_types import (Numeric, Index, Variable,
                                          DatetimeTimeIndex, Datetime)
 from featuretools import calculate_feature_matrix, dfs
-=======
-
-from featuretools.synthesis.deep_feature_synthesis import (DeepFeatureSynthesis,
-                                                           check_stacking, match)
-from featuretools.primitives import(Feature, Count, Mean, Sum, TimeSinceLast,
-                                    AggregationPrimitive, NumTrue,
-                                    get_aggregation_primitives)
-from featuretools.variable_types import (Discrete, Numeric, Categorical,
-                                         Ordinal, Boolean, Text, Datetime)
-from featuretools import calculate_feature_matrix
->>>>>>> 69591b3b
 from ..testing_utils import make_ecommerce_entityset, feature_with_name
 from datetime import datetime
 
@@ -303,7 +291,6 @@
     # note: must round to nearest second
     assert all(fm[f.get_name()].round().values == correct)
 
-<<<<<<< HEAD
     with pytest.raises(ValueError):
         make_agg_primitive(time_since_last,
                            [DatetimeTimeIndex],
@@ -343,7 +330,7 @@
     where_feat = "MEAN_SUNDAY(log.value, datetime WHERE priority_level = 0)"
     for x, y in zip(fm[where_feat], mean_sunday_value_priority_0):
         assert ((pd.isnull(x) and pd.isnull(y)) or (x == y))
-=======
+
 
 def test_makes_numtrue(es):
     dfs = DeepFeatureSynthesis(target_entity_id='sessions',
@@ -353,5 +340,4 @@
                                trans_primitives=[])
     features = dfs.build_features()
     assert feature_with_name(features, 'customers.NUM_TRUE(log.purchased)')
-    assert feature_with_name(features, 'NUM_TRUE(log.purchased)')
->>>>>>> 69591b3b
+    assert feature_with_name(features, 'NUM_TRUE(log.purchased)')