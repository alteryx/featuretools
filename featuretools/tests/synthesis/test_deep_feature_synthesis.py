--- conflicted
+++ resolved
@@ -48,10 +48,6 @@
     make_ecommerce_entityset
 )
 from featuretools.utils.gen_utils import Library
-<<<<<<< HEAD
-=======
-from featuretools.variable_types import Datetime, Numeric
->>>>>>> e6afad06
 
 
 def test_makes_agg_features_from_str(es):
@@ -417,11 +413,7 @@
 
 def test_abides_by_max_depth_param(es):
     for i in [0, 1, 2, 3]:
-<<<<<<< HEAD
         dfs_obj = DeepFeatureSynthesis(target_dataframe_name='sessions',
-=======
-        dfs_obj = DeepFeatureSynthesis(target_entity_id='sessions',
->>>>>>> e6afad06
                                        entityset=es,
                                        agg_primitives=[Sum],
                                        trans_primitives=[],
@@ -433,17 +425,10 @@
 
 
 def test_max_depth_single_table(transform_es):
-<<<<<<< HEAD
     assert len(transform_es.dataframe_dict) == 1
 
     def make_dfs_obj(max_depth):
         dfs_obj = DeepFeatureSynthesis(target_dataframe_name='first',
-=======
-    assert len(transform_es.entity_dict) == 1
-
-    def make_dfs_obj(max_depth):
-        dfs_obj = DeepFeatureSynthesis(target_entity_id='first',
->>>>>>> e6afad06
                                        entityset=transform_es,
                                        trans_primitives=[AddNumeric],
                                        max_depth=max_depth)
@@ -451,11 +436,7 @@
 
     for i in [-1, 0, 1, 2]:
         if i in [-1, 2]:
-<<<<<<< HEAD
             match = ("Only one dataframe in entityset, changing max_depth to 1 "
-=======
-            match = ("Only one entity in entityset, changing max_depth to 1 "
->>>>>>> e6afad06
                      "since deeper features cannot be created")
             with pytest.warns(UserWarning, match=match):
                 dfs_obj = make_dfs_obj(i)
@@ -584,19 +565,11 @@
 
 
 def test_dfs_includes_seed_features_greater_than_max_depth(es):
-<<<<<<< HEAD
     session_agg = ft.Feature(es, 'log', 'value', parent_dataframe_name='sessions', primitive=Sum)
     customer_agg = ft.Feature(session_agg, parent_dataframe_name='customers', primitive=Mean)
     assert customer_agg.get_depth() == 2
 
     dfs_obj = DeepFeatureSynthesis(target_dataframe_name='customers',
-=======
-    session_agg = ft.Feature(es['log']['value'], parent_entity=es['sessions'], primitive=Sum)
-    customer_agg = ft.Feature(session_agg, parent_entity=es["customers"], primitive=Mean)
-    assert customer_agg.get_depth() == 2
-
-    dfs_obj = DeepFeatureSynthesis(target_entity_id='customers',
->>>>>>> e6afad06
                                    entityset=es,
                                    agg_primitives=[Mean],
                                    trans_primitives=[],
