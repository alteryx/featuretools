--- conflicted
+++ resolved
@@ -1042,18 +1042,10 @@
     for f in features:
         deps = f.get_dependencies(deep=True)
         entities = [d.entity.id for d in deps]
-<<<<<<< HEAD
-        identities = [d for d in deps if isinstance(d, IdentityFeature)]
-        variables = [d.variable.id for d in identities]
-        assert f.get_name() != u'région_id'
-        if 'customers' in entities:
-            assert u'région_id' not in variables
-=======
         variables = [d for d in deps if isinstance(d, IdentityFeature)]
         for identity_base in variables:
             assert not (identity_base.entity.id == 'customers' and
                         identity_base.get_name() == u'région_id')
->>>>>>> ead2e913
         if isinstance(f.primitive, NumUnique):
             for identity_base in variables:
                 assert not (identity_base.entity.id == 'customers' and
@@ -1087,19 +1079,6 @@
                             (identity_base.get_name() == 'age' or
                              identity_base.get_name() == u'région_id'))
         elif isinstance(f.primitive, NumUnique):
-<<<<<<< HEAD
-            assert 'sessions' in entities or 'customers' in entities
-            if 'sessions' in entities:
-                assert 'device_type' in variables or variables == []
-            if 'customers' in entities:
-                assert 'age' in variables or variables == []
-        # All other primitives ignore 'sessions' and 'age'
-        else:
-            assert 'sessions' not in entities
-            if 'customers' in entities:
-                for variable in [v for v in variables if isinstance(v, IdentityFeature)]:
-                    assert 'age' != variable.get_name()
-=======
             assert [all([entity in ['sessions', 'customers'] for entity in entities])]
             for identity_base in variables:
                 if identity_base.entity.id == 'sessions':
@@ -1110,7 +1089,6 @@
             for identity_base in variables:
                 assert not (identity_base.entity.id == 'customers' and
                             identity_base.get_name() == 'age')
->>>>>>> ead2e913
 
 
 def test_primitive_options_groupbys(es):
