# -*- coding: utf-8 -*-

import copy

import pandas as pd
import pytest

import featuretools as ft
from featuretools.feature_base import (
    AggregationFeature,
    DirectFeature,
    IdentityFeature,
    TransformFeature
)
from featuretools.primitives import (  # CumMean,
    Absolute,
    AddNumeric,
    Count,
    Diff,
    Equal,
    Hour,
    IsIn,
    Last,
    Mode,
    NMostCommon,
    NotEqual,
    NumUnique,
    Sum,
    TimeSincePrevious
)
from featuretools.synthesis import DeepFeatureSynthesis
from featuretools.tests.testing_utils import feature_with_name


def test_makes_agg_features_from_str(es):
    dfs_obj = DeepFeatureSynthesis(target_entity_id='sessions',
                                   entityset=es,
                                   agg_primitives=['last'],
                                   trans_primitives=[])

    features = dfs_obj.build_features()
    assert (feature_with_name(features, 'LAST(log.value)'))


def test_makes_agg_features_from_mixed_str(es):
    dfs_obj = DeepFeatureSynthesis(target_entity_id='sessions',
                                   entityset=es,
                                   agg_primitives=[Count, 'last'],
                                   trans_primitives=[])

    features = dfs_obj.build_features()
    assert (feature_with_name(features, 'LAST(log.value)'))
    assert (feature_with_name(features, 'COUNT(log)'))


def test_case_insensitive(es):
    dfs_obj = DeepFeatureSynthesis(target_entity_id='sessions',
                                   entityset=es,
                                   agg_primitives=['MiN'],
                                   trans_primitives=['AbsOlute'])

    features = dfs_obj.build_features()
    assert (feature_with_name(features, 'MIN(log.value)'))
    assert (feature_with_name(features, 'ABSOLUTE(MIN(log.value_many_nans))'))


def test_makes_agg_features(es):
    dfs_obj = DeepFeatureSynthesis(target_entity_id='sessions',
                                   entityset=es,
                                   agg_primitives=[Last],
                                   trans_primitives=[])

    features = dfs_obj.build_features()
    assert (feature_with_name(features, 'LAST(log.value)'))


def test_only_makes_supplied_agg_feat(es):
    kwargs = dict(
        target_entity_id='customers',
        entityset=es,
        max_depth=3,
    )
    dfs_obj = DeepFeatureSynthesis(agg_primitives=[Last], **kwargs)

    features = dfs_obj.build_features()

    def find_other_agg_features(features):
        return [f for f in features
                if (isinstance(f, AggregationFeature) and
                    not isinstance(f.primitive, Last)) or
                len([g for g in f.base_features
                     if isinstance(g, AggregationFeature) and
                     not isinstance(g.primitive, Last)]) > 0]

    other_agg_features = find_other_agg_features(features)
    assert len(other_agg_features) == 0


def test_error_for_missing_target_entity(es):
    error_text = 'Provided target entity missing_entity does not exist in ecommerce'
    with pytest.raises(KeyError, match=error_text):
        DeepFeatureSynthesis(target_entity_id='missing_entity',
                             entityset=es,
                             agg_primitives=[Last],
                             trans_primitives=[],
                             ignore_entities=['log'])

    es_without_id = ft.EntitySet()
    error_text = 'Provided target entity missing_entity does not exist in entity set'
    with pytest.raises(KeyError, match=error_text):
        DeepFeatureSynthesis(target_entity_id='missing_entity',
                             entityset=es_without_id,
                             agg_primitives=[Last],
                             trans_primitives=[],
                             ignore_entities=['log'])


def test_ignores_entities(es):
    error_text = 'ignore_entities must be a list'
    with pytest.raises(TypeError, match=error_text):
        DeepFeatureSynthesis(target_entity_id='sessions',
                             entityset=es,
                             agg_primitives=[Last],
                             trans_primitives=[],
                             ignore_entities='log')

    dfs_obj = DeepFeatureSynthesis(target_entity_id='sessions',
                                   entityset=es,
                                   agg_primitives=[Last],
                                   trans_primitives=[],
                                   ignore_entities=['log'])

    features = dfs_obj.build_features()
    for f in features:
        deps = f.get_dependencies(deep=True)
        entities = [d.entity.id for d in deps]
        assert 'log' not in entities


def test_ignores_variables(es):
    dfs_obj = DeepFeatureSynthesis(target_entity_id='sessions',
                                   entityset=es,
                                   agg_primitives=[Last],
                                   trans_primitives=[],
                                   ignore_variables={'log': ['value']})
    features = dfs_obj.build_features()
    for f in features:
        deps = f.get_dependencies(deep=True)
        identities = [d for d in deps
                      if isinstance(d, IdentityFeature)]
        variables = [d.variable.id for d in identities
                     if d.entity.id == 'log']
        assert 'value' not in variables


def test_makes_dfeatures(es):
    dfs_obj = DeepFeatureSynthesis(target_entity_id='sessions',
                                   entityset=es,
                                   agg_primitives=[],
                                   trans_primitives=[])

    features = dfs_obj.build_features()
    assert (feature_with_name(features, 'customers.age'))


def test_makes_trans_feat(es):
    dfs_obj = DeepFeatureSynthesis(target_entity_id='log',
                                   entityset=es,
                                   agg_primitives=[],
                                   trans_primitives=[Hour])

    features = dfs_obj.build_features()
    assert (feature_with_name(features, 'HOUR(datetime)'))


def test_handles_diff_entity_groupby(es):
    dfs_obj = DeepFeatureSynthesis(target_entity_id='log',
                                   entityset=es,
                                   agg_primitives=[],
                                   groupby_trans_primitives=[Diff])

    features = dfs_obj.build_features()
    assert (feature_with_name(features, 'DIFF(value) by session_id'))
    assert (feature_with_name(features, 'DIFF(value) by product_id'))


def test_handles_time_since_previous_entity_groupby(es):
    dfs_obj = DeepFeatureSynthesis(target_entity_id='log',
                                   entityset=es,
                                   agg_primitives=[],
                                   groupby_trans_primitives=[TimeSincePrevious])

    features = dfs_obj.build_features()
    assert (feature_with_name(features, 'TIME_SINCE_PREVIOUS(datetime) by session_id'))

# M TODO
# def test_handles_cumsum_entity_groupby(es):
#     dfs_obj = DeepFeatureSynthesis(target_entity_id='sessions',
#                                    entityset=es,
#                                    agg_primitives=[],
#                                    trans_primitives=[CumMean])

#     features = dfs_obj.build_features()
#     assert (feature_with_name(features, u'customers.CUM_MEAN(age by région_id)'))


def test_only_makes_supplied_trans_feat(es):
    dfs_obj = DeepFeatureSynthesis(target_entity_id='log',
                                   entityset=es,
                                   agg_primitives=[],
                                   trans_primitives=[Hour])

    features = dfs_obj.build_features()
    other_trans_features = [f for f in features
                            if (isinstance(f, TransformFeature) and
                                not isinstance(f.primitive, Hour)) or
                            len([g for g in f.base_features
                                 if isinstance(g, TransformFeature) and
                                 not isinstance(g.primitive, Hour)]) > 0]
    assert len(other_trans_features) == 0


def test_makes_dfeatures_of_agg_primitives(es):
    dfs_obj = DeepFeatureSynthesis(target_entity_id='sessions',
                                   entityset=es,
                                   agg_primitives=[Last],
                                   trans_primitives=[])
    features = dfs_obj.build_features()
    assert (feature_with_name(features,
                              'customers.LAST(sessions.device_type)'))


def test_makes_agg_features_of_trans_primitives(es):
    dfs_obj = DeepFeatureSynthesis(target_entity_id='sessions',
                                   entityset=es,
                                   agg_primitives=[Last],
                                   trans_primitives=[Hour])

    features = dfs_obj.build_features()
    assert (feature_with_name(features, 'LAST(log.HOUR(datetime))'))


def test_makes_agg_features_with_where(es):
    es.add_interesting_values()

    dfs_obj = DeepFeatureSynthesis(target_entity_id='sessions',
                                   entityset=es,
                                   agg_primitives=[Count],
                                   where_primitives=[Count],
                                   trans_primitives=[])

    features = dfs_obj.build_features()
    assert (feature_with_name(features,
                              'COUNT(log WHERE priority_level = 0)'))

    # make sure they are made using direct features too
    assert (feature_with_name(features,
                              'COUNT(log WHERE products.department = food)'))


def test_make_groupby_features(es):
    dfs_obj = DeepFeatureSynthesis(target_entity_id='log',
                                   entityset=es,
                                   agg_primitives=[],
                                   trans_primitives=[],
                                   groupby_trans_primitives=['cum_sum'])
    features = dfs_obj.build_features()
    assert (feature_with_name(features,
                              "CUM_SUM(value) by session_id"))


def test_make_groupby_features_with_agg(es):
    dfs_obj = DeepFeatureSynthesis(target_entity_id='cohorts',
                                   entityset=es,
                                   agg_primitives=['sum'],
                                   trans_primitives=[],
                                   groupby_trans_primitives=['cum_sum'])
    features = dfs_obj.build_features()
    agg_on_groupby_name = u"SUM(customers.CUM_SUM(age) by région_id)"
    assert (feature_with_name(features, agg_on_groupby_name))


def test_bad_groupby_feature(es):
    msg = "Unknown transform primitive max"
    with pytest.raises(ValueError, match=msg):
        DeepFeatureSynthesis(target_entity_id='customers',
                             entityset=es,
                             agg_primitives=['sum'],
                             trans_primitives=[],
                             groupby_trans_primitives=['max'])


def test_abides_by_max_depth_param(es):
    for i in [1, 2, 3]:
        dfs_obj = DeepFeatureSynthesis(target_entity_id='sessions',
                                       entityset=es,
                                       agg_primitives=[Last],
                                       trans_primitives=[],
                                       max_depth=i)

        features = dfs_obj.build_features()
        for f in features:
            # last feature is identity feature which doesn't count
            assert (f.get_depth() <= i + 1)


def test_drop_contains(es):
    dfs_obj = DeepFeatureSynthesis(target_entity_id='sessions',
                                   entityset=es,
                                   agg_primitives=[Last],
                                   trans_primitives=[],
                                   max_depth=1,
                                   seed_features=[],
                                   drop_contains=[])
    features = dfs_obj.build_features()
    to_drop = features[0]
    partial_name = to_drop.get_name()[:5]
    dfs_drop = DeepFeatureSynthesis(target_entity_id='sessions',
                                    entityset=es,
                                    agg_primitives=[Last],
                                    trans_primitives=[],
                                    max_depth=1,
                                    seed_features=[],
                                    drop_contains=[partial_name])
    features = dfs_drop.build_features()
    assert to_drop.get_name() not in [f.get_name() for f in features]


def test_drop_exact(es):
    dfs_obj = DeepFeatureSynthesis(target_entity_id='sessions',
                                   entityset=es,
                                   agg_primitives=[Last],
                                   trans_primitives=[],
                                   max_depth=1,
                                   seed_features=[],
                                   drop_exact=[])
    features = dfs_obj.build_features()
    to_drop = features[0]
    name = to_drop.get_name()
    dfs_drop = DeepFeatureSynthesis(target_entity_id='sessions',
                                    entityset=es,
                                    agg_primitives=[Last],
                                    trans_primitives=[],
                                    max_depth=1,
                                    seed_features=[],
                                    drop_exact=[name])
    features = dfs_drop.build_features()
    assert name not in [f.get_name() for f in features]


def test_seed_features(es):
    seed_feature_sessions = ft.Feature(es['log']["id"], parent_entity=es['sessions'], primitive=Count) > 2
    seed_feature_log = ft.Feature(es['log']['datetime'], primitive=Hour)
    session_agg = ft.Feature(seed_feature_log, parent_entity=es['sessions'], primitive=Last)
    dfs_obj = DeepFeatureSynthesis(target_entity_id='sessions',
                                   entityset=es,
                                   agg_primitives=[Last],
                                   trans_primitives=[],
                                   max_depth=2,
                                   seed_features=[seed_feature_sessions,
                                                  seed_feature_log])
    features = dfs_obj.build_features()
    assert seed_feature_sessions.get_name() in [f.get_name()
                                                for f in features]
    assert session_agg.get_name() in [f.get_name() for f in features]


def test_does_not_make_agg_of_direct_of_target_entity(es):
    count_sessions = ft.Feature(es['sessions']["id"], parent_entity=es['customers'], primitive=Count)
    dfs_obj = DeepFeatureSynthesis(target_entity_id='customers',
                                   entityset=es,
                                   agg_primitives=[Last],
                                   trans_primitives=[],
                                   max_depth=2,
                                   seed_features=[count_sessions])
    features = dfs_obj.build_features()
    # this feature is meaningless because customers.COUNT(sessions) is already defined on
    # the customers entity
    assert not feature_with_name(features, 'LAST(sessions.customers.COUNT(sessions))')
    assert not feature_with_name(features, 'LAST(sessions.customers.age)')


def test_dfs_builds_on_seed_features_more_than_max_depth(es):
    seed_feature_sessions = ft.Feature(es['log']["id"], parent_entity=es['sessions'], primitive=Count)
    seed_feature_log = ft.Feature(es['log']['datetime'], primitive=Hour)
    session_agg = ft.Feature(seed_feature_log, parent_entity=es['sessions'], primitive=Last)

    # Depth of this feat is 2 relative to session_agg, the seed feature,
    # which is greater than max_depth so it shouldn't be built
    session_agg_trans = DirectFeature(ft.Feature(session_agg, parent_entity=es['customers'], primitive=Mode),
                                      es['sessions'])
    dfs_obj = DeepFeatureSynthesis(target_entity_id='sessions',
                                   entityset=es,
                                   agg_primitives=[Last, Count],
                                   trans_primitives=[],
                                   max_depth=1,
                                   seed_features=[seed_feature_sessions,
                                                  seed_feature_log])
    features = dfs_obj.build_features()
    assert seed_feature_sessions.get_name() in [f.get_name()
                                                for f in features]
    assert session_agg.get_name() in [f.get_name() for f in features]
    assert session_agg_trans.get_name() not in [f.get_name()
                                                for f in features]


def test_allowed_paths(es):
    kwargs = dict(
        target_entity_id='customers',
        entityset=es,
        agg_primitives=[Last],
        trans_primitives=[],
        max_depth=2,
        seed_features=[]
    )
    dfs_unconstrained = DeepFeatureSynthesis(**kwargs)
    features_unconstrained = dfs_unconstrained.build_features()

    unconstrained_names = [f.get_name() for f in features_unconstrained]
    customers_session_feat = ft.Feature(es['sessions']['device_type'], parent_entity=es['customers'], primitive=Last)
    customers_session_log_feat = ft.Feature(es['log']['value'], parent_entity=es['customers'], primitive=Last)
    assert customers_session_feat.get_name() in unconstrained_names
    assert customers_session_log_feat.get_name() in unconstrained_names

    dfs_constrained = DeepFeatureSynthesis(allowed_paths=[['customers',
                                                           'sessions']],
                                           **kwargs)
    features = dfs_constrained.build_features()
    names = [f.get_name() for f in features]
    assert customers_session_feat.get_name() in names
    assert customers_session_log_feat.get_name() not in names


def test_max_features(es):
    kwargs = dict(
        target_entity_id='customers',
        entityset=es,
        agg_primitives=[Last],
        trans_primitives=[],
        max_depth=2,
        seed_features=[]
    )
    dfs_unconstrained = DeepFeatureSynthesis(**kwargs)
    features_unconstrained = dfs_unconstrained.build_features()
    dfs_unconstrained_with_arg = DeepFeatureSynthesis(max_features=-1,
                                                      **kwargs)
    feats_unconstrained_with_arg = dfs_unconstrained_with_arg.build_features()
    dfs_constrained = DeepFeatureSynthesis(max_features=1, **kwargs)
    features = dfs_constrained.build_features()
    assert len(features_unconstrained) == len(feats_unconstrained_with_arg)
    assert len(features) == 1


def test_where_primitives(es):
    es = copy.deepcopy(es)
    es['sessions']['device_type'].interesting_values = [0]
    kwargs = dict(
        target_entity_id='customers',
        entityset=es,
        agg_primitives=[Count, Last],
        trans_primitives=[Absolute],
        max_depth=3,
    )
    dfs_unconstrained = DeepFeatureSynthesis(**kwargs)
    dfs_constrained = DeepFeatureSynthesis(where_primitives=['last'], **kwargs)
    features_unconstrained = dfs_unconstrained.build_features()
    features = dfs_constrained.build_features()

    where_feats_unconstrained = [f for f in features_unconstrained
                                 if isinstance(f, AggregationFeature) and f.where is not None]
    where_feats = [f for f in features
                   if isinstance(f, AggregationFeature) and f.where is not None]

    assert len(where_feats_unconstrained) >= 1

    assert len([f for f in where_feats_unconstrained
                if isinstance(f.primitive, Last)]) == 0
    assert len([f for f in where_feats_unconstrained
                if isinstance(f.primitive, Count)]) > 0

    assert len([f for f in where_feats
                if isinstance(f.primitive, Last)]) > 0
    assert len([f for f in where_feats
                if isinstance(f.primitive, Count)]) == 0
    assert len([d for f in where_feats
                for d in f.get_dependencies(deep=True)
                if isinstance(d.primitive, Absolute)]) > 0


def test_stacking_where_primitives(es):
    es = copy.deepcopy(es)
    es['sessions']['device_type'].interesting_values = [0]
    es['log']['product_id'].interesting_values = ["coke_zero"]
    kwargs = dict(
        target_entity_id='customers',
        entityset=es,
        agg_primitives=[Count, Last],
        max_depth=3,
    )
    dfs_where_stack_limit_1 = DeepFeatureSynthesis(where_primitives=['last', Count],
                                                   **kwargs)
    dfs_where_stack_limit_2 = DeepFeatureSynthesis(where_primitives=['last', Count],
                                                   where_stacking_limit=2,
                                                   **kwargs)
    stack_limit_1_features = dfs_where_stack_limit_1.build_features()
    stack_limit_2_features = dfs_where_stack_limit_2.build_features()

    where_stack_1_feats = [f for f in stack_limit_1_features
                           if isinstance(f, AggregationFeature) and f.where is not None]
    where_stack_2_feats = [f for f in stack_limit_2_features
                           if isinstance(f, AggregationFeature) and f.where is not None]

    assert len(where_stack_1_feats) >= 1
    assert len(where_stack_2_feats) >= 1

    assert len([f for f in where_stack_1_feats
                if isinstance(f.primitive, Last)]) > 0
    assert len([f for f in where_stack_1_feats
                if isinstance(f.primitive, Count)]) > 0

    assert len([f for f in where_stack_2_feats
                if isinstance(f.primitive, Last)]) > 0
    assert len([f for f in where_stack_2_feats
                if isinstance(f.primitive, Count)]) > 0

    stacked_where_limit_1_feats = []
    stacked_where_limit_2_feats = []
    where_double_where_tuples = [
        (where_stack_1_feats, stacked_where_limit_1_feats),
        (where_stack_2_feats, stacked_where_limit_2_feats)
    ]
    for where_list, double_where_list in where_double_where_tuples:
        for feature in where_list:
            for base_feat in feature.base_features:
                if isinstance(base_feat, AggregationFeature) and base_feat.where is not None:
                    double_where_list.append(feature)

    assert len(stacked_where_limit_1_feats) == 0
    assert len(stacked_where_limit_2_feats) > 0


def test_where_different_base_feats(es):
    es = copy.deepcopy(es)
    es['sessions']['device_type'].interesting_values = [0]

    kwargs = dict(
        target_entity_id='customers',
        entityset=es,
        agg_primitives=[Last, Count],
        where_primitives=[Last, Count],
        max_depth=3,
    )
    dfs_unconstrained = DeepFeatureSynthesis(**kwargs)
    features = dfs_unconstrained.build_features()
    where_feats = [f.unique_name() for f in features
                   if isinstance(f, AggregationFeature) and f.where is not None]
    not_where_feats = [f.unique_name() for f in features
                       if isinstance(f, AggregationFeature) and f.where is None]
    for name in not_where_feats:
        assert name not in where_feats


def test_dfeats_where(es):
    es.add_interesting_values()

    dfs_obj = DeepFeatureSynthesis(target_entity_id='sessions',
                                   entityset=es,
                                   agg_primitives=[Count],
                                   trans_primitives=[])

    features = dfs_obj.build_features()

    # test to make sure we build direct features of agg features with where clause
    assert (feature_with_name(
        features, 'customers.COUNT(log WHERE priority_level = 0)'))

    assert (feature_with_name(
        features, 'COUNT(log WHERE products.department = electronics)'))


def test_commutative(es):
    dfs_obj = DeepFeatureSynthesis(target_entity_id='log',
                                   entityset=es,
                                   agg_primitives=[Sum],
                                   trans_primitives=[AddNumeric],
                                   max_depth=3)
    feats = dfs_obj.build_features()

    add_feats = [f for f in feats if isinstance(f.primitive, AddNumeric)]

    # Check that there are no two AddNumeric features with the same base
    # features.
    unordered_args = set()
    for f in add_feats:
        arg1, arg2 = f.base_features
        args_set = frozenset({arg1.unique_name(), arg2.unique_name()})
        unordered_args.add(args_set)

    assert len(add_feats) == len(unordered_args)


def test_transform_consistency():
    # Create dataframe
    df = pd.DataFrame({'a': [14, 12, 10], 'b': [False, False, True],
                       'b1': [True, True, False], 'b12': [4, 5, 6],
                       'P': [10, 15, 12]})
    es = ft.EntitySet(id='test')
    # Add dataframe to entityset
    es.entity_from_dataframe(entity_id='first', dataframe=df,
                             index='index',
                             make_index=True)

    # Generate features
    feature_defs = ft.dfs(entityset=es, target_entity='first',
                          trans_primitives=['and', 'add_numeric', 'or'],
                          features_only=True)

    # Check for correct ordering of features
    assert feature_with_name(feature_defs, 'a')
    assert feature_with_name(feature_defs, 'b')
    assert feature_with_name(feature_defs, 'b1')
    assert feature_with_name(feature_defs, 'b12')
    assert feature_with_name(feature_defs, 'P')
    assert feature_with_name(feature_defs, 'AND(b, b1)')
    assert not feature_with_name(feature_defs, 'AND(b1, b)')  # make sure it doesn't exist the other way
    assert feature_with_name(feature_defs, 'a + P')
    assert feature_with_name(feature_defs, 'b12 + P')
    assert feature_with_name(feature_defs, 'a + b12')
    assert feature_with_name(feature_defs, 'OR(b, b1)')
    assert feature_with_name(feature_defs, 'OR(AND(b, b1), b)')
    assert feature_with_name(feature_defs, 'OR(AND(b, b1), b1)')


def test_transform_no_stack_agg(es):
    feature_defs = ft.dfs(entityset=es,
                          target_entity="customers",
                          agg_primitives=[NMostCommon],
                          trans_primitives=[NotEqual],
                          max_depth=3,
                          features_only=True)
    assert not feature_with_name(feature_defs, 'id != N_MOST_COMMON(sessions.device_type)')


def test_intialized_trans_prim(es):
    prim = IsIn(list_of_outputs=['coke zero'])
    dfs_obj = DeepFeatureSynthesis(target_entity_id='log',
                                   entityset=es,
                                   agg_primitives=[],
                                   trans_primitives=[prim])

    features = dfs_obj.build_features()
    assert (feature_with_name(features, "product_id.isin(['coke zero'])"))


def test_initialized_agg_prim(es):
    ThreeMost = NMostCommon(n=3)
    dfs_obj = DeepFeatureSynthesis(target_entity_id="sessions",
                                   entityset=es,
                                   agg_primitives=[ThreeMost],
                                   trans_primitives=[])
    features = dfs_obj.build_features()
    assert (feature_with_name(features, "N_MOST_COMMON(log.product_id)"))


def test_return_variable_types(es):
    dfs_obj = DeepFeatureSynthesis(target_entity_id="sessions",
                                   entityset=es,
                                   agg_primitives=[Count, NMostCommon],
                                   trans_primitives=[Absolute, Hour, IsIn])

    discrete = ft.variable_types.Discrete
    numeric = ft.variable_types.Numeric
    datetime = ft.variable_types.Datetime

    f1 = dfs_obj.build_features(return_variable_types=None)
    f2 = dfs_obj.build_features(return_variable_types=[discrete])
    f3 = dfs_obj.build_features(return_variable_types="all")
    f4 = dfs_obj.build_features(return_variable_types=[datetime])

    f1_types = set([f.variable_type for f in f1])
    f2_types = set([f.variable_type for f in f2])
    f3_types = set([f.variable_type for f in f3])
    f4_types = set([f.variable_type for f in f4])

    assert(discrete in f1_types)
    assert(numeric in f1_types)
    assert(datetime not in f2_types)

    assert(discrete in f2_types)
    assert(numeric not in f2_types)
    assert(datetime not in f2_types)

    assert(discrete in f3_types)
    assert(numeric in f3_types)
    assert(datetime in f3_types)

    assert(discrete not in f4_types)
    assert(numeric not in f4_types)
    assert(datetime in f4_types)


def test_checks_primitives_correct_type(es):
    error_text = "Primitive <class \\'featuretools\\.primitives\\.standard\\."\
                 "transform_primitive\\.Hour\\'> in agg_primitives is not an "\
                 "aggregation primitive"
    with pytest.raises(ValueError, match=error_text):
        DeepFeatureSynthesis(target_entity_id="sessions",
                             entityset=es,
                             agg_primitives=[Hour],
                             trans_primitives=[])

    error_text = "Primitive <class \\'featuretools\\.primitives\\.standard\\."\
                 "aggregation_primitives\\.Last\\'> in trans_primitives or "\
                 "groupby_trans_primitives is not a transform primitive"
    with pytest.raises(ValueError, match=error_text):
        DeepFeatureSynthesis(target_entity_id="sessions",
                             entityset=es,
                             agg_primitives=[],
                             trans_primitives=[Last])


def test_makes_agg_features_along_multiple_paths(diamond_es):
    dfs_obj = DeepFeatureSynthesis(target_entity_id='regions',
                                   entityset=diamond_es,
                                   agg_primitives=['mean'],
                                   trans_primitives=[])

    features = dfs_obj.build_features()
    assert feature_with_name(features, 'MEAN(customers.transactions.amount)')
    assert feature_with_name(features, 'MEAN(stores.transactions.amount)')


def test_makes_direct_features_through_multiple_relationships(games_es):
    dfs_obj = DeepFeatureSynthesis(target_entity_id='games',
                                   entityset=games_es,
                                   agg_primitives=['mean'],
                                   trans_primitives=[])

    features = dfs_obj.build_features()

    teams = ['home', 'away']
    for forward in teams:
        for backward in teams:
            for var in teams:
                f = 'teams[%s_team_id].MEAN(games[%s_team_id].%s_team_score)' \
                    % (forward, backward, var)
                assert feature_with_name(features, f)


<<<<<<< HEAD
def test_stacks_multioutput_features(es):
    fm, feat = ft.dfs(entityset=es,
                      target_entity="customers",
                      agg_primitives=[NumUnique, NMostCommon(n=3)],
                      trans_primitives=[],
                      max_depth=3
                      )

    for i in range(3):
        f = 'NUM_UNIQUE(sessions.N_MOST_COMMON(log.countrycode)[%d])' % i
        assert feature_with_name(feat, f)


def test_seed_multi_output_feature_stacking(es):
    threecommon = NMostCommon(3)
    tc = ft.Feature(es['log']['product_id'], parent_entity=es["sessions"], primitive=threecommon)

    stacked = ft.Feature(tc, parent_entity=es['customers'], primitive=NumUnique)

    fm, feat = ft.dfs(entityset=es,
                      target_entity="customers",
                      seed_features=[stacked],
                      agg_primitives=[],
                      trans_primitives=[]
                      )

    for i in range(3):
        f = 'NUM_UNIQUE(sessions.N_MOST_COMMON(log.product_id)[%d])' % i
        assert feature_with_name(feat, f)
=======
def test_makes_direct_features_along_multiple_paths(diamond_es):
    dfs_obj = DeepFeatureSynthesis(target_entity_id='transactions',
                                   entityset=diamond_es,
                                   max_depth=3,
                                   agg_primitives=[],
                                   trans_primitives=[])

    features = dfs_obj.build_features()
    assert feature_with_name(features, 'customers.regions.name')
    assert feature_with_name(features, 'stores.regions.name')


def test_does_not_make_trans_of_single_direct_feature(es):
    dfs_obj = DeepFeatureSynthesis(target_entity_id='sessions',
                                   entityset=es,
                                   agg_primitives=[],
                                   trans_primitives=['weekday'],
                                   max_depth=2)

    features = dfs_obj.build_features()

    assert not feature_with_name(features, 'WEEKDAY(customers.signup_date)')
    assert feature_with_name(features, 'customers.WEEKDAY(signup_date)')


def test_makes_trans_of_multiple_direct_features(diamond_es):
    es = diamond_es
    dfs_obj = DeepFeatureSynthesis(target_entity_id='transactions',
                                   entityset=es,
                                   agg_primitives=['mean'],
                                   trans_primitives=[Equal],
                                   max_depth=4)

    features = dfs_obj.build_features()

    # Make trans of direct and non-direct
    assert feature_with_name(features, 'amount = stores.MEAN(transactions.amount)')

    # Make trans of direct features on different entities
    assert feature_with_name(features, 'customers.MEAN(transactions.amount) = stores.square_ft')

    # Make trans of direct features on same entity with different paths.
    assert feature_with_name(features, 'customers.regions.name = stores.regions.name')

    # Don't make trans of direct features with same path.
    assert not feature_with_name(features, 'stores.square_ft = stores.MEAN(transactions.amount)')
    assert not feature_with_name(features, 'stores.MEAN(transactions.amount) = stores.square_ft')

    # The naming of the below is confusing but this is a direct feature of a transform.
    assert feature_with_name(features, 'stores.MEAN(transactions.amount) = square_ft')


def test_makes_direct_of_agg_of_trans_on_target(es):
    dfs_obj = DeepFeatureSynthesis(target_entity_id='log',
                                   entityset=es,
                                   agg_primitives=['mean'],
                                   trans_primitives=[Absolute],
                                   max_depth=3)

    features = dfs_obj.build_features()
    assert feature_with_name(features, 'sessions.MEAN(log.ABSOLUTE(value))')
>>>>>>> c583ff13
<|MERGE_RESOLUTION|>--- conflicted
+++ resolved
@@ -747,7 +747,6 @@
                 assert feature_with_name(features, f)
 
 
-<<<<<<< HEAD
 def test_stacks_multioutput_features(es):
     fm, feat = ft.dfs(entityset=es,
                       target_entity="customers",
@@ -777,7 +776,8 @@
     for i in range(3):
         f = 'NUM_UNIQUE(sessions.N_MOST_COMMON(log.product_id)[%d])' % i
         assert feature_with_name(feat, f)
-=======
+
+
 def test_makes_direct_features_along_multiple_paths(diamond_es):
     dfs_obj = DeepFeatureSynthesis(target_entity_id='transactions',
                                    entityset=diamond_es,
@@ -839,4 +839,3 @@
 
     features = dfs_obj.build_features()
     assert feature_with_name(features, 'sessions.MEAN(log.ABSOLUTE(value))')
->>>>>>> c583ff13
