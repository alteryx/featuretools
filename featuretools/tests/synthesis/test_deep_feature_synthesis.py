import copy

import pandas as pd
import pytest
from woodwork.column_schema import ColumnSchema
from woodwork.logical_types import Datetime

import featuretools as ft
from featuretools.feature_base import (
    AggregationFeature,
    DirectFeature,
    IdentityFeature,
    TransformFeature
)
from featuretools.primitives import (
    Absolute,
    AddNumeric,
    Count,
    CumCount,
    CumMean,
    CumMin,
    CumSum,
    Day,
    Diff,
    Equal,
    Hour,
    IsIn,
    IsNull,
    Last,
    Mean,
    Mode,
    Month,
    NMostCommon,
    NotEqual,
    NumCharacters,
    NumUnique,
    Sum,
    TimeSincePrevious,
    TransformPrimitive,
    Trend,
    Year
)
from featuretools.synthesis import DeepFeatureSynthesis
from featuretools.tests.testing_utils import (
    feature_with_name,
    make_ecommerce_entityset
)
<<<<<<< HEAD
from featuretools.utils.gen_utils import Library, import_or_none, is_instance
=======
from featuretools.utils.gen_utils import Library
from featuretools.variable_types import Datetime, Numeric
>>>>>>> 5f67090f


def test_makes_agg_features_from_str(es):
    dfs_obj = DeepFeatureSynthesis(target_entity_id='sessions',
                                   entityset=es,
                                   agg_primitives=['sum'],
                                   trans_primitives=[])

    features = dfs_obj.build_features()
    assert (feature_with_name(features, 'SUM(log.value)'))


def test_makes_agg_features_from_mixed_str(es):
    dfs_obj = DeepFeatureSynthesis(target_entity_id='sessions',
                                   entityset=es,
                                   agg_primitives=[Count, 'sum'],
                                   trans_primitives=[])

    features = dfs_obj.build_features()
    assert (feature_with_name(features, 'SUM(log.value)'))
    assert (feature_with_name(features, 'COUNT(log)'))


def test_case_insensitive(es):
    dfs_obj = DeepFeatureSynthesis(target_entity_id='sessions',
                                   entityset=es,
                                   agg_primitives=['MiN'],
                                   trans_primitives=['AbsOlute'])

    features = dfs_obj.build_features()
    assert (feature_with_name(features, 'MIN(log.value)'))
    assert (feature_with_name(features, 'ABSOLUTE(MIN(log.value_many_nans))'))


def test_makes_agg_features(es):
    dfs_obj = DeepFeatureSynthesis(target_entity_id='sessions',
                                   entityset=es,
                                   agg_primitives=[Sum],
                                   trans_primitives=[])

    features = dfs_obj.build_features()
    assert (feature_with_name(features, 'SUM(log.value)'))


def test_only_makes_supplied_agg_feat(es):
    kwargs = dict(
        target_entity_id='customers',
        entityset=es,
        max_depth=3,
    )
    dfs_obj = DeepFeatureSynthesis(agg_primitives=[Sum], **kwargs)

    features = dfs_obj.build_features()

    def find_other_agg_features(features):
        return [f for f in features
                if (isinstance(f, AggregationFeature) and
                    not isinstance(f.primitive, Sum)) or
                len([g for g in f.base_features
                     if isinstance(g, AggregationFeature) and
                     not isinstance(g.primitive, Sum)]) > 0]

    other_agg_features = find_other_agg_features(features)
    assert len(other_agg_features) == 0


def test_errors_unsupported_primitives(es):
    bad_trans_prim = CumSum()
    bad_agg_prim = NumUnique()
    bad_trans_prim.compatibility, bad_agg_prim.compatibility = [], []
    library = es.dataframe_type
    error_text = "Selected primitives are incompatible with {} EntitySets: cum_sum, num_unique".format(library)
    with pytest.raises(ValueError, match=error_text):
        DeepFeatureSynthesis(target_entity_id='sessions',
                             entityset=es,
                             agg_primitives=[bad_agg_prim],
                             trans_primitives=[bad_trans_prim])


def test_errors_unsupported_primitives_koalas(ks_es):
    bad_trans_prim = CumSum()
    bad_agg_prim = NumUnique()
    bad_trans_prim.koalas_compatible, bad_agg_prim.koalas_compatible = False, False
    error_text = "Selected primitives are incompatible with Koalas EntitySets: cum_sum"
    with pytest.raises(ValueError, match=error_text):
        DeepFeatureSynthesis(target_entity_id='sessions',
                             entityset=ks_es,
                             agg_primitives=[bad_agg_prim],
                             trans_primitives=[bad_trans_prim])


def test_error_for_missing_target_entity(es):
    error_text = 'Provided target entity missing_entity does not exist in ecommerce'
    with pytest.raises(KeyError, match=error_text):
        DeepFeatureSynthesis(target_entity_id='missing_entity',
                             entityset=es,
                             agg_primitives=[Last],
                             trans_primitives=[],
                             ignore_entities=['log'])

    es_without_id = ft.EntitySet()
    error_text = 'Provided target entity missing_entity does not exist in entity set'
    with pytest.raises(KeyError, match=error_text):
        DeepFeatureSynthesis(target_entity_id='missing_entity',
                             entityset=es_without_id,
                             agg_primitives=[Last],
                             trans_primitives=[],
                             ignore_entities=['log'])


def test_ignores_entities(es):
    error_text = 'ignore_entities must be a list'
    with pytest.raises(TypeError, match=error_text):
        DeepFeatureSynthesis(target_entity_id='sessions',
                             entityset=es,
                             agg_primitives=[Sum],
                             trans_primitives=[],
                             ignore_entities='log')

    dfs_obj = DeepFeatureSynthesis(target_entity_id='sessions',
                                   entityset=es,
                                   agg_primitives=[Sum],
                                   trans_primitives=[],
                                   ignore_entities=['log'])

    features = dfs_obj.build_features()
    for f in features:
        deps = f.get_dependencies(deep=True)
        entities = [d.entity.id for d in deps]
        assert 'log' not in entities


def test_ignores_variables(es):
    dfs_obj = DeepFeatureSynthesis(target_entity_id='sessions',
                                   entityset=es,
                                   agg_primitives=[Sum],
                                   trans_primitives=[],
                                   ignore_variables={'log': ['value']})
    features = dfs_obj.build_features()
    for f in features:
        deps = f.get_dependencies(deep=True)
        identities = [d for d in deps
                      if isinstance(d, IdentityFeature)]
        variables = [d.variable.id for d in identities
                     if d.entity.id == 'log']
        assert 'value' not in variables


def test_ignore_variables_input_type(es):
    error_msg = r'ignore_variables should be dict\[str -> list\]'  # need to use string literals to avoid regex params
    wrong_input_type = {'log': 'value'}
    with pytest.raises(TypeError, match=error_msg):
        DeepFeatureSynthesis(
            target_entity_id='log',
            entityset=es,
            ignore_variables=wrong_input_type,
        )


def test_ignore_variables_with_nonstring_values(es):
    error_msg = 'list values should be of type str'
    wrong_input_list = {'log': ['a', 'b', 3]}
    with pytest.raises(TypeError, match=error_msg):
        DeepFeatureSynthesis(
            target_entity_id='log',
            entityset=es,
            ignore_variables=wrong_input_list,
        )


def test_ignore_variables_with_nonstring_keys(es):
    error_msg = r'ignore_variables should be dict\[str -> list\]'  # need to use string literals to avoid regex params
    wrong_input_keys = {1: ['a', 'b', 'c']}
    with pytest.raises(TypeError, match=error_msg):
        DeepFeatureSynthesis(
            target_entity_id='log',
            entityset=es,
            ignore_variables=wrong_input_keys,
        )


def test_makes_dfeatures(es):
    dfs_obj = DeepFeatureSynthesis(target_entity_id='sessions',
                                   entityset=es,
                                   agg_primitives=[],
                                   trans_primitives=[])

    features = dfs_obj.build_features()
    assert (feature_with_name(features, 'customers.age'))


def test_makes_trans_feat(es):
    dfs_obj = DeepFeatureSynthesis(target_entity_id='log',
                                   entityset=es,
                                   agg_primitives=[],
                                   trans_primitives=[Hour])

    features = dfs_obj.build_features()
    assert (feature_with_name(features, 'HOUR(datetime)'))


def test_handles_diff_entity_groupby(pd_es):
    dfs_obj = DeepFeatureSynthesis(target_entity_id='log',
                                   entityset=pd_es,
                                   agg_primitives=[],
                                   groupby_trans_primitives=[Diff])

    features = dfs_obj.build_features()
    assert (feature_with_name(features, 'DIFF(value) by session_id'))
    assert (feature_with_name(features, 'DIFF(value) by product_id'))


def test_handles_time_since_previous_entity_groupby(pd_es):
    dfs_obj = DeepFeatureSynthesis(target_entity_id='log',
                                   entityset=pd_es,
                                   agg_primitives=[],
                                   groupby_trans_primitives=[TimeSincePrevious])

    features = dfs_obj.build_features()
    assert (feature_with_name(features, 'TIME_SINCE_PREVIOUS(datetime) by session_id'))

# M TODO
# def test_handles_cumsum_entity_groupby(pd_es):
#     dfs_obj = DeepFeatureSynthesis(target_entity_id='sessions',
#                                    entityset=pd_es,
#                                    agg_primitives=[],
#                                    trans_primitives=[CumMean])

#     features = dfs_obj.build_features()
#     assert (feature_with_name(features, u'customers.CUM_MEAN(age by région_id)'))


def test_only_makes_supplied_trans_feat(es):
    dfs_obj = DeepFeatureSynthesis(target_entity_id='log',
                                   entityset=es,
                                   agg_primitives=[],
                                   trans_primitives=[Hour])

    features = dfs_obj.build_features()
    other_trans_features = [f for f in features
                            if (isinstance(f, TransformFeature) and
                                not isinstance(f.primitive, Hour)) or
                            len([g for g in f.base_features
                                 if isinstance(g, TransformFeature) and
                                 not isinstance(g.primitive, Hour)]) > 0]
    assert len(other_trans_features) == 0


def test_makes_dfeatures_of_agg_primitives(es):
    dfs_obj = DeepFeatureSynthesis(target_entity_id='sessions',
                                   entityset=es,
                                   agg_primitives=['max'],
                                   trans_primitives=[])
    features = dfs_obj.build_features()

    assert (feature_with_name(features,
                              'customers.MAX(log.value)'))


def test_makes_agg_features_of_trans_primitives(es):
    dfs_obj = DeepFeatureSynthesis(target_entity_id='sessions',
                                   entityset=es,
                                   agg_primitives=[Mean],
                                   trans_primitives=[NumCharacters])

    features = dfs_obj.build_features()
    assert (feature_with_name(features, 'MEAN(log.NUM_CHARACTERS(comments))'))


def test_makes_agg_features_with_where(es):
    # TODO: Update to work with Dask and Koalas `es` fixture when issue #978 is closed
    if es.dataframe_type != Library.PANDAS.value:
        pytest.xfail("Dask EntitySets do not support add_interesting_values")
    es.add_interesting_values()

    dfs_obj = DeepFeatureSynthesis(target_entity_id='sessions',
                                   entityset=es,
                                   agg_primitives=[Count],
                                   where_primitives=[Count],
                                   trans_primitives=[])

    features = dfs_obj.build_features()
    assert (feature_with_name(features,
                              'COUNT(log WHERE priority_level = 0)'))

    # make sure they are made using direct features too
    assert (feature_with_name(features,
                              'COUNT(log WHERE products.department = food)'))


def test_make_groupby_features(pd_es):
    dfs_obj = DeepFeatureSynthesis(target_entity_id='log',
                                   entityset=pd_es,
                                   agg_primitives=[],
                                   trans_primitives=[],
                                   groupby_trans_primitives=['cum_sum'])
    features = dfs_obj.build_features()
    assert (feature_with_name(features,
                              "CUM_SUM(value) by session_id"))


def test_make_indirect_groupby_features(pd_es):
    dfs_obj = DeepFeatureSynthesis(target_entity_id='log',
                                   entityset=pd_es,
                                   agg_primitives=[],
                                   trans_primitives=[],
                                   groupby_trans_primitives=['cum_sum'])
    features = dfs_obj.build_features()
    assert (feature_with_name(features,
                              "CUM_SUM(products.rating) by session_id"))


def test_make_groupby_features_with_id(pd_es):
    dfs_obj = DeepFeatureSynthesis(target_entity_id='sessions',
                                   entityset=pd_es,
                                   agg_primitives=[],
                                   trans_primitives=[],
                                   groupby_trans_primitives=['cum_count'])
    features = dfs_obj.build_features()
    assert (feature_with_name(features, "CUM_COUNT(customer_id) by customer_id"))


def test_make_groupby_features_with_diff_id(pd_es):
    dfs_obj = DeepFeatureSynthesis(target_entity_id='customers',
                                   entityset=pd_es,
                                   agg_primitives=[],
                                   trans_primitives=[],
                                   groupby_trans_primitives=['cum_count'])
    features = dfs_obj.build_features()
    groupby_with_diff_id = u"CUM_COUNT(cohort) by région_id"
    assert (feature_with_name(features, groupby_with_diff_id))


def test_make_groupby_features_with_agg(pd_es):
    dfs_obj = DeepFeatureSynthesis(target_entity_id='cohorts',
                                   entityset=pd_es,
                                   agg_primitives=['sum'],
                                   trans_primitives=[],
                                   groupby_trans_primitives=['cum_sum'])
    features = dfs_obj.build_features()
    agg_on_groupby_name = u"SUM(customers.CUM_SUM(age) by région_id)"
    assert (feature_with_name(features, agg_on_groupby_name))


def test_bad_groupby_feature(es):
    msg = "Unknown transform primitive max"
    with pytest.raises(ValueError, match=msg):
        DeepFeatureSynthesis(target_entity_id='customers',
                             entityset=es,
                             agg_primitives=['sum'],
                             trans_primitives=[],
                             groupby_trans_primitives=['max'])


def test_abides_by_max_depth_param(es):
    for i in [0, 1, 2, 3]:
        dfs_obj = DeepFeatureSynthesis(target_entity_id='sessions',
                                       entityset=es,
                                       agg_primitives=[Sum],
                                       trans_primitives=[],
                                       max_depth=i)

        features = dfs_obj.build_features()
        for f in features:
            assert (f.get_depth() <= i)


def test_max_depth_single_table(transform_es):
    assert len(transform_es.entity_dict) == 1

    def make_dfs_obj(max_depth):
        dfs_obj = DeepFeatureSynthesis(target_entity_id='first',
                                       entityset=transform_es,
                                       trans_primitives=[AddNumeric],
                                       max_depth=max_depth)
        return dfs_obj

    for i in [-1, 0, 1, 2]:
        if i in [-1, 2]:
            match = ("Only one entity in entityset, changing max_depth to 1 "
                     "since deeper features cannot be created")
            with pytest.warns(UserWarning, match=match):
                dfs_obj = make_dfs_obj(i)
        else:
            dfs_obj = make_dfs_obj(i)

        features = dfs_obj.build_features()
        assert len(features) > 0
        if i != 0:
            # at least one depth 1 feature made
            assert any([f.get_depth() == 1 for f in features])
            # no depth 2 or higher even with max_depth=2
            assert all([f.get_depth() <= 1 for f in features])
        else:
            # no depth 1 or higher features with max_depth=0
            assert all([f.get_depth() == 0 for f in features])


def test_drop_contains(es):
    dfs_obj = DeepFeatureSynthesis(target_entity_id='sessions',
                                   entityset=es,
                                   agg_primitives=[Sum],
                                   trans_primitives=[],
                                   max_depth=1,
                                   seed_features=[],
                                   drop_contains=[])
    features = dfs_obj.build_features()
    to_drop = features[0]
    partial_name = to_drop.get_name()[:5]
    dfs_drop = DeepFeatureSynthesis(target_entity_id='sessions',
                                    entityset=es,
                                    agg_primitives=[Sum],
                                    trans_primitives=[],
                                    max_depth=1,
                                    seed_features=[],
                                    drop_contains=[partial_name])
    features = dfs_drop.build_features()
    assert to_drop.get_name() not in [f.get_name() for f in features]


def test_drop_exact(es):
    dfs_obj = DeepFeatureSynthesis(target_entity_id='sessions',
                                   entityset=es,
                                   agg_primitives=[Sum],
                                   trans_primitives=[],
                                   max_depth=1,
                                   seed_features=[],
                                   drop_exact=[])
    features = dfs_obj.build_features()
    to_drop = features[0]
    name = to_drop.get_name()
    dfs_drop = DeepFeatureSynthesis(target_entity_id='sessions',
                                    entityset=es,
                                    agg_primitives=[Sum],
                                    trans_primitives=[],
                                    max_depth=1,
                                    seed_features=[],
                                    drop_exact=[name])
    features = dfs_drop.build_features()
    assert name not in [f.get_name() for f in features]


def test_seed_features(es):
    seed_feature_sessions = ft.Feature(es['log']['id'], parent_entity=es['sessions'], primitive=Count) > 2
    seed_feature_log = ft.Feature(es['log']['comments'], primitive=NumCharacters)
    session_agg = ft.Feature(seed_feature_log, parent_entity=es['sessions'], primitive=Mean)
    dfs_obj = DeepFeatureSynthesis(target_entity_id='sessions',
                                   entityset=es,
                                   agg_primitives=[Mean],
                                   trans_primitives=[],
                                   max_depth=2,
                                   seed_features=[seed_feature_sessions,
                                                  seed_feature_log])
    features = dfs_obj.build_features()
    assert seed_feature_sessions.get_name() in [f.get_name()
                                                for f in features]
    assert session_agg.get_name() in [f.get_name() for f in features]


def test_does_not_make_agg_of_direct_of_target_entity(es):
    # TODO: Update to work with Dask and Koalas supported primitive
    if es.dataframe_type != Library.PANDAS.value:
        pytest.xfail("Dask EntitySets do not support the Last primitive")

    count_sessions = ft.Feature(es['sessions']['id'], parent_entity=es['customers'], primitive=Count)
    dfs_obj = DeepFeatureSynthesis(target_entity_id='customers',
                                   entityset=es,
                                   agg_primitives=[Last],
                                   trans_primitives=[],
                                   max_depth=2,
                                   seed_features=[count_sessions])
    features = dfs_obj.build_features()
    # this feature is meaningless because customers.COUNT(sessions) is already defined on
    # the customers entity
    assert not feature_with_name(features, 'LAST(sessions.customers.COUNT(sessions))')
    assert not feature_with_name(features, 'LAST(sessions.customers.age)')


def test_dfs_builds_on_seed_features_more_than_max_depth(es):
    # TODO: Update to work with Dask and Koalas supported primitive
    if es.dataframe_type != Library.PANDAS.value:
        pytest.xfail("Dask EntitySets do not support the Last and Mode primitives")

    seed_feature_sessions = ft.Feature(es['log']['id'], parent_entity=es['sessions'], primitive=Count)
    seed_feature_log = ft.Feature(es['log']['datetime'], primitive=Hour)
    session_agg = ft.Feature(seed_feature_log, parent_entity=es['sessions'], primitive=Last)

    # Depth of this feat is 2 relative to session_agg, the seed feature,
    # which is greater than max_depth so it shouldn't be built
    session_agg_trans = DirectFeature(ft.Feature(session_agg, parent_entity=es['customers'], primitive=Mode),
                                      es['sessions'])
    dfs_obj = DeepFeatureSynthesis(target_entity_id='sessions',
                                   entityset=es,
                                   agg_primitives=[Last, Count],
                                   trans_primitives=[],
                                   max_depth=1,
                                   seed_features=[seed_feature_sessions,
                                                  seed_feature_log])
    features = dfs_obj.build_features()
    assert seed_feature_sessions.get_name() in [f.get_name()
                                                for f in features]
    assert session_agg.get_name() in [f.get_name() for f in features]
    assert session_agg_trans.get_name() not in [f.get_name()
                                                for f in features]


def test_dfs_includes_seed_features_greater_than_max_depth(es):
    session_agg = ft.Feature(es['log']['value'], parent_entity=es['sessions'], primitive=Sum)
    customer_agg = ft.Feature(session_agg, parent_entity=es["customers"], primitive=Mean)
    assert customer_agg.get_depth() == 2

    dfs_obj = DeepFeatureSynthesis(target_entity_id='customers',
                                   entityset=es,
                                   agg_primitives=[Mean],
                                   trans_primitives=[],
                                   max_depth=1,
                                   seed_features=[customer_agg])
    features = dfs_obj.build_features()
    assert feature_with_name(features=features, name=customer_agg.get_name())


def test_allowed_paths(es):
    # TODO: Update to work with Dask and Koalas supported primitive
    if es.dataframe_type != Library.PANDAS.value:
        pytest.xfail("Dask EntitySets do not support the Last primitive")

    kwargs = dict(
        target_entity_id='customers',
        entityset=es,
        agg_primitives=[Last],
        trans_primitives=[],
        max_depth=2,
        seed_features=[]
    )
    dfs_unconstrained = DeepFeatureSynthesis(**kwargs)
    features_unconstrained = dfs_unconstrained.build_features()

    unconstrained_names = [f.get_name() for f in features_unconstrained]
    customers_session_feat = ft.Feature(es['sessions']['device_type'], parent_entity=es['customers'], primitive=Last)
    customers_session_log_feat = ft.Feature(es['log']['value'], parent_entity=es['customers'], primitive=Last)
    assert customers_session_feat.get_name() in unconstrained_names
    assert customers_session_log_feat.get_name() in unconstrained_names

    dfs_constrained = DeepFeatureSynthesis(allowed_paths=[['customers',
                                                           'sessions']],
                                           **kwargs)
    features = dfs_constrained.build_features()
    names = [f.get_name() for f in features]
    assert customers_session_feat.get_name() in names
    assert customers_session_log_feat.get_name() not in names


def test_max_features(es):
    kwargs = dict(
        target_entity_id='customers',
        entityset=es,
        agg_primitives=[Sum],
        trans_primitives=[],
        max_depth=2,
        seed_features=[]
    )
    dfs_unconstrained = DeepFeatureSynthesis(**kwargs)
    features_unconstrained = dfs_unconstrained.build_features()
    dfs_unconstrained_with_arg = DeepFeatureSynthesis(max_features=-1,
                                                      **kwargs)
    feats_unconstrained_with_arg = dfs_unconstrained_with_arg.build_features()
    dfs_constrained = DeepFeatureSynthesis(max_features=1, **kwargs)
    features = dfs_constrained.build_features()
    assert len(features_unconstrained) == len(feats_unconstrained_with_arg)
    assert len(features) == 1


def test_where_primitives(es):
    es['sessions']['device_type'].interesting_values = [0]
    kwargs = dict(
        target_entity_id='customers',
        entityset=es,
        agg_primitives=[Count, Sum],
        trans_primitives=[Absolute],
        max_depth=3,
    )
    dfs_unconstrained = DeepFeatureSynthesis(**kwargs)
    dfs_constrained = DeepFeatureSynthesis(where_primitives=['sum'], **kwargs)
    features_unconstrained = dfs_unconstrained.build_features()
    features = dfs_constrained.build_features()

    where_feats_unconstrained = [f for f in features_unconstrained
                                 if isinstance(f, AggregationFeature) and f.where is not None]
    where_feats = [f for f in features
                   if isinstance(f, AggregationFeature) and f.where is not None]

    assert len(where_feats_unconstrained) >= 1

    assert len([f for f in where_feats_unconstrained
                if isinstance(f.primitive, Sum)]) == 0
    assert len([f for f in where_feats_unconstrained
                if isinstance(f.primitive, Count)]) > 0

    assert len([f for f in where_feats
                if isinstance(f.primitive, Sum)]) > 0
    assert len([f for f in where_feats
                if isinstance(f.primitive, Count)]) == 0
    assert len([d for f in where_feats
                for d in f.get_dependencies(deep=True)
                if isinstance(d.primitive, Absolute)]) > 0


def test_stacking_where_primitives(es):
    # TODO: Update to work with Dask supported primitive
    if es.dataframe_type != Library.PANDAS.value:
        pytest.xfail("Dask and Koalas EntitySets do not support the Last primitive")
    es = copy.deepcopy(es)
    es['sessions']['device_type'].interesting_values = [0]
    es['log']['product_id'].interesting_values = ["coke_zero"]
    kwargs = dict(
        target_entity_id='customers',
        entityset=es,
        agg_primitives=[Count, Last],
        max_depth=3,
    )
    dfs_where_stack_limit_1 = DeepFeatureSynthesis(where_primitives=['last', Count],
                                                   **kwargs)
    dfs_where_stack_limit_2 = DeepFeatureSynthesis(where_primitives=['last', Count],
                                                   where_stacking_limit=2,
                                                   **kwargs)
    stack_limit_1_features = dfs_where_stack_limit_1.build_features()
    stack_limit_2_features = dfs_where_stack_limit_2.build_features()

    where_stack_1_feats = [f for f in stack_limit_1_features
                           if isinstance(f, AggregationFeature) and f.where is not None]
    where_stack_2_feats = [f for f in stack_limit_2_features
                           if isinstance(f, AggregationFeature) and f.where is not None]

    assert len(where_stack_1_feats) >= 1
    assert len(where_stack_2_feats) >= 1

    assert len([f for f in where_stack_1_feats
                if isinstance(f.primitive, Last)]) > 0
    assert len([f for f in where_stack_1_feats
                if isinstance(f.primitive, Count)]) > 0

    assert len([f for f in where_stack_2_feats
                if isinstance(f.primitive, Last)]) > 0
    assert len([f for f in where_stack_2_feats
                if isinstance(f.primitive, Count)]) > 0

    stacked_where_limit_1_feats = []
    stacked_where_limit_2_feats = []
    where_double_where_tuples = [
        (where_stack_1_feats, stacked_where_limit_1_feats),
        (where_stack_2_feats, stacked_where_limit_2_feats)
    ]
    for where_list, double_where_list in where_double_where_tuples:
        for feature in where_list:
            for base_feat in feature.base_features:
                if isinstance(base_feat, AggregationFeature) and base_feat.where is not None:
                    double_where_list.append(feature)

    assert len(stacked_where_limit_1_feats) == 0
    assert len(stacked_where_limit_2_feats) > 0


def test_where_different_base_feats(es):
    es['sessions']['device_type'].interesting_values = [0]

    kwargs = dict(
        target_entity_id='customers',
        entityset=es,
        agg_primitives=[Sum, Count],
        where_primitives=[Sum, Count],
        max_depth=3,
    )
    dfs_unconstrained = DeepFeatureSynthesis(**kwargs)
    features = dfs_unconstrained.build_features()
    where_feats = [f.unique_name() for f in features
                   if isinstance(f, AggregationFeature) and f.where is not None]
    not_where_feats = [f.unique_name() for f in features
                       if isinstance(f, AggregationFeature) and f.where is None]
    for name in not_where_feats:
        assert name not in where_feats


def test_dfeats_where(es):
    # TODO: Update to work with Dask `es` fixture when issue #978 is closed
    if es.dataframe_type != Library.PANDAS.value:
        pytest.xfail("Dask and Koalas EntitySets do not support add_interesting_values")
    es.add_interesting_values()

    dfs_obj = DeepFeatureSynthesis(target_entity_id='sessions',
                                   entityset=es,
                                   agg_primitives=[Count],
                                   trans_primitives=[])

    features = dfs_obj.build_features()

    # test to make sure we build direct features of agg features with where clause
    assert (feature_with_name(
        features, 'customers.COUNT(log WHERE priority_level = 0)'))

    assert (feature_with_name(
        features, 'COUNT(log WHERE products.department = electronics)'))


def test_commutative(es):
    dfs_obj = DeepFeatureSynthesis(target_entity_id='log',
                                   entityset=es,
                                   agg_primitives=[Sum],
                                   trans_primitives=[AddNumeric],
                                   max_depth=3)
    feats = dfs_obj.build_features()

    add_feats = [f for f in feats if isinstance(f.primitive, AddNumeric)]

    # Check that there are no two AddNumeric features with the same base
    # features.
    unordered_args = set()
    for f in add_feats:
        arg1, arg2 = f.base_features
        args_set = frozenset({arg1.unique_name(), arg2.unique_name()})
        unordered_args.add(args_set)

    assert len(add_feats) == len(unordered_args)


def test_transform_consistency(transform_es):
    # Generate features
    dfs_obj = DeepFeatureSynthesis(target_entity_id='first',
                                   entityset=transform_es,
                                   trans_primitives=['and', 'add_numeric', 'or'])
    feature_defs = dfs_obj.build_features()

    # Check for correct ordering of features
    assert feature_with_name(feature_defs, 'a')
    assert feature_with_name(feature_defs, 'b')
    assert feature_with_name(feature_defs, 'b1')
    assert feature_with_name(feature_defs, 'b12')
    assert feature_with_name(feature_defs, 'P')
    assert feature_with_name(feature_defs, 'AND(b, b1)')
    assert not feature_with_name(feature_defs, 'AND(b1, b)')  # make sure it doesn't exist the other way
    assert feature_with_name(feature_defs, 'a + P')
    assert feature_with_name(feature_defs, 'b12 + P')
    assert feature_with_name(feature_defs, 'a + b12')
    assert feature_with_name(feature_defs, 'OR(b, b1)')


def test_transform_no_stack_agg(es):
    # TODO: Update to work with Dask and Koalas supported primitives
    if es.dataframe_type != Library.PANDAS.value:
        pytest.xfail("Dask EntitySets do not support the NMostCommon primitive")
    dfs_obj = DeepFeatureSynthesis(target_entity_id='customers',
                                   entityset=es,
                                   agg_primitives=[NMostCommon],
                                   trans_primitives=[NotEqual],
                                   max_depth=3)
    feature_defs = dfs_obj.build_features()

    assert not feature_with_name(feature_defs, 'id != N_MOST_COMMON(sessions.device_type)')


def test_intialized_trans_prim(es):
    prim = IsIn(list_of_outputs=['coke zero'])
    dfs_obj = DeepFeatureSynthesis(target_entity_id='log',
                                   entityset=es,
                                   agg_primitives=[],
                                   trans_primitives=[prim])

    features = dfs_obj.build_features()
    assert (feature_with_name(features, "product_id.isin(['coke zero'])"))


def test_initialized_agg_prim(es):
    # TODO: Update to work with Dask and Koalas supported primitives
    if es.dataframe_type != Library.PANDAS.value:
        pytest.xfail("Dask EntitySets do not support the NMostCommon primitive")
    ThreeMost = NMostCommon(n=3)
    dfs_obj = DeepFeatureSynthesis(target_entity_id="sessions",
                                   entityset=es,
                                   agg_primitives=[ThreeMost],
                                   trans_primitives=[])
    features = dfs_obj.build_features()
    assert (feature_with_name(features, "N_MOST_COMMON(log.product_id)"))


def test_return_variable_types(es):
    # TODO: Update to work with Dask and Koalas supported primitive
    if es.dataframe_type != Library.PANDAS.value:
        pytest.xfail("Dask and Koalas EntitySets do not support the NMostCommon primitive")
    dfs_obj = DeepFeatureSynthesis(target_entity_id="sessions",
                                   entityset=es,
                                   agg_primitives=[Count, NMostCommon],
                                   trans_primitives=[Absolute, Hour, IsIn])

    discrete = ft.variable_types.Discrete
    numeric = ft.variable_types.Numeric
    datetime = ft.variable_types.Datetime

    f1 = dfs_obj.build_features(return_variable_types=None)
    f2 = dfs_obj.build_features(return_variable_types=[discrete])
    f3 = dfs_obj.build_features(return_variable_types="all")
    f4 = dfs_obj.build_features(return_variable_types=[datetime])

    f1_types = set([f.variable_type for f in f1])
    f2_types = set([f.variable_type for f in f2])
    f3_types = set([f.variable_type for f in f3])
    f4_types = set([f.variable_type for f in f4])

    assert(discrete in f1_types)
    assert(numeric in f1_types)
    assert(datetime not in f2_types)

    assert(discrete in f2_types)
    assert(numeric not in f2_types)
    assert(datetime not in f2_types)

    assert(discrete in f3_types)
    assert(numeric in f3_types)
    assert(datetime in f3_types)

    assert(discrete not in f4_types)
    assert(numeric not in f4_types)
    assert(datetime in f4_types)


def test_checks_primitives_correct_type(es):
    error_text = "Primitive <class \\'featuretools\\.primitives\\.standard\\."\
                 "transform_primitive\\.Hour\\'> in agg_primitives is not an "\
                 "aggregation primitive"
    with pytest.raises(ValueError, match=error_text):
        DeepFeatureSynthesis(target_entity_id="sessions",
                             entityset=es,
                             agg_primitives=[Hour],
                             trans_primitives=[])

    error_text = "Primitive <class \\'featuretools\\.primitives\\.standard\\."\
                 "aggregation_primitives\\.Sum\\'> in trans_primitives or "\
                 "groupby_trans_primitives is not a transform primitive"
    with pytest.raises(ValueError, match=error_text):
        DeepFeatureSynthesis(target_entity_id="sessions",
                             entityset=es,
                             agg_primitives=[],
                             trans_primitives=[Sum])


def test_makes_agg_features_along_multiple_paths(diamond_es):
    dfs_obj = DeepFeatureSynthesis(target_entity_id='regions',
                                   entityset=diamond_es,
                                   agg_primitives=['mean'],
                                   trans_primitives=[])

    features = dfs_obj.build_features()
    assert feature_with_name(features, 'MEAN(customers.transactions.amount)')
    assert feature_with_name(features, 'MEAN(stores.transactions.amount)')


def test_makes_direct_features_through_multiple_relationships(games_es):
    dfs_obj = DeepFeatureSynthesis(target_entity_id='games',
                                   entityset=games_es,
                                   agg_primitives=['mean'],
                                   trans_primitives=[])

    features = dfs_obj.build_features()

    teams = ['home', 'away']
    for forward in teams:
        for backward in teams:
            for var in teams:
                f = 'teams[%s_team_id].MEAN(games[%s_team_id].%s_team_score)' \
                    % (forward, backward, var)
                assert feature_with_name(features, f)


def test_stacks_multioutput_features(es):
    # TODO: Update to work with Dask and Koalas supported primitive
    if es.dataframe_type != Library.PANDAS.value:
        pytest.xfail("Dask EntitySets do not support the NumUnique and NMostCommon primitives")

    class TestTime(TransformPrimitive):
        name = "test_time"
        input_types = [ColumnSchema(logical_type=Datetime)]
        return_type = ColumnSchema(semantic_tabs={'numeric'})
        number_output_features = 6

        def get_function(self):
            def test_f(x):
                times = pd.Series(x)
                units = ["year", "month", "day", "hour", "minute", "second"]
                return [times.apply(lambda x: getattr(x, unit)) for unit in units]
            return test_f

    dfs_obj = DeepFeatureSynthesis(target_entity_id='customers',
                                   entityset=es,
                                   agg_primitives=[NumUnique, NMostCommon(n=3)],
                                   trans_primitives=[TestTime, Diff],
                                   max_depth=4)
    feat = dfs_obj.build_features()

    for i in range(3):
        f = 'NUM_UNIQUE(sessions.N_MOST_COMMON(log.countrycode)[%d])' % i
        assert feature_with_name(feat, f)


def test_seed_multi_output_feature_stacking(es):
    # TODO: Update to work with Dask and Koalas supported primitive
    if es.dataframe_type != Library.PANDAS.value:
        pytest.xfail("Dask EntitySets do not support the NMostCommon and NumUnique primitives")
    threecommon = NMostCommon(3)
    tc = ft.Feature(es['log']['product_id'], parent_entity=es["sessions"], primitive=threecommon)

    dfs_obj = DeepFeatureSynthesis(target_entity_id='customers',
                                   entityset=es,
                                   seed_features=[tc],
                                   agg_primitives=[NumUnique],
                                   trans_primitives=[],
                                   max_depth=4)
    feat = dfs_obj.build_features()

    for i in range(3):
        f = 'NUM_UNIQUE(sessions.N_MOST_COMMON(log.product_id)[%d])' % i
        assert feature_with_name(feat, f)


def test_makes_direct_features_along_multiple_paths(diamond_es):
    dfs_obj = DeepFeatureSynthesis(target_entity_id='transactions',
                                   entityset=diamond_es,
                                   max_depth=3,
                                   agg_primitives=[],
                                   trans_primitives=[])

    features = dfs_obj.build_features()
    assert feature_with_name(features, 'customers.regions.name')
    assert feature_with_name(features, 'stores.regions.name')


def test_does_not_make_trans_of_single_direct_feature(es):
    dfs_obj = DeepFeatureSynthesis(target_entity_id='sessions',
                                   entityset=es,
                                   agg_primitives=[],
                                   trans_primitives=['weekday'],
                                   max_depth=2)

    features = dfs_obj.build_features()

    assert not feature_with_name(features, 'WEEKDAY(customers.signup_date)')
    assert feature_with_name(features, 'customers.WEEKDAY(signup_date)')


def test_makes_trans_of_multiple_direct_features(diamond_es):
    dfs_obj = DeepFeatureSynthesis(target_entity_id='transactions',
                                   entityset=diamond_es,
                                   agg_primitives=['mean'],
                                   trans_primitives=[Equal],
                                   max_depth=4)

    features = dfs_obj.build_features()

    # Make trans of direct and non-direct
    assert feature_with_name(features, 'amount = stores.MEAN(transactions.amount)')

    # Make trans of direct features on different entities
    assert feature_with_name(features, 'customers.MEAN(transactions.amount) = stores.square_ft')

    # Make trans of direct features on same entity with different paths.
    assert feature_with_name(features, 'customers.regions.name = stores.regions.name')

    # Don't make trans of direct features with same path.
    assert not feature_with_name(features, 'stores.square_ft = stores.MEAN(transactions.amount)')
    assert not feature_with_name(features, 'stores.MEAN(transactions.amount) = stores.square_ft')

    # The naming of the below is confusing but this is a direct feature of a transform.
    assert feature_with_name(features, 'stores.MEAN(transactions.amount) = square_ft')


def test_makes_direct_of_agg_of_trans_on_target(es):
    dfs_obj = DeepFeatureSynthesis(target_entity_id='log',
                                   entityset=es,
                                   agg_primitives=['mean'],
                                   trans_primitives=[Absolute],
                                   max_depth=3)

    features = dfs_obj.build_features()
    assert feature_with_name(features, 'sessions.MEAN(log.ABSOLUTE(value))')


def test_primitive_options_errors(es):
    wrong_key_options = {'mean': {'ignore_entity': ['sessions']}}
    wrong_type_list = {'mean': {'ignore_entities': 'sessions'}}
    wrong_type_dict = {'mean':
                       {'ignore_variables': {'sessions': 'product_id'}}}
    conflicting_primitive_options = {('count', 'mean'):
                                     {'ignore_entities': ['sessions']},
                                     'mean': {'include_entities': ['sessions']}}
    invalid_entity = {'mean': {'include_entities': ['invalid_entity']}}
    invalid_variable_entity = {'mean': {'include_variables': {'invalid_entity': ['product_id']}}}
    invalid_variable = {'mean': {'include_variables': {'sessions': ['invalid_variable']}}}
    key_error_text = "Unrecognized primitive option 'ignore_entity' for mean"
    list_error_text = "Incorrect type formatting for 'ignore_entities' for mean"
    dict_error_text = "Incorrect type formatting for 'ignore_variables' for mean"
    conflicting_error_text = "Multiple options found for primitive mean"
    invalid_entity_warning = "Entity 'invalid_entity' not in entityset"
    invalid_variable_warning = "Variable 'invalid_variable' not in entity 'sessions'"
    with pytest.raises(KeyError, match=key_error_text):
        DeepFeatureSynthesis(target_entity_id='customers',
                             entityset=es,
                             agg_primitives=['mean'],
                             trans_primitives=[],
                             primitive_options=wrong_key_options)
    with pytest.raises(TypeError, match=list_error_text):
        DeepFeatureSynthesis(target_entity_id='customers',
                             entityset=es,
                             agg_primitives=['mean'],
                             trans_primitives=[],
                             primitive_options=wrong_type_list)
    with pytest.raises(TypeError, match=dict_error_text):
        DeepFeatureSynthesis(target_entity_id='customers',
                             entityset=es,
                             agg_primitives=['mean'],
                             trans_primitives=[],
                             primitive_options=wrong_type_dict)
    with pytest.raises(KeyError, match=conflicting_error_text):
        DeepFeatureSynthesis(target_entity_id='customers',
                             entityset=es,
                             agg_primitives=['mean'],
                             trans_primitives=[],
                             primitive_options=conflicting_primitive_options)
    with pytest.warns(UserWarning, match=invalid_entity_warning) as record:
        DeepFeatureSynthesis(target_entity_id='customers',
                             entityset=es,
                             agg_primitives=['mean'],
                             trans_primitives=[],
                             primitive_options=invalid_entity)
    assert len(record) == 1
    with pytest.warns(UserWarning, match=invalid_entity_warning) as record:
        DeepFeatureSynthesis(target_entity_id='customers',
                             entityset=es,
                             agg_primitives=['mean'],
                             trans_primitives=[],
                             primitive_options=invalid_variable_entity)
    assert len(record) == 1
    with pytest.warns(UserWarning, match=invalid_variable_warning) as record:
        DeepFeatureSynthesis(target_entity_id='customers',
                             entityset=es,
                             agg_primitives=['mean'],
                             trans_primitives=[],
                             primitive_options=invalid_variable)
    assert len(record) == 1


def test_primitive_options(es):
    options = {'sum': {'include_variables': {'customers': ['age']}},
               'mean': {'include_entities': ['customers']},
               'mode': {'ignore_entities': ['sessions']},
               'num_unique': {'ignore_variables': {'customers': ['engagement_level']}}}
    dfs_obj = DeepFeatureSynthesis(target_entity_id='cohorts',
                                   entityset=es,
                                   primitive_options=options)
    features = dfs_obj.build_features()
    for f in features:
        deps = f.get_dependencies(deep=True)
        entities = [d.entity.id for d in deps]
        variables = [d for d in deps if isinstance(d, IdentityFeature)]
        if isinstance(f.primitive, Sum):
            for identity_base in variables:
                if identity_base.entity.id == 'customers':
                    assert identity_base.get_name() == 'age'
        if isinstance(f.primitive, Mean):
            assert all([entity in ['customers'] for entity in entities])
        if isinstance(f.primitive, Mode):
            assert 'sessions' not in entities
        if isinstance(f.primitive, NumUnique):
            for identity_base in variables:
                assert not (identity_base.entity.id == 'customers' and
                            identity_base.get_name() == 'engagement_level')

    options = {'month': {'ignore_variables': {'customers': ['date_of_birth']}},
               'day': {'include_variables': {'customers': ['signup_date', 'upgrade_date']}},
               'num_characters': {'ignore_entities': ['customers']},
               'year': {'include_entities': ['customers']}}
    dfs_obj = DeepFeatureSynthesis(target_entity_id='customers',
                                   entityset=es,
                                   agg_primitives=[],
                                   ignore_entities=['cohort'],
                                   primitive_options=options)
    features = dfs_obj.build_features()
    assert not any([isinstance(f, NumCharacters) for f in features])
    for f in features:
        deps = f.get_dependencies(deep=True)
        entities = [d.entity.id for d in deps]
        variables = [d for d in deps if isinstance(d, IdentityFeature)]
        if isinstance(f.primitive, Month):
            for identity_base in variables:
                assert not (identity_base.entity.id == 'customers' and
                            identity_base.get_name() == 'date_of_birth')
        if isinstance(f.primitive, Day):
            for identity_base in variables:
                if identity_base.entity.id == 'customers':
                    assert identity_base.get_name() == 'signup_date' or \
                        identity_base.get_name() == 'upgrade_date'
        if isinstance(f.primitive, Year):
            assert all([entity in ['customers'] for entity in entities])


def test_primitive_options_with_globals(es):
    # non-overlapping ignore_entities
    options = {'mode': {'ignore_entities': ['sessions']}}
    dfs_obj = DeepFeatureSynthesis(target_entity_id='cohorts',
                                   entityset=es,
                                   ignore_entities=[u'régions'],
                                   primitive_options=options)
    features = dfs_obj.build_features()
    for f in features:
        deps = f.get_dependencies(deep=True)
        entities = [d.entity.id for d in deps]
        assert u'régions' not in entities
        if isinstance(f.primitive, Mode):
            assert 'sessions' not in entities

    # non-overlapping ignore_variables
    options = {'num_unique': {'ignore_variables': {'customers': ['engagement_level']}}}
    dfs_obj = DeepFeatureSynthesis(target_entity_id='customers',
                                   entityset=es,
                                   ignore_variables={'customers': [u'région_id']},
                                   primitive_options=options)
    features = dfs_obj.build_features()
    for f in features:
        deps = f.get_dependencies(deep=True)
        entities = [d.entity.id for d in deps]
        variables = [d for d in deps if isinstance(d, IdentityFeature)]
        for identity_base in variables:
            assert not (identity_base.entity.id == 'customers' and
                        identity_base.get_name() == u'région_id')
        if isinstance(f.primitive, NumUnique):
            for identity_base in variables:
                assert not (identity_base.entity.id == 'customers' and
                            identity_base.get_name() == 'engagement_level')

    # Overlapping globals/options with ignore_entities
    options = {'mode': {'include_entities': ['sessions', 'customers'],
                        'ignore_variables': {'customers': [u'région_id']}},
               'num_unique': {'include_entities': ['sessions', 'customers'],
                              'include_variables': {'sessions': ['device_type'],
                                                    'customers': ['age']}},
               'month': {'ignore_variables': {'cohorts': ['cohort_end']}}}
    dfs_obj = DeepFeatureSynthesis(target_entity_id='cohorts',
                                   entityset=es,
                                   ignore_entities=['sessions'],
                                   ignore_variables={'customers': ['age']},
                                   primitive_options=options)
    features = dfs_obj.build_features()
    for f in features:
        assert f.primitive.name != 'month'
        # ignoring cohorts means no features are created
        assert not isinstance(f.primitive, Month)

        deps = f.get_dependencies(deep=True)
        entities = [d.entity.id for d in deps]
        variables = [d for d in deps if isinstance(d, IdentityFeature)]
        if isinstance(f.primitive, Mode):
            assert [all([entity in ['sessions', 'customers'] for entity in entities])]
            for identity_base in variables:
                assert not (identity_base.entity.id == 'customers' and
                            (identity_base.get_name() == 'age' or
                             identity_base.get_name() == u'région_id'))
        elif isinstance(f.primitive, NumUnique):
            assert [all([entity in ['sessions', 'customers'] for entity in entities])]
            for identity_base in variables:
                if identity_base.entity.id == 'sessions':
                    assert identity_base.get_name() == 'device_type'
        # All other primitives ignore 'sessions' and 'age'
        else:
            assert 'sessions' not in entities
            for identity_base in variables:
                assert not (identity_base.entity.id == 'customers' and
                            identity_base.get_name() == 'age')


def test_primitive_options_groupbys(pd_es):
    options = {'cum_count': {'include_groupby_entities': ['log', 'customers']},
               'cum_sum': {'ignore_groupby_entities': ['sessions']},
               'cum_mean': {'ignore_groupby_variables': {'customers': [u'région_id'],
                                                         'log': ['session_id']}},
               'cum_min': {'include_groupby_variables': {'sessions': ['customer_id', 'device_type']}}}

    dfs_obj = DeepFeatureSynthesis(target_entity_id='log',
                                   entityset=pd_es,
                                   agg_primitives=[],
                                   trans_primitives=[],
                                   max_depth=3,
                                   groupby_trans_primitives=['cum_sum',
                                                             'cum_count',
                                                             'cum_min',
                                                             'cum_mean'],
                                   primitive_options=options)
    features = dfs_obj.build_features()
    for f in features:
        if isinstance(f, ft.GroupByTransformFeature):
            deps = f.groupby.get_dependencies(deep=True)
            entities = [d.entity.id for d in deps] + [f.groupby.entity.id]
            variables = [d for d in deps if isinstance(d, IdentityFeature)]
            variables += [f.groupby] if isinstance(f.groupby, IdentityFeature) else []
        if isinstance(f.primitive, CumMean):
            for identity_groupby in variables:
                assert not (identity_groupby.entity.id == 'customers' and
                            identity_groupby.get_name() == u'région_id')
                assert not (identity_groupby.entity.id == 'log' and
                            identity_groupby.get_name() == 'session_id')
        if isinstance(f.primitive, CumCount):
            assert all([entity in ['log', 'customers'] for entity in entities])
        if isinstance(f.primitive, CumSum):
            assert 'sessions' not in entities
        if isinstance(f.primitive, CumMin):
            for identity_groupby in variables:
                if identity_groupby.entity.id == 'sessions':
                    assert identity_groupby.get_name() == 'customer_id' or\
                        identity_groupby.get_name() == 'device_type'


def test_primitive_options_multiple_inputs(es):
    if es.dataframe_type != Library.PANDAS.value:
        pytest.xfail("Dask and Koalas EntitySets do not support various primitives used in this test")
    too_many_options = {'mode': [{'include_entities': ['logs']},
                                 {'ignore_entities': ['sessions']}]}
    error_msg = "Number of options does not match number of inputs for primitive mode"
    with pytest.raises(AssertionError, match=error_msg):
        DeepFeatureSynthesis(target_entity_id='customers',
                             entityset=es,
                             agg_primitives=['mode'],
                             trans_primitives=[],
                             primitive_options=too_many_options)

    unknown_primitive = Trend()
    unknown_primitive.name = 'unknown_primitive'
    unknown_primitive_option = {'unknown_primitive': [{'include_entities': ['logs']},
                                                      {'ignore_entities': ['sessions']}]}
    error_msg = "Unknown primitive with name 'unknown_primitive'"
    with pytest.raises(ValueError, match=error_msg):
        DeepFeatureSynthesis(target_entity_id='customers',
                             entityset=es,
                             agg_primitives=[unknown_primitive],
                             trans_primitives=[],
                             primitive_options=unknown_primitive_option)

    options1 = {'trend': [{'include_entities': ['log'],
                           'ignore_variables': {'log': ['value']}},
                          {'include_entities': ['log'],
                           'include_variables': {'log': ['datetime']}}]}
    dfs_obj1 = DeepFeatureSynthesis(target_entity_id='sessions',
                                    entityset=es,
                                    agg_primitives=['trend'],
                                    trans_primitives=[],
                                    primitive_options=options1)
    features1 = dfs_obj1.build_features()
    for f in features1:
        deps = f.get_dependencies()
        entities = [d.entity.id for d in deps]
        variables = [d.get_name() for d in deps]
        if f.primitive.name == 'trend':
            assert all([entity in ['log'] for entity in entities])
            assert 'datetime' in variables
            if len(variables) == 2:
                assert 'value' != variables[0]

    options2 = {Trend: [{'include_entities': ['log'],
                         'ignore_variables': {'log': ['value']}},
                        {'include_entities': ['log'],
                         'include_variables': {'log': ['datetime']}}]}
    dfs_obj2 = DeepFeatureSynthesis(target_entity_id='sessions',
                                    entityset=es,
                                    agg_primitives=['trend'],
                                    trans_primitives=[],
                                    primitive_options=options2)
    features2 = dfs_obj2.build_features()

    assert set(features2) == set(features1)


def test_primitive_options_class_names(es):
    options1 = {
        'mean': {'include_entities': ['customers']}
    }

    options2 = {
        Mean: {'include_entities': ['customers']}
    }

    bad_options = {
        'mean': {'include_entities': ['customers']},
        Mean: {'ignore_entities': ['customers']}
    }
    conflicting_error_text = "Multiple options found for primitive mean"

    primitives = [['mean'], [Mean]]
    options = [options1, options2]

    features = []
    for primitive in primitives:
        with pytest.raises(KeyError, match=conflicting_error_text):
            DeepFeatureSynthesis(target_entity_id='cohorts',
                                 entityset=es,
                                 agg_primitives=primitive,
                                 trans_primitives=[],
                                 primitive_options=bad_options)
        for option in options:
            dfs_obj = DeepFeatureSynthesis(target_entity_id='cohorts',
                                           entityset=es,
                                           agg_primitives=primitive,
                                           trans_primitives=[],
                                           primitive_options=option)
            features.append(set(dfs_obj.build_features()))

    for f in features[0]:
        deps = f.get_dependencies(deep=True)
        entities = [d.entity.id for d in deps]
        if isinstance(f.primitive, Mean):
            assert all(entity == 'customers' for entity in entities)

    assert features[0] == features[1] == features[2] == features[3]


def test_primitive_options_instantiated_primitive(es):
    warning_msg = "Options present for primitive instance and generic " \
                  "primitive class \\(mean\\), primitive instance will not use generic " \
                  "options"

    skipna_mean = Mean(skipna=False)
    options = {
        skipna_mean: {'include_entities': ['stores']},
        'mean': {'ignore_entities': ['stores']}
    }
    with pytest.warns(UserWarning, match=warning_msg):
        dfs_obj = DeepFeatureSynthesis(target_entity_id='régions',
                                       entityset=es,
                                       agg_primitives=['mean', skipna_mean],
                                       trans_primitives=[],
                                       primitive_options=options)

    features = dfs_obj.build_features()
    for f in features:
        deps = f.get_dependencies(deep=True)
        entities = [d.entity.id for d in deps]
        if f.primitive == skipna_mean:
            assert all(entity == 'stores' for entity in entities)
        elif isinstance(f.primitive, Mean):
            assert 'stores' not in entities


def test_primitive_options_commutative(es):
    class AddThree(TransformPrimitive):
        name = 'add_three'
        input_types = [ColumnSchema(semantic_tabs={'numeric'}),
                       ColumnSchema(semantic_tabs={'numeric'}),
                       ColumnSchema(semantic_tabs={'numeric'})]
        return_type = ColumnSchema(semantic_tabs={'numeric'})
        commutative = True
        compatibility = [Library.PANDAS, Library.DASK, Library.KOALAS]

        def generate_name(self, base_feature_names):
            return "%s + %s + %s" % (base_feature_names[0], base_feature_names[1], base_feature_names[2])

    options = {
        'add_numeric': [
            {'include_variables': {'log': ['value_2']}},
            {'include_variables': {'log': ['value']}}
        ],
        AddThree: [
            {'include_variables': {'log': ['value_2']}},
            {'include_variables': {'log': ['value_many_nans']}},
            {'include_variables': {'log': ['value']}}
        ]
    }
    dfs_obj = DeepFeatureSynthesis(target_entity_id='log',
                                   entityset=es,
                                   agg_primitives=[],
                                   trans_primitives=[AddNumeric, AddThree],
                                   primitive_options=options,
                                   max_depth=1)
    features = dfs_obj.build_features()
    add_numeric = [f for f in features if isinstance(f.primitive, AddNumeric)]
    assert len(add_numeric) == 1
    deps = add_numeric[0].get_dependencies(deep=True)
    assert deps[0].get_name() == 'value_2' and deps[1].get_name() == 'value'

    add_three = [f for f in features if isinstance(f.primitive, AddThree)]
    assert len(add_three) == 1
    deps = add_three[0].get_dependencies(deep=True)
    assert deps[0].get_name() == 'value_2' and deps[1].get_name() == 'value_many_nans' and deps[2].get_name() == 'value'


def test_primitive_ordering():
    # Test that the order of the input primitives impacts neither
    # which features are created nor their order
    es = make_ecommerce_entityset()

    trans_prims = [AddNumeric, Absolute, 'divide_numeric', NotEqual, 'is_null']
    groupby_trans_prim = ['cum_mean', CumMin, CumSum]
    agg_prims = [NMostCommon(n=3), Sum, Mean, Mean(skipna=False), 'min', 'max']
    where_prims = ['count', Sum]

    seed_num_chars = ft.Feature(es['customers']['favorite_quote'], primitive=NumCharacters)
    seed_is_null = ft.Feature(es['customers']['age'], primitive=IsNull)
    seed_features = [seed_num_chars, seed_is_null]

    dfs_obj = DeepFeatureSynthesis(target_entity_id='customers',
                                   entityset=es,
                                   trans_primitives=trans_prims,
                                   groupby_trans_primitives=groupby_trans_prim,
                                   agg_primitives=agg_prims,
                                   where_primitives=where_prims,
                                   seed_features=seed_features,
                                   max_features=-1,
                                   max_depth=2)
    features1 = dfs_obj.build_features()

    trans_prims.reverse()
    groupby_trans_prim.reverse()
    agg_prims.reverse()
    where_prims.reverse()
    seed_features.reverse()

    dfs_obj = DeepFeatureSynthesis(target_entity_id='customers',
                                   entityset=es,
                                   trans_primitives=trans_prims,
                                   groupby_trans_primitives=groupby_trans_prim,
                                   agg_primitives=agg_prims,
                                   where_primitives=where_prims,
                                   seed_features=seed_features,
                                   max_features=-1,
                                   max_depth=2)
    features2 = dfs_obj.build_features()

    assert len(features1) == len(features2)

    for i in range(len(features2)):
        assert features1[i].unique_name() == features2[i].unique_name()


def test_no_transform_stacking():
    df1 = pd.DataFrame({"id": [0, 1, 2, 3],
                        "A": [0, 1, 2, 3]})
    df2 = pd.DataFrame({'first_id': [0, 1, 1, 3], 'B': [99, 88, 77, 66]})

    entities = {"first": (df1, 'id'),
                "second": (df2, 'index')}
    relationships = [("first", 'id', 'second', 'first_id')]
    es = ft.EntitySet("data", entities, relationships)

    dfs_obj = DeepFeatureSynthesis(target_entity_id='second',
                                   entityset=es,
                                   trans_primitives=['negate', 'add_numeric'],
                                   agg_primitives=['sum'],
                                   max_depth=4)
    feature_defs = dfs_obj.build_features()

    expected = [
        'first_id',
        'B',
        '-(B)',
        'first.A',
        'first.SUM(second.B)',
        'first.-(A)',
        'B + first.A',
        'first.SUM(second.-(B))',
        'first.A + SUM(second.B)',
        'first.-(SUM(second.B))',
        'B + first.SUM(second.B)',
        'first.A + SUM(second.-(B))',
        'first.SUM(second.-(B)) + SUM(second.B)',
        'first.-(SUM(second.-(B)))',
        'B + first.SUM(second.-(B))'
    ]

    assert len(feature_defs) == len(expected)

    for feature_name in expected:
        assert feature_with_name(feature_defs, feature_name)<|MERGE_RESOLUTION|>--- conflicted
+++ resolved
@@ -45,12 +45,7 @@
     feature_with_name,
     make_ecommerce_entityset
 )
-<<<<<<< HEAD
-from featuretools.utils.gen_utils import Library, import_or_none, is_instance
-=======
 from featuretools.utils.gen_utils import Library
-from featuretools.variable_types import Datetime, Numeric
->>>>>>> 5f67090f
 
 
 def test_makes_agg_features_from_str(es):
