--- conflicted
+++ resolved
@@ -1543,11 +1543,7 @@
 
     dfs_obj = DeepFeatureSynthesis(target_dataframe_name='sessions',
                                    entityset=es,
-<<<<<<< HEAD
-                                   agg_primitives=[Mean],
-=======
                                    agg_primitives=[],
->>>>>>> af195aa3
                                    trans_primitives=[],
                                    max_depth=2,
                                    seed_features=[seed_feature_sessions])
