import composeml as cp
import numpy as np
import pandas as pd
import pytest
from dask import dataframe as dd
from distributed.utils_test import cluster

from featuretools import variable_types as vtypes
from featuretools.computational_backends.calculate_feature_matrix import (
    FEATURE_CALCULATION_PERCENTAGE
)
from featuretools.entityset import EntitySet, Relationship, Timedelta
from featuretools.primitives import Max, Mean, Min, Sum
from featuretools.synthesis import dfs


@pytest.fixture(params=['pd_entities', 'dask_entities'])
def entities(request):
    return request.getfixturevalue(request.param)


@pytest.fixture
def pd_entities():
    cards_df = pd.DataFrame({"id": [1, 2, 3, 4, 5]})
    transactions_df = pd.DataFrame({"id": [1, 2, 3, 4, 5, 6],
                                    "card_id": [1, 2, 1, 3, 4, 5],
                                    "transaction_time": [10, 12, 13, 20, 21, 20],
                                    "fraud": [True, False, False, False, True, True]})
    entities = {
        "cards": (cards_df, "id"),
        "transactions": (transactions_df, "id", "transaction_time")
    }
    return entities


@pytest.fixture
def dask_entities():
    cards_df = pd.DataFrame({"id": [1, 2, 3, 4, 5]})
    transactions_df = pd.DataFrame({"id": [1, 2, 3, 4, 5, 6],
                                    "card_id": [1, 2, 1, 3, 4, 5],
                                    "transaction_time": [10, 12, 13, 20, 21, 20],
                                    "fraud": [True, False, False, False, True, True]})
    cards_df = dd.from_pandas(cards_df, npartitions=2)
    transactions_df = dd.from_pandas(transactions_df, npartitions=2)

    cards_vtypes = {
        'id': vtypes.Index
    }
    transactions_vtypes = {
        'id': vtypes.Index,
        'card_id': vtypes.Id,
        'transaction_time': vtypes.NumericTimeIndex,
        'fraud': vtypes.Boolean
    }

    entities = {
        "cards": (cards_df, "id", None, cards_vtypes),
        "transactions": (transactions_df, "id", "transaction_time", transactions_vtypes)
    }
    return entities


@pytest.fixture
def relationships():
    return [("cards", "id", "transactions", "card_id")]


@pytest.fixture
def datetime_es():
    cards_df = pd.DataFrame({"id": [1, 2, 3, 4, 5]})
    transactions_df = pd.DataFrame({"id": [1, 2, 3, 4, 5],
                                    "card_id": [1, 1, 5, 1, 5],
                                    "transaction_time": pd.to_datetime([
                                        '2011-2-28 04:00', '2012-2-28 05:00',
                                        '2012-2-29 06:00', '2012-3-1 08:00',
                                        '2014-4-1 10:00']),
                                    "fraud": [True, False, False, False, True]})

    datetime_es = EntitySet(id="fraud_data")
    datetime_es = datetime_es.entity_from_dataframe(entity_id="transactions",
                                                    dataframe=transactions_df,
                                                    index="id",
                                                    time_index="transaction_time")

    datetime_es = datetime_es.entity_from_dataframe(entity_id="cards",
                                                    dataframe=cards_df,
                                                    index="id")
    relationship = Relationship(datetime_es["cards"]["id"], datetime_es["transactions"]["card_id"])
    datetime_es = datetime_es.add_relationship(relationship)
    datetime_es.add_last_time_indexes()
    return datetime_es


def test_accepts_cutoff_time_df(entities, relationships):
    cutoff_times_df = pd.DataFrame({"instance_id": [1, 2, 3],
                                    "time": [10, 12, 15]})
    feature_matrix, features = dfs(entities=entities,
                                   relationships=relationships,
                                   target_entity="transactions",
                                   cutoff_time=cutoff_times_df)
    if isinstance(feature_matrix, dd.DataFrame):
        feature_matrix = feature_matrix.compute().set_index("id")
    assert len(feature_matrix.index) == 3
    assert len(feature_matrix.columns) == len(features)


def test_warns_cutoff_time_dask(entities, relationships):
    cutoff_times_df = pd.DataFrame({"instance_id": [1, 2, 3],
                                    "time": [10, 12, 15]})
    cutoff_times_df = dd.from_pandas(cutoff_times_df, npartitions=2)
    match = "cutoff_time should be a Pandas DataFrame: " \
            "computing cutoff_time, this may take a while"
    with pytest.warns(UserWarning, match=match):
        feature_matrix, features = dfs(entities=entities,
                                       relationships=relationships,
                                       target_entity="transactions",
                                       cutoff_time=cutoff_times_df)


def test_accepts_cutoff_time_compose(entities, relationships):
    def fraud_occured(df):
        return df['fraud'].any()

    lm = cp.LabelMaker(
        target_entity='card_id',
        time_index='transaction_time',
        labeling_function=fraud_occured,
        window_size=1
    )

    transactions_df = entities['transactions'][0]
    if isinstance(transactions_df, dd.DataFrame):
        transactions_df = transactions_df.compute()

    labels = lm.search(
        transactions_df,
        num_examples_per_instance=-1
    )

    labels['cutoff_time'] = pd.to_numeric(labels['cutoff_time'])
    labels.rename({'card_id': 'id', 'cutoff_time': 'time'}, axis=1, inplace=True)

    feature_matrix, features = dfs(entities=entities,
                                   relationships=relationships,
                                   target_entity="cards",
                                   cutoff_time=labels)
    if isinstance(feature_matrix, dd.DataFrame):
        feature_matrix = feature_matrix.compute().set_index('id')
    assert len(feature_matrix.index) == 6
    assert len(feature_matrix.columns) == len(features) + 1


<<<<<<< HEAD
=======
def test_accepts_cutoff_time_compose_dask(dask_entities, relationships):
    entities = dask_entities

    def fraud_occured(df):
        return df['fraud'].any()

    lm = cp.LabelMaker(
        target_entity='card_id',
        time_index='transaction_time',
        labeling_function=fraud_occured,
        window_size=1
    )

    labels = lm.search(
        entities['transactions'][0].compute(),
        num_examples_per_instance=-1
    )

    labels['cutoff_time'] = pd.to_numeric(labels['cutoff_time'])
    labels.rename({'card_id': 'id', 'cutoff_time': 'time'}, axis=1, inplace=True)

    feature_matrix, features = dfs(entities=entities,
                                   relationships=relationships,
                                   target_entity="cards",
                                   cutoff_time=labels)
    feature_matrix = feature_matrix.compute().set_index('id')

    assert len(feature_matrix.index) == 6
    assert len(feature_matrix.columns) == len(features) + 1


def test_accepts_single_cutoff_time(entities, relationships):
    feature_matrix, features = dfs(entities=entities,
                                   relationships=relationships,
                                   target_entity="transactions",
                                   cutoff_time=20)
    assert len(feature_matrix.index) == 5
    assert len(feature_matrix.columns) == len(features)


>>>>>>> e809e117
def test_accepts_no_cutoff_time(entities, relationships):
    feature_matrix, features = dfs(entities=entities,
                                   relationships=relationships,
                                   target_entity="transactions",
                                   instance_ids=[1, 2, 3, 5, 6])
    if isinstance(feature_matrix, dd.DataFrame):
        feature_matrix = feature_matrix.set_index('id').compute()
    assert len(feature_matrix.index) == 5
    assert len(feature_matrix.columns) == len(features)


def test_ignores_instance_ids_if_cutoff_df(entities, relationships):
    cutoff_times_df = pd.DataFrame({"instance_id": [1, 2, 3],
                                    "time": [10, 12, 15]})
    instance_ids = [1, 2, 3, 4, 5]
    feature_matrix, features = dfs(entities=entities,
                                   relationships=relationships,
                                   target_entity="transactions",
                                   cutoff_time=cutoff_times_df,
                                   instance_ids=instance_ids)
    if isinstance(feature_matrix, dd.DataFrame):
        feature_matrix = feature_matrix.set_index('id').compute()
    assert len(feature_matrix.index) == 3
    assert len(feature_matrix.columns) == len(features)


def test_approximate_features(pd_entities, relationships):
    # TODO: Update to use Dask entities when issue #985 is closed
    cutoff_times_df = pd.DataFrame({"instance_id": [1, 3, 1, 5, 3, 6],
                                    "time": [11, 16, 16, 26, 17, 22]})
    feature_matrix, features = dfs(entities=pd_entities,
                                   relationships=relationships,
                                   target_entity="transactions",
                                   cutoff_time=cutoff_times_df,
                                   approximate=5,
                                   cutoff_time_in_index=True)
    direct_agg_feat_name = 'cards.PERCENT_TRUE(transactions.fraud)'
    assert len(feature_matrix.index) == 6
    assert len(feature_matrix.columns) == len(features)

    truth_values = pd.Series(data=[1.0, 0.5, 0.5, 1.0, 0.5, 1.0])

    assert (feature_matrix[direct_agg_feat_name] == truth_values.values).all()


def test_all_variables(pd_entities, relationships):
    cutoff_times_df = pd.DataFrame({"instance_id": [1, 2, 3],
                                    "time": [10, 12, 15]})
    instance_ids = [1, 2, 3, 4, 5]
    feature_matrix, features = dfs(entities=pd_entities,
                                   relationships=relationships,
                                   target_entity="transactions",
                                   cutoff_time=cutoff_times_df,
                                   instance_ids=instance_ids,
                                   agg_primitives=[Max, Mean, Min, Sum],
                                   trans_primitives=[],
                                   groupby_trans_primitives=["cum_sum"],
                                   max_depth=3,
                                   allowed_paths=None,
                                   ignore_entities=None,
                                   ignore_variables=None,
                                   seed_features=None)
    assert len(feature_matrix.index) == 3
    assert len(feature_matrix.columns) == len(features)


def test_features_only(entities, relationships):
    features = dfs(entities=entities,
                   relationships=relationships,
                   target_entity="transactions",
                   features_only=True)
    assert len(features) > 0


def test_dask_kwargs(pd_entities, relationships):
    cutoff_times_df = pd.DataFrame({"instance_id": [1, 2, 3],
                                    "time": [10, 12, 15]})
    feature_matrix, features = dfs(entities=pd_entities,
                                   relationships=relationships,
                                   target_entity="transactions",
                                   cutoff_time=cutoff_times_df)

    with cluster() as (scheduler, [a, b]):
        dask_kwargs = {'cluster': scheduler['address']}
        feature_matrix_2, features_2 = dfs(entities=pd_entities,
                                           relationships=relationships,
                                           target_entity="transactions",
                                           cutoff_time=cutoff_times_df,
                                           dask_kwargs=dask_kwargs)

    assert all(f1.unique_name() == f2.unique_name() for f1, f2 in zip(features, features_2))
    for column in feature_matrix:
        for x, y in zip(feature_matrix[column], feature_matrix_2[column]):
            assert ((pd.isnull(x) and pd.isnull(y)) or (x == y))


def test_accepts_relative_training_window(datetime_es):
    # TODO: Update to use Dask entities when issue #882 is closed
    feature_matrix, features = dfs(entityset=datetime_es,
                                   target_entity="transactions")

    feature_matrix_2, features_2 = dfs(entityset=datetime_es,
                                       target_entity="transactions",
                                       cutoff_time=pd.Timestamp("2012-4-1 04:00"))

    feature_matrix_3, features_3 = dfs(entityset=datetime_es,
                                       target_entity="transactions",
                                       cutoff_time=pd.Timestamp("2012-4-1 04:00"),
                                       training_window=Timedelta("3 months"))

    feature_matrix_4, features_4 = dfs(entityset=datetime_es,
                                       target_entity="transactions",
                                       cutoff_time=pd.Timestamp("2012-4-1 04:00"),
                                       training_window="3 months")

    assert (feature_matrix.index == [1, 2, 3, 4, 5]).all()
    assert (feature_matrix_2.index == [1, 2, 3, 4]).all()
    assert (feature_matrix_3.index == [2, 3, 4]).all()
    assert (feature_matrix_4.index == [2, 3, 4]).all()

    # Test case for leap years
    feature_matrix_5, features_5 = dfs(entityset=datetime_es,
                                       target_entity="transactions",
                                       cutoff_time=pd.Timestamp("2012-2-29 04:00"),
                                       training_window=Timedelta("1 year"),
                                       include_cutoff_time=True)
    assert (feature_matrix_5.index == [2]).all()

    feature_matrix_5, features_5 = dfs(entityset=datetime_es,
                                       target_entity="transactions",
                                       cutoff_time=pd.Timestamp("2012-2-29 04:00"),
                                       training_window=Timedelta("1 year"),
                                       include_cutoff_time=False)
    assert (feature_matrix_5.index == [1, 2]).all()


def test_accepts_pd_timedelta_training_window(datetime_es):
    # TODO: Update to use Dask entities when issue #882 is closed
    feature_matrix, features = dfs(entityset=datetime_es,
                                   target_entity="transactions",
                                   cutoff_time=pd.Timestamp("2012-3-31 04:00"),
                                   training_window=pd.Timedelta(61, "D"))

    assert (feature_matrix.index == [2, 3, 4]).all()


def test_accepts_pd_dateoffset_training_window(datetime_es):
    # TODO: Update to use Dask entities when issue #882 is closed
    feature_matrix, features = dfs(entityset=datetime_es,
                                   target_entity="transactions",
                                   cutoff_time=pd.Timestamp("2012-3-31 04:00"),
                                   training_window=pd.DateOffset(months=2))

    feature_matrix_2, features_2 = dfs(entityset=datetime_es,
                                       target_entity="transactions",
                                       cutoff_time=pd.Timestamp("2012-3-31 04:00"),
                                       training_window=pd.offsets.BDay(44))

    assert (feature_matrix.index == [2, 3, 4]).all()
    assert (feature_matrix.index == feature_matrix_2.index).all()


def test_calls_progress_callback(pd_entities, relationships):
    class MockProgressCallback:
        def __init__(self):
            self.progress_history = []
            self.total_update = 0
            self.total_progress_percent = 0

        def __call__(self, update, progress_percent, time_elapsed):
            self.total_update += update
            self.total_progress_percent = progress_percent
            self.progress_history.append(progress_percent)

    mock_progress_callback = MockProgressCallback()

    feature_matrix, features = dfs(entities=pd_entities,
                                   relationships=relationships,
                                   target_entity="transactions",
                                   progress_callback=mock_progress_callback)

    # second to last entry is the last update from feature calculation
    assert np.isclose(mock_progress_callback.progress_history[-2], FEATURE_CALCULATION_PERCENTAGE * 100)
    assert np.isclose(mock_progress_callback.total_update, 100.0)
    assert np.isclose(mock_progress_callback.total_progress_percent, 100.0)

    # test with multiple jobs
    mock_progress_callback = MockProgressCallback()

    with cluster() as (scheduler, [a, b]):
        dkwargs = {'cluster': scheduler['address']}
        feature_matrix, features = dfs(entities=pd_entities,
                                       relationships=relationships,
                                       target_entity="transactions",
                                       progress_callback=mock_progress_callback,
                                       dask_kwargs=dkwargs)

    assert np.isclose(mock_progress_callback.total_update, 100.0)
    assert np.isclose(mock_progress_callback.total_progress_percent, 100.0)<|MERGE_RESOLUTION|>--- conflicted
+++ resolved
@@ -150,39 +150,6 @@
     assert len(feature_matrix.columns) == len(features) + 1
 
 
-<<<<<<< HEAD
-=======
-def test_accepts_cutoff_time_compose_dask(dask_entities, relationships):
-    entities = dask_entities
-
-    def fraud_occured(df):
-        return df['fraud'].any()
-
-    lm = cp.LabelMaker(
-        target_entity='card_id',
-        time_index='transaction_time',
-        labeling_function=fraud_occured,
-        window_size=1
-    )
-
-    labels = lm.search(
-        entities['transactions'][0].compute(),
-        num_examples_per_instance=-1
-    )
-
-    labels['cutoff_time'] = pd.to_numeric(labels['cutoff_time'])
-    labels.rename({'card_id': 'id', 'cutoff_time': 'time'}, axis=1, inplace=True)
-
-    feature_matrix, features = dfs(entities=entities,
-                                   relationships=relationships,
-                                   target_entity="cards",
-                                   cutoff_time=labels)
-    feature_matrix = feature_matrix.compute().set_index('id')
-
-    assert len(feature_matrix.index) == 6
-    assert len(feature_matrix.columns) == len(features) + 1
-
-
 def test_accepts_single_cutoff_time(entities, relationships):
     feature_matrix, features = dfs(entities=entities,
                                    relationships=relationships,
@@ -192,7 +159,6 @@
     assert len(feature_matrix.columns) == len(features)
 
 
->>>>>>> e809e117
 def test_accepts_no_cutoff_time(entities, relationships):
     feature_matrix, features = dfs(entities=entities,
                                    relationships=relationships,
