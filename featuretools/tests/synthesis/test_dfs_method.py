--- conflicted
+++ resolved
@@ -65,13 +65,8 @@
     return [("cards", "id", "transactions", "card_id")]
 
 
-@pytest.fixture(params=['pd_es', 'dask_es'])
-def es(request):
-    return request.getfixturevalue(request.param)
-
-
 @pytest.fixture
-def pd_es():
+def datetime_es():
     cards_df = pd.DataFrame({"id": [1, 2, 3, 4, 5]})
     transactions_df = pd.DataFrame({"id": [1, 2, 3, 4, 5],
                                     "card_id": [1, 1, 5, 1, 5],
@@ -96,49 +91,6 @@
     return datetime_es
 
 
-@pytest.fixture
-def dask_es():
-    cards_df = pd.DataFrame({"id": [1, 2, 3, 4, 5]})
-    cards_df = dd.from_pandas(cards_df, npartitions=2)
-
-    transactions_df = pd.DataFrame({"id": [1, 2, 3, 4, 5],
-                                    "card_id": [1, 1, 5, 1, 5],
-                                    "transaction_time": pd.to_datetime([
-                                        '2011-2-28 04:00', '2012-2-28 05:00',
-                                        '2012-2-29 06:00', '2012-3-1 08:00',
-                                        '2014-4-1 10:00']),
-                                    "fraud": [True, False, False, False, True]})
-    transactions_df = dd.from_pandas(transactions_df, npartitions=2)
-
-    cards_vtypes = {
-        'id': vtypes.Index
-    }
-
-    transactions_vtypes = {
-        'id': vtypes.Index,
-        'card_id': vtypes.Id,
-        'transaction_time': vtypes.DatetimeTimeIndex,
-        'fraud': vtypes.Boolean
-    }
-
-    dask_es = EntitySet(id="fraud_data")
-    dask_es = dask_es.entity_from_dataframe(entity_id="transactions",
-                                            dataframe=transactions_df,
-                                            index="id",
-                                            time_index="transaction_time",
-                                            variable_types=transactions_vtypes)
-
-    dask_es = dask_es.entity_from_dataframe(entity_id="cards",
-                                            dataframe=cards_df,
-                                            index="id",
-                                            variable_types=cards_vtypes)
-
-    relationship = Relationship(dask_es["cards"]["id"], dask_es["transactions"]["card_id"])
-    dask_es = dask_es.add_relationship(relationship)
-    dask_es.add_last_time_indexes()
-    return dask_es
-
-
 def test_accepts_cutoff_time_df(entities, relationships):
     cutoff_times_df = pd.DataFrame({"instance_id": [1, 2, 3],
                                     "time": [10, 12, 15]})
@@ -192,51 +144,10 @@
                                    relationships=relationships,
                                    target_entity="cards",
                                    cutoff_time=labels)
-
-<<<<<<< HEAD
     if isinstance(feature_matrix, dd.DataFrame):
         feature_matrix = feature_matrix.compute().set_index('id')
-=======
     assert len(feature_matrix.index) == 6
     assert len(feature_matrix.columns) == len(features) + 1
-
-
-def test_accepts_cutoff_time_compose_dask(dask_es):
-    def fraud_occured(df):
-        return df['fraud'].any()
-
-    lm = cp.LabelMaker(
-        target_entity='card_id',
-        time_index='transaction_time',
-        labeling_function=fraud_occured,
-        window_size='1y'
-    )
-
-    labels = lm.search(
-        dask_es['transactions'].df.compute(),
-        num_examples_per_instance=-1
-    )
-
-    labels.rename({'card_id': 'id', 'cutoff_time': 'time'}, axis=1, inplace=True)
-
-    feature_matrix, features = dfs(entityset=dask_es,
-                                   target_entity="cards",
-                                   cutoff_time=labels)
->>>>>>> af0a5526
-
-    assert len(feature_matrix.index) == 6
-    assert len(feature_matrix.columns) == len(features) + 1
-
-
-def test_accepts_single_cutoff_time(entities, relationships):
-    feature_matrix, features = dfs(entities=entities,
-                                   relationships=relationships,
-                                   target_entity="transactions",
-                                   cutoff_time=20)
-    if isinstance(feature_matrix, dd.DataFrame):
-        feature_matrix = feature_matrix.set_index('id').compute()
-    assert len(feature_matrix.index) == 5
-    assert len(feature_matrix.columns) == len(features)
 
 
 def test_accepts_no_cutoff_time(entities, relationships):
@@ -335,39 +246,31 @@
             assert ((pd.isnull(x) and pd.isnull(y)) or (x == y))
 
 
-def test_accepts_relative_training_window(pd_es):
+def test_accepts_relative_training_window(datetime_es):
     # TODO: Update to use Dask entities when issue #882 is closed
-    feature_matrix, features = dfs(entityset=pd_es,
+    feature_matrix, features = dfs(entityset=datetime_es,
                                    target_entity="transactions")
 
-    feature_matrix_2, features_2 = dfs(entityset=pd_es,
+    feature_matrix_2, features_2 = dfs(entityset=datetime_es,
                                        target_entity="transactions",
                                        cutoff_time=pd.Timestamp("2012-4-1 04:00"))
 
-    feature_matrix_3, features_3 = dfs(entityset=pd_es,
+    feature_matrix_3, features_3 = dfs(entityset=datetime_es,
                                        target_entity="transactions",
                                        cutoff_time=pd.Timestamp("2012-4-1 04:00"),
                                        training_window=Timedelta("3 months"))
 
-    feature_matrix_4, features_4 = dfs(entityset=pd_es,
+    feature_matrix_4, features_4 = dfs(entityset=datetime_es,
                                        target_entity="transactions",
                                        cutoff_time=pd.Timestamp("2012-4-1 04:00"),
                                        training_window="3 months")
 
-<<<<<<< HEAD
-    # Test case for leap years
-    feature_matrix_5, features_5 = dfs(entityset=pd_es,
-                                       target_entity="transactions",
-                                       cutoff_time=pd.Timestamp("2012-2-29 04:00"),
-                                       training_window=Timedelta("1 year"))
-
-=======
->>>>>>> af0a5526
     assert (feature_matrix.index == [1, 2, 3, 4, 5]).all()
     assert (feature_matrix_2.index == [1, 2, 3, 4]).all()
     assert (feature_matrix_3.index == [2, 3, 4]).all()
     assert (feature_matrix_4.index == [2, 3, 4]).all()
 
+    # Test case for leap years
     feature_matrix_5, features_5 = dfs(entityset=datetime_es,
                                        target_entity="transactions",
                                        cutoff_time=pd.Timestamp("2012-2-29 04:00"),
@@ -383,9 +286,9 @@
     assert (feature_matrix_5.index == [1, 2]).all()
 
 
-def test_accepts_pd_timedelta_training_window(pd_es):
+def test_accepts_pd_timedelta_training_window(datetime_es):
     # TODO: Update to use Dask entities when issue #882 is closed
-    feature_matrix, features = dfs(entityset=pd_es,
+    feature_matrix, features = dfs(entityset=datetime_es,
                                    target_entity="transactions",
                                    cutoff_time=pd.Timestamp("2012-3-31 04:00"),
                                    training_window=pd.Timedelta(61, "D"))
@@ -393,14 +296,14 @@
     assert (feature_matrix.index == [2, 3, 4]).all()
 
 
-def test_accepts_pd_dateoffset_training_window(pd_es):
+def test_accepts_pd_dateoffset_training_window(datetime_es):
     # TODO: Update to use Dask entities when issue #882 is closed
-    feature_matrix, features = dfs(entityset=pd_es,
+    feature_matrix, features = dfs(entityset=datetime_es,
                                    target_entity="transactions",
                                    cutoff_time=pd.Timestamp("2012-3-31 04:00"),
                                    training_window=pd.DateOffset(months=2))
 
-    feature_matrix_2, features_2 = dfs(entityset=pd_es,
+    feature_matrix_2, features_2 = dfs(entityset=datetime_es,
                                        target_entity="transactions",
                                        cutoff_time=pd.Timestamp("2012-3-31 04:00"),
                                        training_window=pd.offsets.BDay(44))
