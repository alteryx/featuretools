--- conflicted
+++ resolved
@@ -46,11 +46,7 @@
     msg = ("Selected primitive <class 'featuretools.utils.gen_utils.Library'> "
            "is not an AggregationPrimitive, TransformPrimitive, or str")
     with pytest.raises(ValueError, match=msg):
-<<<<<<< HEAD
-        get_valid_primitives(es, target_entity='log', selected_primitives=[Library])
-=======
-        get_valid_primitives(es, target_dataframe='log', selected_primitives=[Numeric])
->>>>>>> b93294bf
+        get_valid_primitives(es, target_dataframe='log', selected_primitives=[Library])
 
 
 def test_primitive_compatibility(es):
