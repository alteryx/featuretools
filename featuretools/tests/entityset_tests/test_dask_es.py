--- conflicted
+++ resolved
@@ -145,11 +145,7 @@
     df = pd.DataFrame({"values": values})
     dask_df = dd.from_pandas(df, npartitions=2)
     dask_es = EntitySet(id="dask_es")
-<<<<<<< HEAD
-    logical_types = {"values": ltypes.Integer}
-=======
     logical_types = {"values": Integer}
->>>>>>> af195aa3
     dask_es.add_dataframe(dataframe_name="new_dataframe", dataframe=dask_df, make_index=True, index="new_index", logical_types=logical_types)
 
     expected_df = pd.DataFrame({"values": values, "new_index": range(len(values))})
