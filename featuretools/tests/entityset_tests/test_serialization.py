--- conflicted
+++ resolved
@@ -6,15 +6,6 @@
 import pytest
 
 from featuretools.demo import load_mock_customer
-<<<<<<< HEAD
-from featuretools.entityset import (
-    EntitySet,
-    deserialize,
-    read_entityset,
-    serialize
-)
-from featuretools.tests import integration_data
-=======
 from featuretools.entityset import EntitySet, deserialize, serialize
 from featuretools.variable_types.variable import (
     Categorical,
@@ -22,7 +13,6 @@
     TimeIndex,
     find_variable_types
 )
->>>>>>> 15cca66a
 
 BUCKET_NAME = "test-bucket"
 WRITE_KEY_NAME = "test-key"
@@ -111,27 +101,18 @@
         assert dataframe.empty
 
 
-<<<<<<< HEAD
-def test_empty_dataframe_tz():
-    path = os.path.join(CACHE, 'es')
-    for tz in ['UTC', 'CET', 'EST', 'HST']:
-        es = EntitySet()
-        df = pd.DataFrame({"time": pd.date_range("1/1/2019", "1/10/2019", tz=tz)})
-        es.entity_from_dataframe(entity_id="test", index="id", dataframe=df)
-        assert es.metadata['test'].df.empty
-
-        es.to_csv(path)
-        es2 = read_entityset(path)
-        assert es2["test"].df["time"].dtype == es["test"].df["time"].dtype
-        shutil.rmtree(path)
-
-
-def test_to_csv(es):
-    path = os.path.join(CACHE, 'es')
-    os.makedirs(path)
-    es.to_csv(path, encoding='utf-8', engine='python')
-    new_es = deserialize.read_entityset(path)
-=======
+@pytest.mark.parametrize("tz", ['UTC', 'CET', 'EST', 'HST'])
+def test_empty_dataframe_tz(tz, tmpdir):
+    es = EntitySet()
+    df = pd.DataFrame({"time": pd.date_range("1/1/2019", "1/10/2019", tz=tz)})
+    es.entity_from_dataframe(entity_id="test", index="id", dataframe=df)
+    assert es.metadata['test'].df.empty
+
+    es.to_csv(str(tmpdir))
+    es2 = deserialize.read_entityset(str(tmpdir))
+    assert es2["test"].df["time"].dtype == es["test"].df["time"].dtype
+
+
 def test_to_csv(es, tmpdir):
     es.to_csv(str(tmpdir), encoding='utf-8', engine='python')
     new_es = deserialize.read_entityset(str(tmpdir))
@@ -152,7 +133,6 @@
     es.add_interesting_values()
     es.to_pickle(str(tmpdir))
     new_es = deserialize.read_entityset(str(tmpdir))
->>>>>>> 15cca66a
     assert es.__eq__(new_es, deep=True)
 
 
