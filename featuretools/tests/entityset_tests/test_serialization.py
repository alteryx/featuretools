import json
import os

import boto3
import pandas as pd
import pytest
from dask import dataframe as dd

from featuretools.demo import load_mock_customer
from featuretools.entityset import EntitySet, deserialize, serialize
from featuretools.variable_types.variable import (
    Categorical,
    Index,
    TimeIndex,
    find_variable_types
)

BUCKET_NAME = "test-bucket"
WRITE_KEY_NAME = "test-key"
TEST_S3_URL = "s3://{}/{}".format(BUCKET_NAME, WRITE_KEY_NAME)
TEST_FILE = "test_serialization_data_entityset_schema_3.0.0.tar"
S3_URL = "s3://featuretools-static/" + TEST_FILE
URL = "https://featuretools-static.s3.amazonaws.com/" + TEST_FILE
TEST_KEY = "test_access_key_es"


def test_all_variable_descriptions():
    variable_types = find_variable_types()
    es = EntitySet()
    dataframe = pd.DataFrame(columns=list(variable_types))
    es.entity_from_dataframe(
        'variable_types',
        dataframe,
        index='index',
        time_index='datetime_time_index',
        variable_types=variable_types,
    )
    entity = es['variable_types']
    for variable in entity.variables:
        description = variable.to_data_description()
        _variable = deserialize.description_to_variable(description, entity=entity)
        assert variable.__eq__(_variable)


def test_custom_variable_descriptions():

    class ItemList(Categorical):
        type_string = "item_list"
        _default_pandas_dtype = list

    es = EntitySet()
    variables = {'item_list': ItemList, 'time_index': TimeIndex, 'index': Index}
    dataframe = pd.DataFrame(columns=list(variables))
    es.entity_from_dataframe(
        'custom_variable', dataframe, index='index',
        time_index='time_index', variable_types=variables)
    entity = es['custom_variable']
    for variable in entity.variables:
        description = variable.to_data_description()
        _variable = deserialize.description_to_variable(description, entity=entity)
        assert variable.__eq__(_variable)


def test_variable_descriptions(es):
    for entity in es.entities:
        for variable in entity.variables:
            description = variable.to_data_description()
            _variable = deserialize.description_to_variable(description, entity=entity)
            assert variable.__eq__(_variable)


def test_unknown_variable_description(es):
    description = {'type': 'some_unknown_type', 'id': 'some_unknown_id', 'properties': {'name': 'some_unknown_type', 'interesting_values': '{}'}}
    variable = deserialize.description_to_variable(description, entity=es.entities[0])
    assert(variable.dtype == 'unknown')


def test_entity_descriptions(es):
    _es = EntitySet(es.id)
    for entity in es.metadata.entities:
        description = serialize.entity_to_description(entity)
        deserialize.description_to_entity(description, _es)
        _entity = _es[description['id']]
        _entity.last_time_index = entity.last_time_index
        assert entity.__eq__(_entity, deep=True)


def test_dask_entity_descriptions(dask_es):
    _es = EntitySet(dask_es.id)
    for entity in dask_es.metadata.entities:
        description = serialize.entity_to_description(entity)
        deserialize.description_to_entity(description, _es)
        _entity = _es[description['id']]
        _entity.last_time_index = entity.last_time_index
        assert entity.__eq__(_entity, deep=True)


def test_entityset_description(es):
    description = serialize.entityset_to_description(es)
    _es = deserialize.description_to_entityset(description)
    assert es.metadata.__eq__(_es, deep=True)


def test_dask_entityset_description(dask_es):
    description = serialize.entityset_to_description(dask_es)
    _es = deserialize.description_to_entityset(description)
    assert dask_es.metadata.__eq__(_es, deep=True)


def test_invalid_formats(es, tmpdir):
    error_text = 'must be one of the following formats: {}'
    error_text = error_text.format(', '.join(serialize.FORMATS))
    with pytest.raises(ValueError, match=error_text):
        serialize.write_entity_data(es.entities[0], path=str(tmpdir), format='')
    with pytest.raises(ValueError, match=error_text):
        entity = {'loading_info': {'location': 'data', 'type': ''}}
        deserialize.read_entity_data(entity, path='.')


def test_empty_dataframe(es):
    for entity in es.entities:
        description = serialize.entity_to_description(entity)
        dataframe = deserialize.empty_dataframe(description)
        assert dataframe.empty


# TODO: broken, should be fixed in primary branch
def test_to_csv(es, tmpdir):
    es.to_csv(str(tmpdir), encoding='utf-8', engine='python')
    new_es = deserialize.read_entityset(str(tmpdir))
    assert es.__eq__(new_es, deep=True)
    assert type(es['log'].df['latlong'][0]) == tuple
    assert type(new_es['log'].df['latlong'][0]) == tuple


<<<<<<< HEAD
# Dask does not support to_pickle
def test_to_pickle(pd_es, tmpdir):
    pd_es.to_pickle(str(tmpdir))
=======
def test_dask_to_csv(dask_es, tmpdir):
    dask_es.to_csv(str(tmpdir), encoding='utf-8', engine='python')
    new_es = deserialize.read_entityset(str(tmpdir))
    assert dask_es.__eq__(new_es, deep=True)
    assert type(dask_es['log'].df.set_index('id')['latlong'].compute()[0]) == tuple
    assert type(new_es['log'].df.set_index('id')['latlong'].compute()[0]) == tuple


def test_to_pickle(es, tmpdir):
    es.to_pickle(str(tmpdir))
>>>>>>> af0a5526
    new_es = deserialize.read_entityset(str(tmpdir))
    assert pd_es.__eq__(new_es, deep=True)
    assert type(pd_es['log'].df['latlong'][0]) == tuple
    assert type(new_es['log'].df['latlong'][0]) == tuple


<<<<<<< HEAD
# Dask does not support to_pickle
def test_to_pickle_interesting_values(pd_es, tmpdir):
    pd_es.add_interesting_values()
    pd_es.to_pickle(str(tmpdir))
=======
def test_to_pickle_errors_dask(dask_es, tmpdir):
    msg = 'Cannot serialize Dask EntitySet to pickle'
    with pytest.raises(ValueError, match=msg):
        dask_es.to_pickle(str(tmpdir))


def test_to_pickle_interesting_values(es, tmpdir):
    es.add_interesting_values()
    es.to_pickle(str(tmpdir))
>>>>>>> af0a5526
    new_es = deserialize.read_entityset(str(tmpdir))
    assert pd_es.__eq__(new_es, deep=True)


# Dask does not support to_pickle
def test_to_pickle_manual_interesting_values(pd_es, tmpdir):
    pd_es['log']['product_id'].interesting_values = ["coke_zero"]
    pd_es.to_pickle(str(tmpdir))
    new_es = deserialize.read_entityset(str(tmpdir))
    assert pd_es.__eq__(new_es, deep=True)


def test_to_parquet(es, tmpdir):
    es.to_parquet(str(tmpdir))
    new_es = deserialize.read_entityset(str(tmpdir))
    assert es.__eq__(new_es, deep=True)
    df = es['log'].df
    new_df = es['log'].df
    if isinstance(df, dd.DataFrame):
        df = df.compute()
    if isinstance(new_df, dd.DataFrame):
        new_df = new_df.compute()
    assert type(df['latlong'][0]) == tuple
    assert type(df['latlong'][0]) == tuple


def test_dask_to_parquet(dask_es, tmpdir):
    dask_es.to_parquet(str(tmpdir))
    new_es = deserialize.read_entityset(str(tmpdir))
    assert dask_es.__eq__(new_es, deep=True)
    assert type(dask_es['log'].df.set_index('id')['latlong'].compute()[0]) == tuple
    assert type(new_es['log'].df.set_index('id')['latlong'].compute()[0]) == tuple


def test_to_parquet_manual_interesting_values(es, tmpdir):
    es['log']['product_id'].interesting_values = ["coke_zero"]
    es.to_parquet(str(tmpdir))
    new_es = deserialize.read_entityset(str(tmpdir))
    assert es.__eq__(new_es, deep=True)


<<<<<<< HEAD
# TODO: Dask does not support es.add_interesting_values
=======
def test_dask_to_parquet_manual_interesting_values(dask_es, tmpdir):
    dask_es['log']['product_id'].interesting_values = ["coke_zero"]
    dask_es.to_parquet(str(tmpdir))
    new_es = deserialize.read_entityset(str(tmpdir))
    assert dask_es.__eq__(new_es, deep=True)


>>>>>>> af0a5526
def test_to_parquet_interesting_values(es, tmpdir):
    es.add_interesting_values()
    es.to_parquet(str(tmpdir))
    new_es = deserialize.read_entityset(str(tmpdir))
    assert es.__eq__(new_es, deep=True)


def test_to_parquet_with_lti(tmpdir):
    es = load_mock_customer(return_entityset=True, random_seed=0)
    es.to_parquet(str(tmpdir))
    new_es = deserialize.read_entityset(str(tmpdir))
    assert es.__eq__(new_es, deep=True)


def test_to_pickle_id_none(tmpdir):
    es = EntitySet()
    es.to_pickle(str(tmpdir))
    new_es = deserialize.read_entityset(str(tmpdir))
    assert es.__eq__(new_es, deep=True)

# TODO: Fix Moto tests needing to explicitly set permissions for objects
@pytest.fixture
def s3_client():
    _environ = os.environ.copy()
    from moto import mock_s3
    with mock_s3():
        s3 = boto3.resource('s3')
        yield s3
    os.environ.clear()
    os.environ.update(_environ)


@pytest.fixture
def s3_bucket(s3_client):
    s3_client.create_bucket(Bucket=BUCKET_NAME, ACL='public-read-write')
    s3_bucket = s3_client.Bucket(BUCKET_NAME)
    yield s3_bucket


def make_public(s3_client, s3_bucket):
    obj = list(s3_bucket.objects.all())[0].key
    s3_client.ObjectAcl(BUCKET_NAME, obj).put(ACL='public-read-write')


def test_serialize_s3_csv(es, s3_client, s3_bucket):
    es.to_csv(TEST_S3_URL, encoding='utf-8', engine='python')
    make_public(s3_client, s3_bucket)
    new_es = deserialize.read_entityset(TEST_S3_URL)
    assert es.__eq__(new_es, deep=True)


# Dask does not support to_pickle
def test_serialize_s3_pickle(pd_es, s3_client, s3_bucket):
    pd_es.to_pickle(TEST_S3_URL)
    make_public(s3_client, s3_bucket)
    new_es = deserialize.read_entityset(TEST_S3_URL)
    assert pd_es.__eq__(new_es, deep=True)


def test_serialize_s3_parquet(es, s3_client, s3_bucket):
    es.to_parquet(TEST_S3_URL)
    make_public(s3_client, s3_bucket)
    new_es = deserialize.read_entityset(TEST_S3_URL)
    assert es.__eq__(new_es, deep=True)


def test_serialize_s3_anon_csv(es, s3_client, s3_bucket):
    es.to_csv(TEST_S3_URL, encoding='utf-8', engine='python', profile_name=False)
    make_public(s3_client, s3_bucket)
    new_es = deserialize.read_entityset(TEST_S3_URL, profile_name=False)
    assert es.__eq__(new_es, deep=True)


# Dask does not support to_pickle
def test_serialize_s3_anon_pickle(pd_es, s3_client, s3_bucket):
    pd_es.to_pickle(TEST_S3_URL, profile_name=False)
    make_public(s3_client, s3_bucket)
    new_es = deserialize.read_entityset(TEST_S3_URL, profile_name=False)
    assert pd_es.__eq__(new_es, deep=True)


def test_serialize_s3_anon_parquet(es, s3_client, s3_bucket):
    es.to_parquet(TEST_S3_URL, profile_name=False)
    make_public(s3_client, s3_bucket)
    new_es = deserialize.read_entityset(TEST_S3_URL, profile_name=False)
    assert es.__eq__(new_es, deep=True)


def create_test_credentials(test_path):
    with open(test_path, "w+") as f:
        f.write("[test]\n")
        f.write("aws_access_key_id=AKIAIOSFODNN7EXAMPLE\n")
        f.write("aws_secret_access_key=wJalrXUtnFEMI/K7MDENG/bPxRfiCYEXAMPLEKEY\n")


def create_test_config(test_path_config):
    with open(test_path_config, "w+") as f:
        f.write("[profile test]\n")
        f.write("region=us-east-2\n")
        f.write("output=text\n")


@pytest.fixture
def setup_test_profile(monkeypatch, tmpdir):
    cache = str(tmpdir.join('.cache').mkdir())
    test_path = os.path.join(cache, 'test_credentials')
    test_path_config = os.path.join(cache, 'test_config')
    monkeypatch.setenv("AWS_SHARED_CREDENTIALS_FILE", test_path)
    monkeypatch.setenv("AWS_CONFIG_FILE", test_path_config)
    monkeypatch.delenv("AWS_ACCESS_KEY_ID", raising=False)
    monkeypatch.delenv("AWS_SECRET_ACCESS_KEY", raising=False)
    monkeypatch.setenv("AWS_PROFILE", "test")

    try:
        os.remove(test_path)
        os.remove(test_path_config)
    except OSError:
        pass

    create_test_credentials(test_path)
    create_test_config(test_path_config)
    yield
    os.remove(test_path)
    os.remove(test_path_config)


def test_s3_test_profile(es, s3_client, s3_bucket, setup_test_profile):
    es.to_csv(TEST_S3_URL, encoding='utf-8', engine='python', profile_name='test')
    make_public(s3_client, s3_bucket)
    new_es = deserialize.read_entityset(TEST_S3_URL, profile_name='test')
    assert es.__eq__(new_es, deep=True)


def test_serialize_url_csv(es):
    error_text = "Writing to URLs is not supported"
    with pytest.raises(ValueError, match=error_text):
        es.to_csv(URL, encoding='utf-8', engine='python')


def test_serialize_subdirs_not_removed(es, tmpdir):
    write_path = tmpdir.mkdir("test")
    test_dir = write_path.mkdir("test_dir")
    with open(str(write_path.join('data_description.json')), 'w') as f:
        json.dump('__SAMPLE_TEXT__', f)
    serialize.write_data_description(es, path=str(write_path), index='1', sep='\t', encoding='utf-8', compression=None)
    assert os.path.exists(str(test_dir))
    with open(str(write_path.join('data_description.json')), 'r') as f:
        assert '__SAMPLE_TEXT__' not in json.load(f)


def test_deserialize_url_csv(es):
    new_es = deserialize.read_entityset(URL)
    assert es.__eq__(new_es, deep=True)


def test_default_s3_csv(es):
    new_es = deserialize.read_entityset(S3_URL)
    assert es.__eq__(new_es, deep=True)


def test_anon_s3_csv(es):
    new_es = deserialize.read_entityset(S3_URL, profile_name=False)
    assert es.__eq__(new_es, deep=True)<|MERGE_RESOLUTION|>--- conflicted
+++ resolved
@@ -124,53 +124,39 @@
         assert dataframe.empty
 
 
-# TODO: broken, should be fixed in primary branch
 def test_to_csv(es, tmpdir):
     es.to_csv(str(tmpdir), encoding='utf-8', engine='python')
     new_es = deserialize.read_entityset(str(tmpdir))
     assert es.__eq__(new_es, deep=True)
-    assert type(es['log'].df['latlong'][0]) == tuple
-    assert type(new_es['log'].df['latlong'][0]) == tuple
-
-
-<<<<<<< HEAD
+    df = es['log'].df
+    if isinstance(df, dd.DataFrame):
+        df = df.compute().set_index('id')
+    new_df = new_es['log'].df
+    if isinstance(new_df, dd.DataFrame):
+        new_df = new_df.compute().set_index('id')
+    assert type(df['latlong'][0]) == tuple
+    assert type(new_df['latlong'][0]) == tuple
+
+
 # Dask does not support to_pickle
 def test_to_pickle(pd_es, tmpdir):
     pd_es.to_pickle(str(tmpdir))
-=======
-def test_dask_to_csv(dask_es, tmpdir):
-    dask_es.to_csv(str(tmpdir), encoding='utf-8', engine='python')
-    new_es = deserialize.read_entityset(str(tmpdir))
-    assert dask_es.__eq__(new_es, deep=True)
-    assert type(dask_es['log'].df.set_index('id')['latlong'].compute()[0]) == tuple
-    assert type(new_es['log'].df.set_index('id')['latlong'].compute()[0]) == tuple
-
-
-def test_to_pickle(es, tmpdir):
-    es.to_pickle(str(tmpdir))
->>>>>>> af0a5526
     new_es = deserialize.read_entityset(str(tmpdir))
     assert pd_es.__eq__(new_es, deep=True)
     assert type(pd_es['log'].df['latlong'][0]) == tuple
     assert type(new_es['log'].df['latlong'][0]) == tuple
 
 
-<<<<<<< HEAD
-# Dask does not support to_pickle
-def test_to_pickle_interesting_values(pd_es, tmpdir):
-    pd_es.add_interesting_values()
-    pd_es.to_pickle(str(tmpdir))
-=======
 def test_to_pickle_errors_dask(dask_es, tmpdir):
     msg = 'Cannot serialize Dask EntitySet to pickle'
     with pytest.raises(ValueError, match=msg):
         dask_es.to_pickle(str(tmpdir))
 
 
-def test_to_pickle_interesting_values(es, tmpdir):
-    es.add_interesting_values()
-    es.to_pickle(str(tmpdir))
->>>>>>> af0a5526
+# Dask does not support to_pickle
+def test_to_pickle_interesting_values(pd_es, tmpdir):
+    pd_es.add_interesting_values()
+    pd_es.to_pickle(str(tmpdir))
     new_es = deserialize.read_entityset(str(tmpdir))
     assert pd_es.__eq__(new_es, deep=True)
 
@@ -212,22 +198,19 @@
     assert es.__eq__(new_es, deep=True)
 
 
-<<<<<<< HEAD
-# TODO: Dask does not support es.add_interesting_values
-=======
+# Dask does not support es.add_interesting_values
 def test_dask_to_parquet_manual_interesting_values(dask_es, tmpdir):
     dask_es['log']['product_id'].interesting_values = ["coke_zero"]
     dask_es.to_parquet(str(tmpdir))
     new_es = deserialize.read_entityset(str(tmpdir))
     assert dask_es.__eq__(new_es, deep=True)
 
-
->>>>>>> af0a5526
-def test_to_parquet_interesting_values(es, tmpdir):
-    es.add_interesting_values()
-    es.to_parquet(str(tmpdir))
-    new_es = deserialize.read_entityset(str(tmpdir))
-    assert es.__eq__(new_es, deep=True)
+# Dask doesn't support es.add_interesting_values
+def test_to_parquet_interesting_values(pd_es, tmpdir):
+    pd_es.add_interesting_values()
+    pd_es.to_parquet(str(tmpdir))
+    new_es = deserialize.read_entityset(str(tmpdir))
+    assert pd_es.__eq__(new_es, deep=True)
 
 
 def test_to_parquet_with_lti(tmpdir):
@@ -267,6 +250,7 @@
     s3_client.ObjectAcl(BUCKET_NAME, obj).put(ACL='public-read-write')
 
 
+# TODO: tmp file disappears after deserialize step, cannot check equality with Dask
 def test_serialize_s3_csv(es, s3_client, s3_bucket):
     es.to_csv(TEST_S3_URL, encoding='utf-8', engine='python')
     make_public(s3_client, s3_bucket)
@@ -282,6 +266,7 @@
     assert pd_es.__eq__(new_es, deep=True)
 
 
+# TODO: tmp file disappears after deserialize step, cannot check equality with Dask
 def test_serialize_s3_parquet(es, s3_client, s3_bucket):
     es.to_parquet(TEST_S3_URL)
     make_public(s3_client, s3_bucket)
@@ -289,6 +274,7 @@
     assert es.__eq__(new_es, deep=True)
 
 
+# TODO: tmp file disappears after deserialize step, cannot check equality with Dask
 def test_serialize_s3_anon_csv(es, s3_client, s3_bucket):
     es.to_csv(TEST_S3_URL, encoding='utf-8', engine='python', profile_name=False)
     make_public(s3_client, s3_bucket)
@@ -304,6 +290,7 @@
     assert pd_es.__eq__(new_es, deep=True)
 
 
+# TODO: tmp file disappears after deserialize step, cannot check equality with Dask
 def test_serialize_s3_anon_parquet(es, s3_client, s3_bucket):
     es.to_parquet(TEST_S3_URL, profile_name=False)
     make_public(s3_client, s3_bucket)
