import copy
from datetime import datetime

import dask.dataframe as dd
import numpy as np
import pandas as pd
import pytest

import featuretools as ft
from featuretools import variable_types
from featuretools.entityset import EntitySet, Relationship
from featuretools.tests.testing_utils import to_pandas
from featuretools.utils.gen_utils import import_or_none
from featuretools.utils.koalas_utils import pd_to_ks_clean

ks = import_or_none('databricks.koalas')


def test_normalize_time_index_as_additional_variable(es):
    error_text = "Not moving signup_date as it is the base time index variable."
    with pytest.raises(ValueError, match=error_text):
        assert "signup_date" in es["customers"].df.columns
        es.normalize_entity(base_entity_id='customers',
                            new_entity_id='cancellations',
                            index='cancel_reason',
                            make_time_index='signup_date',
                            additional_variables=['signup_date'],
                            copy_variables=[])


def test_cannot_re_add_relationships_that_already_exists(es):
    warn_text = "Not adding duplicate relationship: " + str(es.relationships[0])
    before_len = len(es.relationships)
    with pytest.warns(UserWarning, match=warn_text):
        es.add_relationship(es.relationships[0])
    after_len = len(es.relationships)
    assert before_len == after_len


def test_add_relationships_convert_type(es):
    for r in es.relationships:
        parent_e = es[r.parent_entity.id]
        child_e = es[r.child_entity.id]
        assert type(r.parent_variable) == variable_types.Index
        assert type(r.child_variable) == variable_types.Id
        assert parent_e.df[r.parent_variable.id].dtype == child_e.df[r.child_variable.id].dtype


# TODO: Koalas does not support categorical types
def test_add_relationship_errors_on_dtype_mismatch(es):
    if ks and isinstance(es['customers'].df, ks.DataFrame):
        pytest.xfail('Koalas does not support categorical types')
    log_2_df = es['log'].df.copy()
    log_variable_types = {
        'id': variable_types.Categorical,
        'session_id': variable_types.Id,
        'product_id': variable_types.Id,
        'datetime': variable_types.Datetime,
        'value': variable_types.Numeric,
        'value_2': variable_types.Numeric,
        'latlong': variable_types.LatLong,
        'latlong2': variable_types.LatLong,
        'zipcode': variable_types.ZIPCode,
        'countrycode': variable_types.CountryCode,
        'subregioncode': variable_types.SubRegionCode,
        'value_many_nans': variable_types.Numeric,
        'priority_level': variable_types.Ordinal,
        'purchased': variable_types.Boolean,
        'comments': variable_types.NaturalLanguage
    }
    assert set(log_variable_types) == set(log_2_df.columns)
    es.entity_from_dataframe(entity_id='log2',
                             dataframe=log_2_df,
                             index='id',
                             variable_types=log_variable_types,
                             time_index='datetime')

    error_text = u'Unable to add relationship because id in customers is Pandas dtype category and session_id in log2 is Pandas dtype int64.'
    with pytest.raises(ValueError, match=error_text):
        mismatch = Relationship(es[u'customers']['id'], es['log2']['session_id'])
        es.add_relationship(mismatch)


def test_add_relationship_errors_child_v_index(es):
    log_df = es['log'].df.copy()
    log_vtypes = es['log'].variable_types
    es.entity_from_dataframe(entity_id='log2',
                             dataframe=log_df,
                             index='id',
                             variable_types=log_vtypes,
                             time_index='datetime')

    bad_relationship = ft.Relationship(es['log']['id'], es['log2']['id'])
    to_match = "Unable to add relationship because child variable 'id' in 'log2' is also its index"
    with pytest.raises(ValueError, match=to_match):
        es.add_relationship(bad_relationship)


def test_add_relationship_empty_child_convert_dtype(es):
    relationship = ft.Relationship(es["sessions"]["id"], es["log"]["session_id"])
    es['log'].df = pd.DataFrame(columns=es['log'].df.columns)
    assert len(es['log'].df) == 0
    assert es['log'].df['session_id'].dtype == 'object'

    es.relationships.remove(relationship)
    assert(relationship not in es.relationships)

    es.add_relationship(relationship)
    assert es['log'].df['session_id'].dtype == 'int64'


def test_query_by_values_returns_rows_in_given_order():
    data = pd.DataFrame({
        "id": [1, 2, 3, 4, 5],
        "value": ["a", "c", "b", "a", "a"],
        "time": [1000, 2000, 3000, 4000, 5000]
    })

    es = ft.EntitySet()
    es = es.entity_from_dataframe(entity_id="test", dataframe=data, index="id",
                                  time_index="time", variable_types={
                                            "value": ft.variable_types.Categorical
                                  })
    query = es.query_by_values('test', ['b', 'a'], variable_id='value')
    assert np.array_equal(query['id'], [1, 3, 4, 5])


def test_query_by_values_secondary_time_index(es):
    end = np.datetime64(datetime(2011, 10, 1))
    all_instances = [0, 1, 2]
    result = es.query_by_values('customers', all_instances, time_last=end)
    result = to_pandas(result, index='id')

    for col in ["cancel_date", "cancel_reason"]:
        nulls = result.loc[all_instances][col].isnull() == [False, True, True]
        assert nulls.all(), "Some instance has data it shouldn't for column %s" % col


def test_query_by_id(es):
    df = to_pandas(es.query_by_values('log', instance_vals=[0]))
    assert df['id'].values[0] == 0


def test_query_by_single_value(es):
    df = to_pandas(es.query_by_values('log', instance_vals=0))
    assert df['id'].values[0] == 0


def test_query_by_df(es):
    instance_df = pd.DataFrame({'id': [1, 3], 'vals': [0, 1]})
    df = to_pandas(es.query_by_values('log', instance_vals=instance_df))

    assert np.array_equal(df['id'], [1, 3])


def test_query_by_id_with_time(es):
    df = es.query_by_values(
        entity_id='log',
        instance_vals=[0, 1, 2, 3, 4],
        time_last=datetime(2011, 4, 9, 10, 30, 2 * 6))
    df = to_pandas(df)
    if ks and isinstance(es['log'].df, ks.DataFrame):
        # Koalas doesn't maintain order
        df = df.sort_values('id')

    assert list(df['id'].values) == [0, 1, 2]


def test_query_by_variable_with_time(es):
    df = es.query_by_values(
        entity_id='log',
        instance_vals=[0, 1, 2], variable_id='session_id',
        time_last=datetime(2011, 4, 9, 10, 50, 0))
    df = to_pandas(df)

    true_values = [
        i * 5 for i in range(5)] + [i * 1 for i in range(4)] + [0]
    if ks and isinstance(es['log'].df, ks.DataFrame):
        # Koalas doesn't maintain order
        df = df.sort_values('id')

    assert list(df['id'].values) == list(range(10))
    assert list(df['value'].values) == true_values


def test_query_by_variable_with_training_window(es):
    df = es.query_by_values(
        entity_id='log',
        instance_vals=[0, 1, 2], variable_id='session_id',
        time_last=datetime(2011, 4, 9, 10, 50, 0),
        training_window='15m')
    df = to_pandas(df)

    assert list(df['id'].values) == [9]
    assert list(df['value'].values) == [0]


def test_query_by_indexed_variable(es):
    df = es.query_by_values(
        entity_id='log',
        instance_vals=['taco clock'],
        variable_id='product_id')
    df = to_pandas(df)

    assert list(df['id'].values) == [15, 16]


@pytest.fixture
def pd_df():
    return pd.DataFrame({'id': [0, 1, 2], 'category': ['a', 'b', 'c']})


@pytest.fixture
def dd_df(pd_df):
    return dd.from_pandas(pd_df, npartitions=2)


@pytest.fixture
def ks_df(pd_df):
    ks = pytest.importorskip('databricks.koalas', reason="Koalas not installed, skipping")
    return ks.from_pandas(pd_df)


@pytest.fixture(params=['pd_df', 'dd_df', 'ks_df'])
def df(request):
    return request.getfixturevalue(request.param)


def test_check_variables_and_dataframe(df):
    # matches
    vtypes = {'id': variable_types.Categorical,
              'category': variable_types.Categorical}
    es = EntitySet(id='test')
    es.entity_from_dataframe('test_entity', df, index='id',
                             variable_types=vtypes)
    assert es.entity_dict['test_entity'].variable_types['category'] == variable_types.Categorical


def test_make_index_variable_ordering(df):
    vtypes = {'id': variable_types.Categorical,
              'category': variable_types.Categorical}

    es = EntitySet(id='test')
    es.entity_from_dataframe(entity_id='test_entity',
                             index='id1',
                             make_index=True,
                             variable_types=vtypes,
                             dataframe=df)
    assert es.entity_dict['test_entity'].df.columns[0] == 'id1'


def test_extra_variable_type(df):
    # more variables
    vtypes = {'id': variable_types.Categorical,
              'category': variable_types.Categorical,
              'category2': variable_types.Categorical}

    error_text = "Variable ID category2 not in DataFrame"
    with pytest.raises(LookupError, match=error_text):
        es = EntitySet(id='test')
        es.entity_from_dataframe(entity_id='test_entity',
                                 index='id',
                                 variable_types=vtypes, dataframe=df)


def test_add_parent_not_index_varible(es):
    error_text = "Parent variable.*is not the index of entity Entity.*"
    with pytest.raises(AttributeError, match=error_text):
        es.add_relationship(Relationship(es[u'régions']['language'],
                                         es['customers'][u'région_id']))


@pytest.fixture
def pd_df2():
    return pd.DataFrame({'category': [1, 2, 3], 'category2': ['1', '2', '3']})


@pytest.fixture
def dd_df2(pd_df2):
    return dd.from_pandas(pd_df2, npartitions=2)


@pytest.fixture
def ks_df2(pd_df2):
    ks = pytest.importorskip('databricks.koalas', reason="Koalas not installed, skipping")
    return ks.from_pandas(pd_df2)


@pytest.fixture(params=['pd_df2', 'dd_df2', 'ks_df2'])
def df2(request):
    return request.getfixturevalue(request.param)


def test_none_index(df2):
    vtypes = {'category': variable_types.Categorical, 'category2': variable_types.Categorical}

    warn_text = "Using first column as index. To change this, specify the index parameter"
    es = EntitySet(id='test')
    with pytest.warns(UserWarning, match=warn_text):
        es.entity_from_dataframe(entity_id='test_entity',
                                 dataframe=df2,
                                 variable_types=vtypes)
    assert es['test_entity'].index == 'category'
    assert isinstance(es['test_entity']['category'], variable_types.Index)


@pytest.fixture
def pd_df3():
    return pd.DataFrame({'category': [1, 2, 3]})


@pytest.fixture
def dd_df3(pd_df3):
    return dd.from_pandas(pd_df3, npartitions=2)


@pytest.fixture
def ks_df3(pd_df3):
    ks = pytest.importorskip('databricks.koalas', reason="Koalas not installed, skipping")
    return ks.from_pandas(pd_df3)


@pytest.fixture(params=['pd_df3', 'dd_df3', 'ks_df3'])
def df3(request):
    return request.getfixturevalue(request.param)


def test_unknown_index(df3):
    vtypes = {'category': variable_types.Categorical}

    warn_text = "index id not found in dataframe, creating new integer column"
    es = EntitySet(id='test')
    with pytest.warns(UserWarning, match=warn_text):
        es.entity_from_dataframe(entity_id='test_entity',
                                 index='id',
                                 variable_types=vtypes, dataframe=df3)
    assert es['test_entity'].index == 'id'
    assert list(to_pandas(es['test_entity'].df['id'], sort_index=True)) == list(range(3))


def test_doesnt_remake_index(df):
    error_text = "Cannot make index: index variable already present"
    with pytest.raises(RuntimeError, match=error_text):
        es = EntitySet(id='test')
        es.entity_from_dataframe(entity_id='test_entity',
                                 index='id',
                                 make_index=True,
                                 dataframe=df)


def test_bad_time_index_variable(df3):
    error_text = "Time index not found in dataframe"
    with pytest.raises(LookupError, match=error_text):
        es = EntitySet(id='test')
        es.entity_from_dataframe(entity_id='test_entity',
                                 index="id",
                                 dataframe=df3,
                                 time_index='time')


@pytest.fixture
def pd_df4():
    df = pd.DataFrame({'id': [0, 1, 2],
                       'category': ['a', 'b', 'a'],
                       'category_int': [1, 2, 3],
                       'ints': ['1', '2', '3'],
                       'floats': ['1', '2', '3.0']})
    df["category_int"] = df["category_int"].astype("category")
    return df


@pytest.fixture
def dd_df4(pd_df4):
    return dd.from_pandas(pd_df4, npartitions=2)


@pytest.fixture
def ks_df4(pd_df4):
    ks = pytest.importorskip('databricks.koalas', reason="Koalas not installed, skipping")
    return ks.from_pandas(pd_to_ks_clean(pd_df4))


@pytest.fixture(params=['pd_df4', 'dd_df4', 'ks_df4'])
def df4(request):
    return request.getfixturevalue(request.param)


def test_converts_variable_types_on_init(df4):
    vtypes = {'id': variable_types.Categorical,
              'ints': variable_types.Numeric,
              'floats': variable_types.Numeric}
    if not isinstance(df4, pd.DataFrame):
        vtypes['category'] = variable_types.Categorical
        vtypes['category_int'] = variable_types.Categorical
    es = EntitySet(id='test')
    es.entity_from_dataframe(entity_id='test_entity', index='id',
                             variable_types=vtypes, dataframe=df4)

    entity_df = es['test_entity'].df
    assert entity_df['ints'].dtype.name in variable_types.PandasTypes._pandas_numerics
    assert entity_df['floats'].dtype.name in variable_types.PandasTypes._pandas_numerics

    # this is infer from pandas dtype
    e = es["test_entity"]
    assert isinstance(e['category_int'], variable_types.Categorical)


def test_converts_variable_type_after_init(df4):
    if ks and isinstance(df4, ks.DataFrame):
        pytest.xfail("Koalas doesn't support category dtype")
    df4["category"] = df4["category"].astype("category")
    if not isinstance(df4, pd.DataFrame):
        vtypes = {'id': variable_types.Categorical,
                  'category': variable_types.Categorical,
                  'category_int': variable_types.Categorical,
                  'ints': variable_types.Numeric,
                  'floats': variable_types.Numeric}
    else:
        vtypes = None
    es = EntitySet(id='test')
    es.entity_from_dataframe(entity_id='test_entity', index='id',
                             dataframe=df4, variable_types=vtypes)
    e = es['test_entity']
    df = es['test_entity'].df

    e.convert_variable_type('ints', variable_types.Numeric)
    assert isinstance(e['ints'], variable_types.Numeric)
    assert df['ints'].dtype.name in variable_types.PandasTypes._pandas_numerics

    e.convert_variable_type('ints', variable_types.Categorical)
    assert isinstance(e['ints'], variable_types.Categorical)

    e.convert_variable_type('ints', variable_types.Ordinal)
    assert isinstance(e['ints'], variable_types.Ordinal)

    e.convert_variable_type('ints', variable_types.Boolean,
                            true_val=1, false_val=2)
    assert isinstance(e['ints'], variable_types.Boolean)
    assert df['ints'].dtype.name == 'bool'


def test_errors_no_vtypes_dask(dd_df4):
    es = EntitySet(id='test')
    msg = 'Variable types cannot be inferred from Dask DataFrames, ' \
          'use variable_types to provide type metadata for entity'
    with pytest.raises(ValueError, match=msg):
        es.entity_from_dataframe(entity_id='test_entity', index='id',
                                 dataframe=dd_df4)


def test_errors_no_vtypes_koalas(ks_df4):
    es = EntitySet(id='test')
    msg = 'Variable types cannot be inferred from Koalas DataFrames, ' \
          'use variable_types to provide type metadata for entity'
    with pytest.raises(ValueError, match=msg):
        es.entity_from_dataframe(entity_id='test_entity', index='id',
                                 dataframe=ks_df4)


@pytest.fixture
def pd_datetime1():
    times = pd.date_range('1/1/2011', periods=3, freq='H')
    time_strs = times.strftime('%Y-%m-%d')
    return pd.DataFrame({'id': [0, 1, 2], 'time': time_strs})


@pytest.fixture
def dd_datetime1(pd_datetime1):
    return dd.from_pandas(pd_datetime1, npartitions=2)


@pytest.fixture
def ks_datetime1(pd_datetime1):
    ks = pytest.importorskip('databricks.koalas', reason="Koalas not installed, skipping")
    return ks.from_pandas(pd_datetime1)


@pytest.fixture(params=['pd_datetime1', 'dd_datetime1', 'ks_datetime1'])
def datetime1(request):
    return request.getfixturevalue(request.param)


def test_converts_datetime(datetime1):
    # string converts to datetime correctly
    # This test fails without defining vtypes.  Entityset
    # infers time column should be numeric type
    vtypes = {'id': variable_types.Categorical,
              'time': variable_types.Datetime}

    es = EntitySet(id='test')
    es.entity_from_dataframe(
        entity_id='test_entity',
        index='id',
        time_index="time",
        variable_types=vtypes,
        dataframe=datetime1)
    pd_col = to_pandas(es['test_entity'].df['time'])
    # assert type(es['test_entity']['time']) == variable_types.Datetime
    assert type(pd_col[0]) == pd.Timestamp


@pytest.fixture
def pd_datetime2():
    datetime_format = "%d-%m-%Y"
    actual = pd.Timestamp('Jan 2, 2011')
    time_strs = [actual.strftime(datetime_format)] * 3
    return pd.DataFrame(
        {'id': [0, 1, 2], 'time_format': time_strs, 'time_no_format': time_strs})


@pytest.fixture
def dd_datetime2(pd_datetime2):
    return dd.from_pandas(pd_datetime2, npartitions=2)


@pytest.fixture
def ks_datetime2(pd_datetime2):
    ks = pytest.importorskip('databricks.koalas', reason="Koalas not installed, skipping")
    return ks.from_pandas(pd_datetime2)


@pytest.fixture(params=['pd_datetime2', 'dd_datetime2', 'ks_datetime2'])
def datetime2(request):
    return request.getfixturevalue(request.param)


def test_handles_datetime_format(datetime2):
    # check if we load according to the format string
    # pass in an ambigious date
    datetime_format = "%d-%m-%Y"
    actual = pd.Timestamp('Jan 2, 2011')

    vtypes = {'id': variable_types.Categorical,
              'time_format': (variable_types.Datetime, {"format": datetime_format}),
              'time_no_format': variable_types.Datetime}

    es = EntitySet(id='test')
    es.entity_from_dataframe(
        entity_id='test_entity',
        index='id',
        variable_types=vtypes,
        dataframe=datetime2)

    col_format = to_pandas(es['test_entity'].df['time_format'])
    col_no_format = to_pandas(es['test_entity'].df['time_no_format'])
    # without formatting pandas gets it wrong
    assert (col_no_format != actual).all()

    # with formatting we correctly get jan2
    assert (col_format == actual).all()


# Inferring variable types and verifying typing not supported in Dask, Koalas
def test_handles_datetime_mismatch():
    # can't convert arbitrary strings
    df = pd.DataFrame({'id': [0, 1, 2], 'time': ['a', 'b', 'tomorrow']})
    vtypes = {'id': variable_types.Categorical,
              'time': variable_types.Datetime}

    error_text = "Given date string not likely a datetime."
    with pytest.raises(ValueError, match=error_text):
        es = EntitySet(id='test')
        es.entity_from_dataframe('test_entity', df, 'id',
                                 time_index='time', variable_types=vtypes)


def test_entity_init(es):
    # Note: to convert the time column directly either the variable type
    # or convert_date_columns must be specifie
    df = pd.DataFrame({'id': [0, 1, 2],
                       'time': [datetime(2011, 4, 9, 10, 31, 3 * i)
                                for i in range(3)],
                       'category': ['a', 'b', 'a'],
                       'number': [4, 5, 6]})
    if any(isinstance(entity.df, dd.DataFrame) for entity in es.entities):
        df = dd.from_pandas(df, npartitions=2)
    if ks and any(isinstance(entity.df, ks.DataFrame) for entity in es.entities):
        df = ks.from_pandas(df)

    vtypes = {'time': variable_types.Datetime}
    if not isinstance(df, pd.DataFrame):
        extra_vtypes = {
            'id': variable_types.Categorical,
            'category': variable_types.Categorical,
            'number': variable_types.Numeric
        }
        vtypes.update(extra_vtypes)
    es.entity_from_dataframe('test_entity', df, index='id',
                             time_index='time', variable_types=vtypes)
    if isinstance(df, dd.DataFrame):
        df_shape = (df.shape[0].compute(), df.shape[1])
    else:
        df_shape = df.shape
    if isinstance(es['test_entity'].df, dd.DataFrame):
        es_df_shape = (es['test_entity'].df.shape[0].compute(), es['test_entity'].df.shape[1])
    else:
        es_df_shape = es['test_entity'].df.shape
    assert es_df_shape == df_shape
    assert es['test_entity'].index == 'id'
    assert es['test_entity'].time_index == 'time'
    assert set([v.id for v in es['test_entity'].variables]) == set(df.columns)

    assert es['test_entity'].df['time'].dtype == df['time'].dtype
    if ks and isinstance(es['test_entity'].df, ks.DataFrame):
        assert set(es['test_entity'].df['id'].to_list()) == set(df['id'].to_list())
    else:
        assert set(es['test_entity'].df['id']) == set(df['id'])


@pytest.fixture
def pd_bad_df():
    return pd.DataFrame({'a': [1, 2, 3], 'b': [4, 5, 6], 3: ['a', 'b', 'c']})


@pytest.fixture
def dd_bad_df(pd_bad_df):
    return dd.from_pandas(pd_bad_df, npartitions=2)


@pytest.fixture(params=['pd_bad_df', 'dd_bad_df'])
def bad_df(request):
    return request.getfixturevalue(request.param)


# Skip for Koalas, automatically converts non-str column names to str
def test_nonstr_column_names(bad_df):
    es = ft.EntitySet(id='Failure')
    error_text = r"All column names must be strings \(Column 3 is not a string\)"
    with pytest.raises(ValueError, match=error_text):
        es.entity_from_dataframe(entity_id='str_cols',
                                 dataframe=bad_df,
                                 index='index')


def test_sort_time_id():
    transactions_df = pd.DataFrame({"id": [1, 2, 3, 4, 5, 6],
                                    "transaction_time": pd.date_range(start="10:00", periods=6, freq="10s")[::-1]})

    es = EntitySet("test", entities={"t": (transactions_df, "id", "transaction_time")})
    times = list(es["t"].df.transaction_time)
    assert times == sorted(list(transactions_df.transaction_time))


def test_already_sorted_parameter():
    transactions_df = pd.DataFrame({"id": [1, 2, 3, 4, 5, 6],
                                    "transaction_time": [datetime(2014, 4, 6),
                                                         datetime(
                                                             2012, 4, 8),
                                                         datetime(
                                                             2012, 4, 8),
                                                         datetime(
                                                             2013, 4, 8),
                                                         datetime(
                                                             2015, 4, 8),
                                                         datetime(2016, 4, 9)]})

    es = EntitySet(id='test')
    es.entity_from_dataframe('t',
                             transactions_df,
                             index='id',
                             time_index="transaction_time",
                             already_sorted=True)
    times = list(es["t"].df.transaction_time)
    assert times == list(transactions_df.transaction_time)


# TODO: equality check fails, dask series have no .equals method; error computing lti if categorical index
# TODO: dask deepcopy
def test_concat_entitysets(es):
    df = pd.DataFrame({'id': [0, 1, 2], 'category': ['a', 'b', 'a']})
    if any(isinstance(entity.df, dd.DataFrame) for entity in es.entities):
        pytest.xfail("Dask has no .equals method and issue with categoricals "
                     "and add_last_time_indexes")

    if ks and any(isinstance(entity.df, ks.DataFrame) for entity in es.entities):
        pytest.xfail("Koalas deepcopy fails")

    vtypes = {'id': variable_types.Categorical,
              'category': variable_types.Categorical}
    es.entity_from_dataframe(entity_id='test_entity',
                             index='id1',
                             make_index=True,
                             variable_types=vtypes,
                             dataframe=df)
    es.add_last_time_indexes()

    assert es.__eq__(es)
    es_1 = copy.deepcopy(es)
    es_2 = copy.deepcopy(es)

    # map of what rows to take from es_1 and es_2 for each entity
    emap = {
        'log': [list(range(10)) + [14, 15, 16], list(range(10, 14)) + [15, 16]],
        'sessions': [[0, 1, 2, 5], [1, 3, 4, 5]],
        'customers': [[0, 2], [1, 2]],
        'test_entity': [[0, 1], [0, 2]],
    }

    assert es.__eq__(es_1, deep=True)
    assert es.__eq__(es_2, deep=True)

    for i, _es in enumerate([es_1, es_2]):
        for entity, rows in emap.items():
            df = _es[entity].df
            _es[entity].update_data(df=df.loc[rows[i]])

    assert 10 not in es_1['log'].last_time_index.index
    assert 10 in es_2['log'].last_time_index.index
    assert 9 in es_1['log'].last_time_index.index
    assert 9 not in es_2['log'].last_time_index.index
    assert not es.__eq__(es_1, deep=True)
    assert not es.__eq__(es_2, deep=True)

    # make sure internal indexes work before concat
    regions = es_1.query_by_values('customers', ['United States'], variable_id=u'région_id')
    assert regions.index.isin(es_1['customers'].df.index).all()

    assert es_1.__eq__(es_2)
    assert not es_1.__eq__(es_2, deep=True)

    old_es_1 = copy.deepcopy(es_1)
    old_es_2 = copy.deepcopy(es_2)
    es_3 = es_1.concat(es_2)

    assert old_es_1.__eq__(es_1, deep=True)
    assert old_es_2.__eq__(es_2, deep=True)

    assert es_3.__eq__(es)
    for entity in es.entities:
        df = es[entity.id].df.sort_index()
        df_3 = es_3[entity.id].df.sort_index()
        for column in df:
            for x, y in zip(df[column], df_3[column]):
                assert ((pd.isnull(x) and pd.isnull(y)) or (x == y))
        orig_lti = es[entity.id].last_time_index.sort_index()
        new_lti = es_3[entity.id].last_time_index.sort_index()
        for x, y in zip(orig_lti, new_lti):
            assert ((pd.isnull(x) and pd.isnull(y)) or (x == y))

    es_1['stores'].last_time_index = None
    es_1['test_entity'].last_time_index = None
    es_2['test_entity'].last_time_index = None
    es_4 = es_1.concat(es_2)
    assert not es_4.__eq__(es, deep=True)
    for entity in es.entities:
        df = es[entity.id].df.sort_index()
        df_4 = es_4[entity.id].df.sort_index()
        for column in df:
            for x, y in zip(df[column], df_4[column]):
                assert ((pd.isnull(x) and pd.isnull(y)) or (x == y))

        if entity.id != 'test_entity':
            orig_lti = es[entity.id].last_time_index.sort_index()
            new_lti = es_4[entity.id].last_time_index.sort_index()
            for x, y in zip(orig_lti, new_lti):
                assert ((pd.isnull(x) and pd.isnull(y)) or (x == y))
        else:
            assert es_4[entity.id].last_time_index is None


@pytest.fixture
def pd_transactions_df():
    return pd.DataFrame({"id": [1, 2, 3, 4, 5, 6],
                         "card_id": [1, 2, 1, 3, 4, 5],
                         "transaction_time": [10, 12, 13, 20, 21, 20],
                         "fraud": [True, False, False, False, True, True]})


@pytest.fixture
def dd_transactions_df(pd_transactions_df):
    return dd.from_pandas(pd_transactions_df, npartitions=3)


@pytest.fixture
def ks_transactions_df(pd_transactions_df):
    ks = pytest.importorskip('databricks.koalas', reason="Koalas not installed, skipping")
    return ks.from_pandas(pd_transactions_df)


@pytest.fixture(params=['pd_transactions_df', 'dd_transactions_df', 'ks_transactions_df'])
def transactions_df(request):
    return request.getfixturevalue(request.param)


def test_set_time_type_on_init(transactions_df):
    # create cards entity
    cards_df = pd.DataFrame({"id": [1, 2, 3, 4, 5]})
    if isinstance(transactions_df, dd.DataFrame):
        cards_df = dd.from_pandas(cards_df, npartitions=3)
    if ks and isinstance(transactions_df, ks.DataFrame):
        cards_df = ks.from_pandas(cards_df)
    if not isinstance(transactions_df, pd.DataFrame):
        cards_vtypes = {'id': variable_types.Categorical}
        transactions_vtypes = {
            'id': variable_types.Categorical,
            'card_id': variable_types.Categorical,
            'transaction_time': variable_types.Numeric,
            'fraud': variable_types.Boolean
        }
    else:
        cards_vtypes = None
        transactions_vtypes = None

    entities = {
        "cards": (cards_df, "id", None, cards_vtypes),
        "transactions": (transactions_df, "id", "transaction_time", transactions_vtypes)
    }
    relationships = [("cards", "id", "transactions", "card_id")]
    es = EntitySet("fraud", entities, relationships)
    # assert time_type is set
    assert es.time_type == variable_types.NumericTimeIndex


def test_sets_time_when_adding_entity(transactions_df):
    accounts_df = pd.DataFrame({"id": [3, 4, 5],
                                "signup_date": [datetime(2002, 5, 1),
                                                datetime(2006, 3, 20),
                                                datetime(2011, 11, 11)]})
    accounts_df_string = pd.DataFrame({"id": [3, 4, 5],
                                       "signup_date": ["element",
                                                       "exporting",
                                                       "editable"]})
    if isinstance(transactions_df, dd.DataFrame):
        accounts_df = dd.from_pandas(accounts_df, npartitions=2)
    if ks and isinstance(transactions_df, ks.DataFrame):
        accounts_df = ks.from_pandas(accounts_df)
    if not isinstance(transactions_df, pd.DataFrame):
        accounts_vtypes = {'id': variable_types.Categorical, 'signup_date': variable_types.Datetime}
        transactions_vtypes = {
            'id': variable_types.Categorical,
            'card_id': variable_types.Categorical,
            'transaction_time': variable_types.Numeric,
            'fraud': variable_types.Boolean
        }
    else:
        accounts_vtypes = None
        transactions_vtypes = None

    # create empty entityset
    es = EntitySet("fraud")
    # assert it's not set
    assert getattr(es, "time_type", None) is None
    # add entity
    es.entity_from_dataframe("transactions",
                             transactions_df,
                             index="id",
                             time_index="transaction_time",
                             variable_types=transactions_vtypes)
    # assert time_type is set
    assert es.time_type == variable_types.NumericTimeIndex
    # add another entity
    es.normalize_entity("transactions",
                        "cards",
                        "card_id",
                        make_time_index=True)
    # assert time_type unchanged
    assert es.time_type == variable_types.NumericTimeIndex
    # add wrong time type entity
    error_text = "accounts time index is <class 'featuretools.variable_types.variable.DatetimeTimeIndex'> type which differs from other entityset time indexes"
    with pytest.raises(TypeError, match=error_text):
        es.entity_from_dataframe("accounts",
                                 accounts_df,
                                 index="id",
                                 time_index="signup_date",
                                 variable_types=accounts_vtypes)
    # add non time type as time index, only valid for pandas
    if isinstance(transactions_df, pd.DataFrame):
        error_text = "Attempted to convert all string column signup_date to numeric"
        with pytest.raises(TypeError, match=error_text):
            es.entity_from_dataframe("accounts",
                                     accounts_df_string,
                                     index="id",
                                     time_index="signup_date")


def test_checks_time_type_setting_time_index(es):
    # set non time type as time index, Dask/Koalas and Pandas error differently
    if isinstance(es['log'].df, pd.DataFrame):
        error_text = 'log time index not recognized as numeric or datetime'
    else:
        error_text = "log time index is %s type which differs from" \
                     " other entityset time indexes" % (variable_types.NumericTimeIndex)
    with pytest.raises(TypeError, match=error_text):
        es['log'].set_time_index('purchased')


def test_checks_time_type_setting_secondary_time_index(es):
    # entityset is timestamp time type
    assert es.time_type == variable_types.DatetimeTimeIndex
    # add secondary index that is timestamp type
    new_2nd_ti = {'upgrade_date': ['upgrade_date', 'favorite_quote'],
                  'cancel_date': ['cancel_date', 'cancel_reason']}
    es["customers"].set_secondary_time_index(new_2nd_ti)
    assert es.time_type == variable_types.DatetimeTimeIndex
    # add secondary index that is numeric type
    new_2nd_ti = {'age': ['age', 'loves_ice_cream']}

    error_text = "customers time index is <class 'featuretools.variable_types.variable.NumericTimeIndex'> type which differs from other entityset time indexes"
    with pytest.raises(TypeError, match=error_text):
        es["customers"].set_secondary_time_index(new_2nd_ti)
    # add secondary index that is non-time type
    new_2nd_ti = {'favorite_quote': ['favorite_quote', 'loves_ice_cream']}

    error_text = r"data type (\"|')(All members of the working classes must seize the means of production.|test)(\"|') not understood"
    with pytest.raises(TypeError, match=error_text):
        es["customers"].set_secondary_time_index(new_2nd_ti)
    # add mismatched pair of secondary time indexes
    new_2nd_ti = {'upgrade_date': ['upgrade_date', 'favorite_quote'],
                  'age': ['age', 'loves_ice_cream']}

    error_text = "customers time index is <class 'featuretools.variable_types.variable.NumericTimeIndex'> type which differs from other entityset time indexes"
    with pytest.raises(TypeError, match=error_text):
        es["customers"].set_secondary_time_index(new_2nd_ti)

    # create entityset with numeric time type
    cards_df = pd.DataFrame({"id": [1, 2, 3, 4, 5]})
    transactions_df = pd.DataFrame({
        "id": [1, 2, 3, 4, 5, 6],
        "card_id": [1, 2, 1, 3, 4, 5],
        "transaction_time": [10, 12, 13, 20, 21, 20],
        "fraud_decision_time": [11, 14, 15, 21, 22, 21],
        "transaction_city": ["City A"] * 6,
        "transaction_date": [datetime(1989, 2, i) for i in range(1, 7)],
        "fraud": [True, False, False, False, True, True]
    })
    entities = {
        "cards": (cards_df, "id"),
        "transactions": (transactions_df, "id", "transaction_time")
    }
    relationships = [("cards", "id", "transactions", "card_id")]
    card_es = EntitySet("fraud", entities, relationships)
    assert card_es.time_type == variable_types.NumericTimeIndex
    # add secondary index that is numeric time type
    new_2nd_ti = {'fraud_decision_time': ['fraud_decision_time', 'fraud']}
    card_es['transactions'].set_secondary_time_index(new_2nd_ti)
    assert card_es.time_type == variable_types.NumericTimeIndex
    # add secondary index that is timestamp type
    new_2nd_ti = {'transaction_date': ['transaction_date', 'fraud']}

    error_text = "transactions time index is <class 'featuretools.variable_types.variable.DatetimeTimeIndex'> type which differs from other entityset time indexes"
    with pytest.raises(TypeError, match=error_text):
        card_es['transactions'].set_secondary_time_index(new_2nd_ti)
    # add secondary index that is non-time type
    new_2nd_ti = {'transaction_city': ['transaction_city', 'fraud']}

    error_text = r"data type ('|\")City A('|\") not understood"
    with pytest.raises(TypeError, match=error_text):
        card_es['transactions'].set_secondary_time_index(new_2nd_ti)
    # add mixed secondary time indexes
    new_2nd_ti = {'transaction_city': ['transaction_city', 'fraud'],
                  'fraud_decision_time': ['fraud_decision_time', 'fraud']}
    with pytest.raises(TypeError, match=error_text):
        card_es['transactions'].set_secondary_time_index(new_2nd_ti)

    # add bool secondary time index
    error_text = 'transactions time index not recognized as numeric or datetime'
    with pytest.raises(TypeError, match=error_text):
        card_es['transactions'].set_secondary_time_index({'fraud': ['fraud']})


def test_normalize_entity(es):
    error_text = "'additional_variables' must be a list, but received type.*"
    with pytest.raises(TypeError, match=error_text):
        es.normalize_entity('sessions', 'device_types', 'device_type',
                            additional_variables='log')

    error_text = "'copy_variables' must be a list, but received type.*"
    with pytest.raises(TypeError, match=error_text):
        es.normalize_entity('sessions', 'device_types', 'device_type',
                            copy_variables='log')

    es.normalize_entity('sessions', 'device_types', 'device_type',
                        additional_variables=['device_name'],
                        make_time_index=False)

    assert len(es.get_forward_relationships('sessions')) == 2
    assert es.get_forward_relationships(
        'sessions')[1].parent_entity.id == 'device_types'
    assert 'device_name' in es['device_types'].df.columns
    assert 'device_name' not in es['sessions'].df.columns
    assert 'device_type' in es['device_types'].df.columns


def test_normalize_entity_new_time_index_in_base_entity_error_check(es):
    error_text = "'make_time_index' must be a variable in the base entity"
    with pytest.raises(ValueError, match=error_text):
        es.normalize_entity(base_entity_id='customers',
                            new_entity_id='cancellations',
                            index='cancel_reason',
                            make_time_index="non-existent")


def test_normalize_entity_new_time_index_in_variable_list_error_check(es):
    error_text = "'make_time_index' must be specified in 'additional_variables' or 'copy_variables'"
    with pytest.raises(ValueError, match=error_text):
        es.normalize_entity(base_entity_id='customers',
                            new_entity_id='cancellations',
                            index='cancel_reason',
                            make_time_index='cancel_date')


def test_normalize_entity_new_time_index_copy_success_check(es):
    es.normalize_entity(base_entity_id='customers',
                        new_entity_id='cancellations',
                        index='cancel_reason',
                        make_time_index='cancel_date',
                        additional_variables=[],
                        copy_variables=['cancel_date'])


def test_normalize_entity_new_time_index_additional_success_check(es):
    es.normalize_entity(base_entity_id='customers',
                        new_entity_id='cancellations',
                        index='cancel_reason',
                        make_time_index='cancel_date',
                        additional_variables=['cancel_date'],
                        copy_variables=[])


@pytest.fixture
def pd_normalize_es():
    df = pd.DataFrame({
        "id": [0, 1, 2, 3],
        "A": [5, 4, 2, 3],
        'time': [datetime(2020, 6, 3), (datetime(2020, 3, 12)), datetime(2020, 5, 1), datetime(2020, 4, 22)]
    })
    es = ft.EntitySet("es")
    return es.entity_from_dataframe(
        entity_id="data",
        dataframe=df,
        index="id")


@pytest.fixture
def dd_normalize_es(pd_normalize_es):
    es = ft.EntitySet(id=pd_normalize_es.id)
    entity = pd_normalize_es['data']
    es.entity_from_dataframe(entity_id=entity.id,
                             dataframe=dd.from_pandas(entity.df, npartitions=2),
                             index=entity.index,
                             variable_types=entity.variable_types)
    return es


@pytest.fixture(params=['dd_normalize_es', 'pd_normalize_es'])
def normalize_es(request):
    return request.getfixturevalue(request.param)


def test_normalize_time_index_from_none(normalize_es):
    assert normalize_es['data'].time_index is None

    normalize_es.normalize_entity(base_entity_id='data',
                                  new_entity_id='normalized',
                                  index='A',
                                  make_time_index='time',
                                  copy_variables=['time'])
    assert normalize_es['normalized'].time_index == 'time'
    df = normalize_es['normalized'].df

    # only pandas sorts by time index
    if isinstance(df, pd.DataFrame):
        assert df['time'].is_monotonic_increasing


def test_raise_error_if_dupicate_additional_variables_passed(es):
    error_text = "'additional_variables' contains duplicate variables. All variables must be unique."
    with pytest.raises(ValueError, match=error_text):
        es.normalize_entity('sessions', 'device_types', 'device_type',
                            additional_variables=['device_name', 'device_name'])


def test_raise_error_if_dupicate_copy_variables_passed(es):
    error_text = "'copy_variables' contains duplicate variables. All variables must be unique."
    with pytest.raises(ValueError, match=error_text):
        es.normalize_entity('sessions', 'device_types', 'device_type',
                            copy_variables=['device_name', 'device_name'])


def test_normalize_entity_copies_variable_types(es):
    es['log'].convert_variable_type(
        'value', variable_types.Ordinal, convert_data=False)
    assert es['log'].variable_types['value'] == variable_types.Ordinal
    assert es['log'].variable_types['priority_level'] == variable_types.Ordinal
    es.normalize_entity('log', 'values_2', 'value_2',
                        additional_variables=['priority_level'],
                        copy_variables=['value'],
                        make_time_index=False)

    assert len(es.get_forward_relationships('log')) == 3
    assert es.get_forward_relationships(
        'log')[2].parent_entity.id == 'values_2'
    assert 'priority_level' in es['values_2'].df.columns
    assert 'value' in es['values_2'].df.columns
    assert 'priority_level' not in es['log'].df.columns
    assert 'value' in es['log'].df.columns
    assert 'value_2' in es['values_2'].df.columns
    assert es['values_2'].variable_types['priority_level'] == variable_types.Ordinal
    assert es['values_2'].variable_types['value'] == variable_types.Ordinal


# sorting not supported in Dask, Koalas
def test_make_time_index_keeps_original_sorting():
    trips = {
        'trip_id': [999 - i for i in range(1000)],
        'flight_time': [datetime(1997, 4, 1) for i in range(1000)],
        'flight_id': [1 for i in range(350)] + [2 for i in range(650)]
    }
    order = [i for i in range(1000)]
    df = pd.DataFrame.from_dict(trips)
    es = EntitySet('flights')
    es.entity_from_dataframe("trips",
                             dataframe=df,
                             index="trip_id",
                             time_index='flight_time')
    assert (es['trips'].df['trip_id'] == order).all()
    es.normalize_entity(base_entity_id="trips",
                        new_entity_id="flights",
                        index="flight_id",
                        make_time_index=True)
    assert (es['trips'].df['trip_id'] == order).all()


def test_normalize_entity_new_time_index(es):
    new_time_index = 'value_time'
    es.normalize_entity('log', 'values', 'value',
                        make_time_index=True,
                        new_entity_time_index=new_time_index)

    assert es['values'].time_index == new_time_index
    assert new_time_index in es['values'].df.columns
    assert len(es['values'].df.columns) == 2
    df = to_pandas(es['values'].df, sort_index=True)
    assert df[new_time_index].is_monotonic_increasing


def test_normalize_entity_same_index(es):
    transactions_df = pd.DataFrame({"id": [1, 2, 3],
                                    "transaction_time": pd.date_range(start="10:00", periods=3, freq="10s"),
                                    "first_entity_time": [1, 2, 3]})
    es = ft.EntitySet("example")
    es.entity_from_dataframe(entity_id="entity",
                             index="id",
                             time_index="transaction_time",
                             dataframe=transactions_df)

    error_text = "'index' must be different from the index column of the base entity"
    with pytest.raises(ValueError, match=error_text):
        es.normalize_entity(base_entity_id="entity",
                            new_entity_id="new_entity",
                            index="id",
                            make_time_index=True)


# TODO: normalize entity fails with Dask, doesn't specify all vtypes when creating new entity
def test_secondary_time_index(es):
    if not all(isinstance(entity.df, pd.DataFrame) for entity in es.entities):
        pytest.xfail('vtype error when attempting to normalize entity')
    es.normalize_entity('log', 'values', 'value',
                        make_time_index=True,
                        make_secondary_time_index={
                               'datetime': ['comments']},
                        new_entity_time_index="value_time",
                        new_entity_secondary_time_index='second_ti')

    assert (isinstance(es['values'].df['second_ti'], pd.Series))
    assert (es['values']['second_ti'].type_string == 'datetime')
    assert (es['values'].secondary_time_index == {
            'second_ti': ['comments', 'second_ti']})


def test_sizeof(es):
    total_size = 0
    for entity in es.entities:
        total_size += entity.df.__sizeof__()
        total_size += entity.last_time_index.__sizeof__()

    assert es.__sizeof__() == total_size


def test_construct_without_id():
    assert ft.EntitySet().id is None


def test_repr_without_id():
    match = 'Entityset: None\n  Entities:\n  Relationships:\n    No relationships'
    assert repr(ft.EntitySet()) == match


def test_getitem_without_id():
    error_text = 'Entity test does not exist'
    with pytest.raises(KeyError, match=error_text):
        ft.EntitySet()['test']


def test_metadata_without_id():
    es = ft.EntitySet()
    assert es.metadata.id is None


@pytest.fixture
def pd_datetime3():
    return pd.DataFrame({'id': [0, 1, 2],
                         'ints': ['1', '2', '1']})


@pytest.fixture
def dd_datetime3(pd_datetime3):
    return dd.from_pandas(pd_datetime3, npartitions=2)


@pytest.fixture
def ks_datetime3(pd_datetime3):
    ks = pytest.importorskip('databricks.koalas', reason="Koalas not installed, skipping")
    return ks.from_pandas(pd_datetime3)


@pytest.fixture(params=['pd_datetime3', 'dd_datetime3', 'ks_datetime3'])
def datetime3(request):
    return request.getfixturevalue(request.param)


def test_datetime64_conversion(datetime3):
    df = datetime3
    df["time"] = pd.Timestamp.now()
    if ks and isinstance(df, ks.DataFrame):
        df['time'] = df['time'].astype(np.datetime64)
    else:
        df["time"] = df["time"].astype("datetime64[ns, UTC]")

    if not isinstance(df, pd.DataFrame):
        vtypes = {
            'id': variable_types.Categorical,
            'ints': variable_types.Numeric,
            'time': variable_types.Datetime
        }
    else:
        vtypes = None
    es = EntitySet(id='test')
    es.entity_from_dataframe(entity_id='test_entity',
                             index='id',
                             dataframe=df,
                             variable_types=vtypes)
    vtype_time_index = variable_types.variable.DatetimeTimeIndex
    es['test_entity'].convert_variable_type('time', vtype_time_index)


@pytest.fixture
def pd_index_df():
    return pd.DataFrame({"id": [1, 2, 3, 4, 5, 6],
                         "transaction_time": pd.date_range(start="10:00", periods=6, freq="10s"),
                         "first_entity_time": [1, 2, 3, 5, 6, 6]})


@pytest.fixture
def dd_index_df(pd_index_df):
    return dd.from_pandas(pd_index_df, npartitions=3)


@pytest.fixture
def ks_index_df(pd_index_df):
    ks = pytest.importorskip('databricks.koalas', reason="Koalas not installed, skipping")
    return ks.from_pandas(pd_index_df)


@pytest.fixture(params=['pd_index_df', 'dd_index_df', 'ks_index_df'])
def index_df(request):
    return request.getfixturevalue(request.param)


def test_same_index_values(index_df):
    if not isinstance(index_df, pd.DataFrame):
        vtypes = {
            'id': variable_types.Categorical,
            'transaction_time': variable_types.Datetime,
            'first_entity_time': variable_types.Numeric
        }
    else:
        vtypes = None

    es = ft.EntitySet("example")

    error_text = "time_index and index cannot be the same value"
    with pytest.raises(ValueError, match=error_text):
        es.entity_from_dataframe(entity_id="entity",
                                 index="id",
                                 time_index="id",
                                 dataframe=index_df,
                                 variable_types=vtypes)

    es.entity_from_dataframe(entity_id="entity",
                             index="id",
                             time_index="transaction_time",
                             dataframe=index_df,
                             variable_types=vtypes)

    with pytest.raises(ValueError, match=error_text):
        es.normalize_entity(base_entity_id="entity",
                            new_entity_id="new_entity",
                            index="first_entity_time",
                            make_time_index=True)


def test_use_time_index(index_df):
    if not isinstance(index_df, pd.DataFrame):
        bad_vtypes = {
            'id': variable_types.Categorical,
            'transaction_time': variable_types.DatetimeTimeIndex,
            'first_entity_time': variable_types.Numeric
        }
        vtypes = {
            'id': variable_types.Categorical,
            'transaction_time': variable_types.Datetime,
            'first_entity_time': variable_types.Numeric
        }
    else:
        bad_vtypes = {"transaction_time": variable_types.DatetimeTimeIndex}
        vtypes = None

    es = ft.EntitySet()

    error_text = "DatetimeTimeIndex variable transaction_time must be set using time_index parameter"
    with pytest.raises(ValueError, match=error_text):
        es.entity_from_dataframe(entity_id="entity",
                                 index="id",
                                 variable_types=bad_vtypes,
                                 dataframe=index_df)

    es.entity_from_dataframe(entity_id="entity",
                             index="id",
                             time_index="transaction_time",
                             variable_types=vtypes,
                             dataframe=index_df)


def test_normalize_with_datetime_time_index(es):
    es.normalize_entity(base_entity_id="customers",
                        new_entity_id="cancel_reason",
                        index="cancel_reason",
                        make_time_index=False,
                        copy_variables=['signup_date', 'upgrade_date'])

    vtypes = es['cancel_reason'].variable_types
    assert vtypes['signup_date'] == variable_types.Datetime
    assert vtypes['upgrade_date'] == variable_types.Datetime


def test_normalize_with_numeric_time_index(int_es):
    int_es.normalize_entity(base_entity_id="customers",
                            new_entity_id="cancel_reason",
                            index="cancel_reason",
                            make_time_index=False,
                            copy_variables=['signup_date', 'upgrade_date'])

    vtypes = int_es['cancel_reason'].variable_types
    assert vtypes['signup_date'] == variable_types.Numeric
    assert vtypes['upgrade_date'] == variable_types.Numeric


def test_normalize_with_invalid_time_index(es):
    es['customers'].convert_variable_type('signup_date', variable_types.Datetime)
    error_text = "Time index 'signup_date' is not a NumericTimeIndex or DatetimeTimeIndex," \
        + " but type <class 'featuretools.variable_types.variable.Datetime'>."\
        + " Use set_time_index on entity 'customers' to set the time_index."
    with pytest.raises(TypeError, match=error_text):
        es.normalize_entity(base_entity_id="customers",
                            new_entity_id="cancel_reason",
                            index="cancel_reason",
                            copy_variables=['upgrade_date'])
    es['customers'].convert_variable_type('signup_date', variable_types.DatetimeTimeIndex)


def test_entityset_init():
    cards_df = pd.DataFrame({"id": [1, 2, 3, 4, 5]})
    transactions_df = pd.DataFrame({"id": [1, 2, 3, 4, 5, 6],
                                    "card_id": [1, 2, 1, 3, 4, 5],
                                    "transaction_time": [10, 12, 13, 20, 21, 20],
                                    "upgrade_date": [51, 23, 45, 12, 22, 53],
                                    "fraud": [True, False, False, False, True, True]})
    variable_types = {
        'fraud': 'boolean',
        'card_id': 'categorical'
    }
    entities = {
        "cards": (cards_df, "id"),
        "transactions": (transactions_df, 'id', 'transaction_time',
                         variable_types, False)
    }
    relationships = [('cards', 'id', 'transactions', 'card_id')]
    es = ft.EntitySet(id="fraud_data",
                      entities=entities,
                      relationships=relationships)
    assert es['transactions'].index == 'id'
    assert es['transactions'].time_index == 'transaction_time'
    es_copy = ft.EntitySet(id="fraud_data")
    es_copy.entity_from_dataframe(entity_id='cards',
                                  dataframe=cards_df,
                                  index='id')
    es_copy.entity_from_dataframe(entity_id='transactions',
                                  dataframe=transactions_df,
                                  index='id',
                                  variable_types=variable_types,
                                  make_index=False,
                                  time_index='transaction_time')
    relationship = ft.Relationship(es_copy["cards"]["id"],
                                   es_copy["transactions"]["card_id"])
    es_copy.add_relationship(relationship)
    assert es['cards'].__eq__(es_copy['cards'], deep=True)
    assert es['transactions'].__eq__(es_copy['transactions'], deep=True)


<<<<<<< HEAD
def test_add_interesting_values_verbose_output(caplog):
    es = ft.demo.load_retail(nrows=200)
    es['order_products'].convert_variable_type('quantity', ft.variable_types.Discrete)
    logger = logging.getLogger('featuretools')
    logger.propagate = True
    logger_es = logging.getLogger('featuretools.entityset')
    logger_es.propagate = True
    es.add_interesting_values(verbose=True, max_values=10)
    logger.propagate = False
    logger_es.propagate = False
    assert 'Variable country: Marking United Kingdom as an interesting value' in caplog.text
    assert 'Variable quantity: Marking 6 as an interesting value' in caplog.text
=======
def test_entityset_equality(es):
    first_es = EntitySet()
    second_es = EntitySet()
    assert first_es == second_es

    first_es.entity_from_dataframe(entity_id='customers',
                                   dataframe=es['customers'].df,
                                   index='id',
                                   time_index='signup_date',
                                   variable_types=es['customers'].variable_types)
    assert first_es != second_es

    second_es.entity_from_dataframe(entity_id='sessions',
                                    dataframe=es['sessions'].df,
                                    index='id',
                                    variable_types=es['sessions'].variable_types)
    assert first_es != second_es

    first_es.entity_from_dataframe(entity_id='sessions',
                                   dataframe=es['sessions'].df,
                                   index='id',
                                   variable_types=es['sessions'].variable_types)
    second_es.entity_from_dataframe(entity_id='customers',
                                    dataframe=es['customers'].df,
                                    index='id',
                                    time_index='signup_date',
                                    variable_types=es['customers'].variable_types)
    assert first_es == second_es

    first_es.add_relationship(ft.Relationship(es['customers']['id'], es['sessions']['customer_id']))
    assert first_es != second_es

    second_es.add_relationship(ft.Relationship(es['customers']['id'], es['sessions']['customer_id']))
    assert first_es == second_es
>>>>>>> 30e917d0
<|MERGE_RESOLUTION|>--- conflicted
+++ resolved
@@ -1409,7 +1409,6 @@
     assert es['transactions'].__eq__(es_copy['transactions'], deep=True)
 
 
-<<<<<<< HEAD
 def test_add_interesting_values_verbose_output(caplog):
     es = ft.demo.load_retail(nrows=200)
     es['order_products'].convert_variable_type('quantity', ft.variable_types.Discrete)
@@ -1422,7 +1421,8 @@
     logger_es.propagate = False
     assert 'Variable country: Marking United Kingdom as an interesting value' in caplog.text
     assert 'Variable quantity: Marking 6 as an interesting value' in caplog.text
-=======
+
+
 def test_entityset_equality(es):
     first_es = EntitySet()
     second_es = EntitySet()
@@ -1456,5 +1456,4 @@
     assert first_es != second_es
 
     second_es.add_relationship(ft.Relationship(es['customers']['id'], es['sessions']['customer_id']))
-    assert first_es == second_es
->>>>>>> 30e917d0
+    assert first_es == second_es