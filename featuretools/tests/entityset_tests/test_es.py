import copy
import logging
import pickle
import re
from datetime import datetime
from unittest.mock import patch

import dask.dataframe as dd
import numpy as np
import pandas as pd
import pytest
from woodwork.logical_types import (
    URL,
    Boolean,
    Categorical,
    CountryCode,
    Datetime,
    Double,
    EmailAddress,
    Integer,
    LatLong,
    NaturalLanguage,
    Ordinal,
    PostalCode,
    SubRegionCode,
)

import featuretools as ft
from featuretools.entityset import EntitySet
from featuretools.entityset.entityset import LTI_COLUMN_NAME, WW_SCHEMA_KEY
from featuretools.tests.testing_utils import get_df_tags, to_pandas
from featuretools.utils.gen_utils import Library, import_or_none
from featuretools.utils.spark_utils import pd_to_spark_clean

ps = import_or_none("pyspark.pandas")


def test_normalize_time_index_as_additional_column(es):
    error_text = "Not moving signup_date as it is the base time index column. Perhaps, move the column to the copy_columns."
    with pytest.raises(ValueError, match=error_text):
        assert "signup_date" in es["customers"].columns
        es.normalize_dataframe(
            base_dataframe_name="customers",
            new_dataframe_name="cancellations",
            index="cancel_reason",
            make_time_index="signup_date",
            additional_columns=["signup_date"],
            copy_columns=[],
        )


def test_normalize_time_index_as_copy_column(es):
    assert "signup_date" in es["customers"].columns
    es.normalize_dataframe(
        base_dataframe_name="customers",
        new_dataframe_name="cancellations",
        index="cancel_reason",
        make_time_index="signup_date",
        additional_columns=[],
        copy_columns=["signup_date"],
    )

    assert "signup_date" in es["customers"].columns
    assert es["customers"].ww.time_index == "signup_date"
    assert "signup_date" in es["cancellations"].columns
    assert es["cancellations"].ww.time_index == "signup_date"


def test_normalize_time_index_as_copy_column_new_time_index(es):
    assert "signup_date" in es["customers"].columns
    es.normalize_dataframe(
        base_dataframe_name="customers",
        new_dataframe_name="cancellations",
        index="cancel_reason",
        make_time_index=True,
        additional_columns=[],
        copy_columns=["signup_date"],
    )

    assert "signup_date" in es["customers"].columns
    assert es["customers"].ww.time_index == "signup_date"
    assert "first_customers_time" in es["cancellations"].columns
    assert "signup_date" not in es["cancellations"].columns
    assert es["cancellations"].ww.time_index == "first_customers_time"


def test_normalize_time_index_as_copy_column_no_time_index(es):
    assert "signup_date" in es["customers"].columns
    es.normalize_dataframe(
        base_dataframe_name="customers",
        new_dataframe_name="cancellations",
        index="cancel_reason",
        make_time_index=False,
        additional_columns=[],
        copy_columns=["signup_date"],
    )

    assert "signup_date" in es["customers"].columns
    assert es["customers"].ww.time_index == "signup_date"
    assert "signup_date" in es["cancellations"].columns
    assert es["cancellations"].ww.time_index is None


def test_cannot_re_add_relationships_that_already_exists(es):
    warn_text = "Not adding duplicate relationship: " + str(es.relationships[0])
    before_len = len(es.relationships)
    rel = es.relationships[0]
    with pytest.warns(UserWarning, match=warn_text):
        es.add_relationship(relationship=rel)
    with pytest.warns(UserWarning, match=warn_text):
        es.add_relationship(
            rel._parent_dataframe_name,
            rel._parent_column_name,
            rel._child_dataframe_name,
            rel._child_column_name,
        )
    after_len = len(es.relationships)
    assert before_len == after_len


def test_add_relationships_convert_type(es):
    for r in es.relationships:
        parent_df = es[r.parent_dataframe.ww.name]
        child_df = es[r.child_dataframe.ww.name]
        assert parent_df.ww.index == r._parent_column_name
        assert "foreign_key" in r.child_column.ww.semantic_tags
        assert str(parent_df[r._parent_column_name].dtype) == str(
            child_df[r._child_column_name].dtype
        )


def test_add_relationship_diff_param_logical_types(es):
    ordinal_1 = Ordinal(order=[0, 1, 2, 3, 4, 5, 6])
    ordinal_2 = Ordinal(order=[0, 1, 2, 3, 4, 5])
    es["sessions"].ww.set_types(logical_types={"id": ordinal_1})
    log_2_df = es["log"].copy()
    log_logical_types = {
        "id": Integer,
        "session_id": ordinal_2,
        "product_id": Categorical(),
        "datetime": Datetime,
        "value": Double,
        "value_2": Double,
        "latlong": LatLong,
        "latlong2": LatLong,
        "zipcode": PostalCode,
        "countrycode": CountryCode,
        "subregioncode": SubRegionCode,
        "value_many_nans": Double,
        "priority_level": Ordinal(order=[0, 1, 2]),
        "purchased": Boolean,
        "comments": NaturalLanguage,
        "url": URL,
        "email_address": EmailAddress,
    }
    log_semantic_tags = {"session_id": "foreign_key", "product_id": "foreign_key"}
    assert set(log_logical_types) == set(log_2_df.columns)
<<<<<<< HEAD
    es.add_dataframe(
        dataframe_name="log2",
        dataframe=log_2_df,
        index="id",
        logical_types=log_logical_types,
        semantic_tags=log_semantic_tags,
        time_index="datetime",
    )
    assert "log2" in es.dataframe_dict
    assert es["log2"].ww.schema is not None
    assert isinstance(es["log2"].ww.logical_types["session_id"], Ordinal)
    assert isinstance(es["sessions"].ww.logical_types["id"], Ordinal)
    assert (
        es["sessions"].ww.logical_types["id"]
        != es["log2"].ww.logical_types["session_id"]
    )

    warning_text = (
        "Logical type Ordinal for child column session_id does not match parent "
        "column id logical type Ordinal. There is a conflict between the parameters. "
        "Changing child logical type to match parent."
    )
=======
    es.add_dataframe(dataframe_name='log2',
                     dataframe=log_2_df,
                     index='id',
                     logical_types=log_logical_types,
                     semantic_tags=log_semantic_tags,
                     time_index='datetime')
    assert 'log2' in es.dataframe_dict
    assert es['log2'].ww.schema is not None
    assert isinstance(es['log2'].ww.logical_types['session_id'], Ordinal)
    assert isinstance(es['sessions'].ww.logical_types['id'], Ordinal)
    assert es['sessions'].ww.logical_types['id'] != es['log2'].ww.logical_types['session_id']

    warning_text = 'Changing child logical type to match parent.'
>>>>>>> 642bd628
    with pytest.warns(UserWarning, match=warning_text):
        es.add_relationship("sessions", "id", "log2", "session_id")
    assert isinstance(es["log2"].ww.logical_types["product_id"], Categorical)
    assert isinstance(es["products"].ww.logical_types["id"], Categorical)


def test_add_relationship_different_logical_types_same_dtype(es):
    log_2_df = es["log"].copy()
    log_logical_types = {
        "id": Integer,
        "session_id": Integer,
        "product_id": CountryCode,
        "datetime": Datetime,
        "value": Double,
        "value_2": Double,
        "latlong": LatLong,
        "latlong2": LatLong,
        "zipcode": PostalCode,
        "countrycode": CountryCode,
        "subregioncode": SubRegionCode,
        "value_many_nans": Double,
        "priority_level": Ordinal(order=[0, 1, 2]),
        "purchased": Boolean,
        "comments": NaturalLanguage,
        "url": URL,
        "email_address": EmailAddress,
    }
    log_semantic_tags = {"session_id": "foreign_key", "product_id": "foreign_key"}
    assert set(log_logical_types) == set(log_2_df.columns)
    es.add_dataframe(
        dataframe_name="log2",
        dataframe=log_2_df,
        index="id",
        logical_types=log_logical_types,
        semantic_tags=log_semantic_tags,
        time_index="datetime",
    )
    assert "log2" in es.dataframe_dict
    assert es["log2"].ww.schema is not None
    assert isinstance(es["log2"].ww.logical_types["product_id"], CountryCode)
    assert isinstance(es["products"].ww.logical_types["id"], Categorical)

    warning_text = "Logical type CountryCode for child column product_id does not match parent column id logical type Categorical. Changing child logical type to match parent."
    with pytest.warns(UserWarning, match=warning_text):
        es.add_relationship("products", "id", "log2", "product_id")
    assert isinstance(es["log2"].ww.logical_types["product_id"], Categorical)
    assert isinstance(es["products"].ww.logical_types["id"], Categorical)
    assert "foreign_key" in es["log2"].ww.semantic_tags["product_id"]


def test_add_relationship_different_compatible_dtypes(es):
    log_2_df = es["log"].copy()
    log_logical_types = {
        "id": Integer,
        "session_id": Datetime,
        "product_id": Categorical,
        "datetime": Datetime,
        "value": Double,
        "value_2": Double,
        "latlong": LatLong,
        "latlong2": LatLong,
        "zipcode": PostalCode,
        "countrycode": CountryCode,
        "subregioncode": SubRegionCode,
        "value_many_nans": Double,
        "priority_level": Ordinal(order=[0, 1, 2]),
        "purchased": Boolean,
        "comments": NaturalLanguage,
        "url": URL,
        "email_address": EmailAddress,
    }
    log_semantic_tags = {"session_id": "foreign_key", "product_id": "foreign_key"}
    assert set(log_logical_types) == set(log_2_df.columns)
    es.add_dataframe(
        dataframe_name="log2",
        dataframe=log_2_df,
        index="id",
        logical_types=log_logical_types,
        semantic_tags=log_semantic_tags,
        time_index="datetime",
    )
    assert "log2" in es.dataframe_dict
    assert es["log2"].ww.schema is not None
    assert isinstance(es["log2"].ww.logical_types["session_id"], Datetime)
    assert isinstance(es["customers"].ww.logical_types["id"], Integer)

    warning_text = "Logical type Datetime for child column session_id does not match parent column id logical type Integer. Changing child logical type to match parent."
    with pytest.warns(UserWarning, match=warning_text):
        es.add_relationship("customers", "id", "log2", "session_id")
    assert isinstance(es["log2"].ww.logical_types["session_id"], Integer)
    assert isinstance(es["customers"].ww.logical_types["id"], Integer)


def test_add_relationship_errors_child_v_index(es):
    new_df = es["log"].ww.copy()
    new_df.ww._schema.name = "log2"
    es.add_dataframe(dataframe=new_df)

    to_match = "Unable to add relationship because child column 'id' in 'log2' is also its index"
    with pytest.raises(ValueError, match=to_match):
        es.add_relationship("log", "id", "log2", "id")


def test_add_relationship_empty_child_convert_dtype(es):
    relationship = ft.Relationship(es, "sessions", "id", "log", "session_id")
    empty_log_df = pd.DataFrame(columns=es["log"].columns)
    if es.dataframe_type == Library.DASK.value:
        empty_log_df = dd.from_pandas(empty_log_df, npartitions=2)
    elif es.dataframe_type == Library.SPARK.value:
        empty_log_df = ps.from_pandas(empty_log_df)

    es.add_dataframe(empty_log_df, "log")

    assert len(es["log"]) == 0
    # session_id will be Unknown logical type with dtype string
    assert es["log"]["session_id"].dtype == "string"

    es.relationships.remove(relationship)
    assert relationship not in es.relationships

    es.add_relationship(relationship=relationship)
    assert es["log"]["session_id"].dtype == "int64"


def test_add_relationship_with_relationship_object(es):
    relationship = ft.Relationship(es, "sessions", "id", "log", "session_id")
    es.add_relationship(relationship=relationship)
    assert relationship in es.relationships


def test_add_relationships_with_relationship_object(es):
    relationships = [ft.Relationship(es, "sessions", "id", "log", "session_id")]
    es.add_relationships(relationships)
    assert relationships[0] in es.relationships


def test_add_relationship_error(es):
    relationship = ft.Relationship(es, "sessions", "id", "log", "session_id")
    error_message = (
        "Cannot specify dataframe and column name values and also supply a Relationship"
    )
    with pytest.raises(ValueError, match=error_message):
        es.add_relationship(parent_dataframe_name="sessions", relationship=relationship)


def test_query_by_values_returns_rows_in_given_order():
    data = pd.DataFrame(
        {
            "id": [1, 2, 3, 4, 5],
            "value": ["a", "c", "b", "a", "a"],
            "time": [1000, 2000, 3000, 4000, 5000],
        }
    )

    es = ft.EntitySet()
    es = es.add_dataframe(
        dataframe=data,
        dataframe_name="test",
        index="id",
        time_index="time",
        logical_types={"value": "Categorical"},
    )
    query = es.query_by_values("test", ["b", "a"], column_name="value")
    assert np.array_equal(query["id"], [1, 3, 4, 5])


def test_query_by_values_secondary_time_index(es):
    end = np.datetime64(datetime(2011, 10, 1))
    all_instances = [0, 1, 2]
    result = es.query_by_values("customers", all_instances, time_last=end)
    result = to_pandas(result, index="id")

    for col in ["cancel_date", "cancel_reason"]:
        nulls = result.loc[all_instances][col].isnull() == [False, True, True]
        assert nulls.all(), "Some instance has data it shouldn't for column %s" % col


def test_query_by_id(es):
    df = to_pandas(es.query_by_values("log", instance_vals=[0]))
    assert df["id"].values[0] == 0


def test_query_by_single_value(es):
    df = to_pandas(es.query_by_values("log", instance_vals=0))
    assert df["id"].values[0] == 0


def test_query_by_df(es):
    instance_df = pd.DataFrame({"id": [1, 3], "vals": [0, 1]})
    df = to_pandas(es.query_by_values("log", instance_vals=instance_df))

    assert np.array_equal(df["id"], [1, 3])


def test_query_by_id_with_time(es):
    df = es.query_by_values(
        dataframe_name="log",
        instance_vals=[0, 1, 2, 3, 4],
        time_last=datetime(2011, 4, 9, 10, 30, 2 * 6),
    )
    df = to_pandas(df)
    if es.dataframe_type == Library.SPARK.value:
        # Spark doesn't maintain order
        df = df.sort_values("id")

    assert list(df["id"].values) == [0, 1, 2]


def test_query_by_column_with_time(es):
    df = es.query_by_values(
        dataframe_name="log",
        instance_vals=[0, 1, 2],
        column_name="session_id",
        time_last=datetime(2011, 4, 9, 10, 50, 0),
    )
    df = to_pandas(df)

    true_values = [i * 5 for i in range(5)] + [i * 1 for i in range(4)] + [0]
    if es.dataframe_type == Library.SPARK.value:
        # Spark doesn't maintain order
        df = df.sort_values("id")

    assert list(df["id"].values) == list(range(10))
    assert list(df["value"].values) == true_values


def test_query_by_column_with_no_lti_and_training_window(es):
    match = (
        "Using training_window but last_time_index is not set for dataframe customers"
    )
    with pytest.warns(UserWarning, match=match):
        df = es.query_by_values(
            dataframe_name="customers",
            instance_vals=[0, 1, 2],
            column_name="cohort",
            time_last=datetime(2011, 4, 11),
            training_window="3d",
        )
    df = to_pandas(df)

    assert list(df["id"].values) == [1]
    assert list(df["age"].values) == [25]


def test_query_by_column_with_lti_and_training_window(es):
    es.add_last_time_indexes()
    df = es.query_by_values(
        dataframe_name="customers",
        instance_vals=[0, 1, 2],
        column_name="cohort",
        time_last=datetime(2011, 4, 11),
        training_window="3d",
    )
    # Account for different ordering between pandas and dask/spark
    df = to_pandas(df).reset_index(drop=True).sort_values("id")
    assert list(df["id"].values) == [0, 1, 2]
    assert list(df["age"].values) == [33, 25, 56]


def test_query_by_indexed_column(es):
    df = es.query_by_values(
        dataframe_name="log", instance_vals=["taco clock"], column_name="product_id"
    )
    # Account for different ordering between pandas and dask/spark
    df = to_pandas(df).reset_index(drop=True).sort_values("id")
    assert list(df["id"].values) == [15, 16]


@pytest.fixture
def pd_df():
    return pd.DataFrame({"id": [0, 1, 2], "category": ["a", "b", "c"]})


@pytest.fixture
def dd_df(pd_df):
    return dd.from_pandas(pd_df, npartitions=2)


@pytest.fixture
def spark_df(pd_df):
    ps = pytest.importorskip("pyspark.pandas", reason="Spark not installed, skipping")
    return ps.from_pandas(pd_df)


@pytest.fixture(params=["pd_df", "dd_df", "spark_df"])
def df(request):
    return request.getfixturevalue(request.param)


def test_check_columns_and_dataframe(df):
    # matches
    logical_types = {"id": Integer, "category": Categorical}
    es = EntitySet(id="test")
    es.add_dataframe(
        df, dataframe_name="test_dataframe", index="id", logical_types=logical_types
    )
    assert isinstance(
        es.dataframe_dict["test_dataframe"].ww.logical_types["category"], Categorical
    )
    assert es.dataframe_dict["test_dataframe"].ww.semantic_tags["category"] == {
        "category"
    }


def test_make_index_any_location(df):
    logical_types = {"id": Integer, "category": Categorical}

    es = EntitySet(id="test")
    es.add_dataframe(
        dataframe_name="test_dataframe",
        index="id1",
        make_index=True,
        logical_types=logical_types,
        dataframe=df,
    )
    if es.dataframe_type != Library.PANDAS.value:
        assert es.dataframe_dict["test_dataframe"].columns[-1] == "id1"
    else:
        assert es.dataframe_dict["test_dataframe"].columns[0] == "id1"

    assert es.dataframe_dict["test_dataframe"].ww.index == "id1"


def test_replace_dataframe_and_create_index(es):
    expected_idx_col = [0, 1, 2]
    df = pd.DataFrame({"ints": [3, 4, 5], "category": ["a", "b", "a"]})
    if es.dataframe_type == Library.DASK.value:
        df = dd.from_pandas(df, npartitions=2)
    elif es.dataframe_type == Library.SPARK.value:
        expected_idx_col = [0, 2, 1]
        df = ps.from_pandas(df)

    needs_idx_df = df.copy()

    logical_types = {"ints": Integer, "category": Categorical}
    es.add_dataframe(
        dataframe=df,
        dataframe_name="test_df",
        index="id",
        make_index=True,
        logical_types=logical_types,
    )

    assert es["test_df"].ww.index == "id"

    # DataFrame that needs the index column added
    assert "id" not in needs_idx_df.columns
    es.replace_dataframe("test_df", needs_idx_df)

    assert es["test_df"].ww.index == "id"
    assert all(expected_idx_col == to_pandas(es["test_df"]["id"]))


def test_replace_dataframe_created_index_present(es):
    original_idx_col = [100, 1, 2]
    df = pd.DataFrame({"ints": [3, 4, 5], "category": ["a", "b", "a"]})
    if es.dataframe_type == Library.DASK.value:
        df = dd.from_pandas(df, npartitions=2)
    elif es.dataframe_type == Library.SPARK.value:
        original_idx_col = [100, 2, 1]
        df = ps.from_pandas(df)

    logical_types = {"ints": Integer, "category": Categorical}
    es.add_dataframe(
        dataframe=df,
        dataframe_name="test_df",
        index="id",
        make_index=True,
        logical_types=logical_types,
    )

    # DataFrame that already has the index column
    has_idx_df = es["test_df"].replace({0: 100})
    if es.dataframe_type == Library.PANDAS.value:
        has_idx_df.set_index("id", drop=False, inplace=True)

    assert "id" in has_idx_df.columns

    es.replace_dataframe("test_df", has_idx_df)
    assert es["test_df"].ww.index == "id"
    assert all(original_idx_col == to_pandas(es["test_df"]["id"]))


def test_index_any_location(df):
    logical_types = {"id": Integer, "category": Categorical}

    es = EntitySet(id="test")
    es.add_dataframe(
        dataframe_name="test_dataframe",
        index="category",
        logical_types=logical_types,
        dataframe=df,
    )
    assert es.dataframe_dict["test_dataframe"].columns[1] == "category"
    assert es.dataframe_dict["test_dataframe"].ww.index == "category"


def test_extra_column_type(df):
    # more columns
    logical_types = {"id": Integer, "category": Categorical, "category2": Categorical}

    error_text = re.escape(
        "logical_types contains columns that are not present in dataframe: ['category2']"
    )
    with pytest.raises(LookupError, match=error_text):
        es = EntitySet(id="test")
        es.add_dataframe(
            dataframe_name="test_dataframe",
            index="id",
            logical_types=logical_types,
            dataframe=df,
        )


def test_add_parent_not_index_column(es):
    error_text = "Parent column 'language' is not the index of dataframe régions"
    with pytest.raises(AttributeError, match=error_text):
        es.add_relationship("régions", "language", "customers", "région_id")


@pytest.fixture
def pd_df2():
    return pd.DataFrame({"category": [1, 2, 3], "category2": ["1", "2", "3"]})


@pytest.fixture
def dd_df2(pd_df2):
    return dd.from_pandas(pd_df2, npartitions=2)


@pytest.fixture
def spark_df2(pd_df2):
    ps = pytest.importorskip("pyspark.pandas", reason="Spark not installed, skipping")
    return ps.from_pandas(pd_df2)


@pytest.fixture(params=["pd_df2", "dd_df2", "spark_df2"])
def df2(request):
    return request.getfixturevalue(request.param)


def test_none_index(df2):
    es = EntitySet(id="test")

    copy_df = df2.copy()
    copy_df.ww.init(name="test_dataframe")
    error_msg = "Cannot add Woodwork DataFrame to EntitySet without index"
    with pytest.raises(ValueError, match=error_msg):
        es.add_dataframe(dataframe=copy_df)

    warn_text = (
        "Using first column as index. To change this, specify the index parameter"
    )
    with pytest.warns(UserWarning, match=warn_text):
        es.add_dataframe(
            dataframe_name="test_dataframe",
            logical_types={"category": "Categorical"},
            dataframe=df2,
        )
    assert es["test_dataframe"].ww.index == "category"
    assert es["test_dataframe"].ww.semantic_tags["category"] == {"index"}
    assert isinstance(es["test_dataframe"].ww.logical_types["category"], Categorical)


@pytest.fixture
def pd_df3():
    return pd.DataFrame({"category": [1, 2, 3]})


@pytest.fixture
def dd_df3(pd_df3):
    return dd.from_pandas(pd_df3, npartitions=2)


@pytest.fixture
def spark_df3(pd_df3):
    ps = pytest.importorskip("pyspark.pandas", reason="Spark not installed, skipping")
    return ps.from_pandas(pd_df3)


@pytest.fixture(params=["pd_df3", "dd_df3", "spark_df3"])
def df3(request):
    return request.getfixturevalue(request.param)


def test_unknown_index(df3):
    warn_text = "index id not found in dataframe, creating new integer column"
    es = EntitySet(id="test")
    with pytest.warns(UserWarning, match=warn_text):
        es.add_dataframe(
            dataframe_name="test_dataframe",
            dataframe=df3,
            index="id",
            logical_types={"category": "Categorical"},
        )
    assert es["test_dataframe"].ww.index == "id"
    assert list(to_pandas(es["test_dataframe"]["id"], sort_index=True)) == list(
        range(3)
    )


def test_doesnt_remake_index(df):
    logical_types = {"id": "Integer", "category": "Categorical"}
    error_text = "Cannot make index: column with name id already present"
    with pytest.raises(RuntimeError, match=error_text):
        es = EntitySet(id="test")
        es.add_dataframe(
            dataframe_name="test_dataframe",
            index="id",
            make_index=True,
            dataframe=df,
            logical_types=logical_types,
        )


def test_bad_time_index_column(df3):
    logical_types = {"category": "Categorical"}
    error_text = "Specified time index column `time` not found in dataframe"
    with pytest.raises(LookupError, match=error_text):
        es = EntitySet(id="test")
        es.add_dataframe(
            dataframe_name="test_dataframe",
            dataframe=df3,
            time_index="time",
            logical_types=logical_types,
        )


@pytest.fixture
def pd_df4():
    df = pd.DataFrame(
        {
            "id": [0, 1, 2],
            "category": ["a", "b", "a"],
            "category_int": [1, 2, 3],
            "ints": ["1", "2", "3"],
            "floats": ["1", "2", "3.0"],
        }
    )
    df["category_int"] = df["category_int"].astype("category")
    return df


@pytest.fixture
def dd_df4(pd_df4):
    return dd.from_pandas(pd_df4, npartitions=2)


@pytest.fixture
def spark_df4(pd_df4):
    ps = pytest.importorskip("pyspark.pandas", reason="Spark not installed, skipping")
    return ps.from_pandas(pd_to_spark_clean(pd_df4))


@pytest.fixture(params=["pd_df4", "dd_df4", "spark_df4"])
def df4(request):
    return request.getfixturevalue(request.param)


def test_converts_dtype_on_init(df4):
    logical_types = {"id": Integer, "ints": Integer, "floats": Double}
    if not isinstance(df4, pd.DataFrame):
        logical_types["category"] = Categorical
        logical_types["category_int"] = Categorical
    es = EntitySet(id="test")
    df4.ww.init(name="test_dataframe", index="id", logical_types=logical_types)
    es.add_dataframe(dataframe=df4)

    df = es["test_dataframe"]
    assert df["ints"].dtype.name == "int64"
    assert df["floats"].dtype.name == "float64"

    # this is infer from pandas dtype
    df = es["test_dataframe"]
    assert isinstance(df.ww.logical_types["category_int"], Categorical)


def test_converts_dtype_after_init(df4):
    category_dtype = "category"
    if ps and isinstance(df4, ps.DataFrame):
        category_dtype = "string"

    df4["category"] = df4["category"].astype(category_dtype)
    if not isinstance(df4, pd.DataFrame):
        logical_types = {
            "id": Integer,
            "category": Categorical,
            "category_int": Categorical,
            "ints": Integer,
            "floats": Double,
        }
    else:
        logical_types = None
    es = EntitySet(id="test")
    es.add_dataframe(
        dataframe_name="test_dataframe",
        index="id",
        dataframe=df4,
        logical_types=logical_types,
    )
    df = es["test_dataframe"]

    df.ww.set_types(logical_types={"ints": "Integer"})
    assert isinstance(df.ww.logical_types["ints"], Integer)
    assert df["ints"].dtype == "int64"

    df.ww.set_types(logical_types={"ints": "Categorical"})
    assert isinstance(df.ww.logical_types["ints"], Categorical)
    assert df["ints"].dtype == category_dtype

    df.ww.set_types(logical_types={"ints": Ordinal(order=[1, 2, 3])})
    assert df.ww.logical_types["ints"] == Ordinal(order=[1, 2, 3])
    assert df["ints"].dtype == category_dtype

    df.ww.set_types(logical_types={"ints": "NaturalLanguage"})
    assert isinstance(df.ww.logical_types["ints"], NaturalLanguage)
    assert df["ints"].dtype == "string"


def test_warns_no_typing(df4):
    es = EntitySet(id="test")
    if not isinstance(df4, pd.DataFrame):
        msg = "Performing type inference on Dask or Spark DataFrames may be computationally intensive. Specify logical types for each column to speed up EntitySet initialization."
        with pytest.warns(UserWarning, match=msg):
            es.add_dataframe(dataframe_name="test_dataframe", index="id", dataframe=df4)
    else:
        es.add_dataframe(dataframe_name="test_dataframe", index="id", dataframe=df4)

    assert "test_dataframe" in es.dataframe_dict


@pytest.fixture
def pd_datetime1():
    times = pd.date_range("1/1/2011", periods=3, freq="H")
    time_strs = times.strftime("%Y-%m-%d")
    return pd.DataFrame({"id": [0, 1, 2], "time": time_strs})


@pytest.fixture
def dd_datetime1(pd_datetime1):
    return dd.from_pandas(pd_datetime1, npartitions=2)


@pytest.fixture
def spark_datetime1(pd_datetime1):
    ps = pytest.importorskip("pyspark.pandas", reason="Spark not installed, skipping")
    return ps.from_pandas(pd_datetime1)


@pytest.fixture(params=["pd_datetime1", "dd_datetime1", "spark_datetime1"])
def datetime1(request):
    return request.getfixturevalue(request.param)


def test_converts_datetime(datetime1):
    # string converts to datetime correctly
    # This test fails without defining logical types.
    # Entityset infers time column should be numeric type
    logical_types = {"id": Integer, "time": Datetime}

    es = EntitySet(id="test")
    es.add_dataframe(
        dataframe_name="test_dataframe",
        index="id",
        time_index="time",
        logical_types=logical_types,
        dataframe=datetime1,
    )
    pd_col = to_pandas(es["test_dataframe"]["time"])
    assert isinstance(es["test_dataframe"].ww.logical_types["time"], Datetime)
    assert type(pd_col[0]) == pd.Timestamp


@pytest.fixture
def pd_datetime2():
    datetime_format = "%d-%m-%Y"
    actual = pd.Timestamp("Jan 2, 2011")
    time_strs = [actual.strftime(datetime_format)] * 3
    return pd.DataFrame(
        {"id": [0, 1, 2], "time_format": time_strs, "time_no_format": time_strs}
    )


@pytest.fixture
def dd_datetime2(pd_datetime2):
    return dd.from_pandas(pd_datetime2, npartitions=2)


@pytest.fixture
def spark_datetime2(pd_datetime2):
    ps = pytest.importorskip("pyspark.pandas", reason="Spark not installed, skipping")
    return ps.from_pandas(pd_datetime2)


@pytest.fixture(params=["pd_datetime2", "dd_datetime2", "spark_datetime2"])
def datetime2(request):
    return request.getfixturevalue(request.param)


def test_handles_datetime_format(datetime2):
    # check if we load according to the format string
    # pass in an ambiguous date
    datetime_format = "%d-%m-%Y"
    actual = pd.Timestamp("Jan 2, 2011")

    logical_types = {
        "id": Integer,
        "time_format": (Datetime(datetime_format=datetime_format)),
        "time_no_format": Datetime,
    }

    es = EntitySet(id="test")
    es.add_dataframe(
        dataframe_name="test_dataframe",
        index="id",
        logical_types=logical_types,
        dataframe=datetime2,
    )

    col_format = to_pandas(es["test_dataframe"]["time_format"])
    col_no_format = to_pandas(es["test_dataframe"]["time_no_format"])
    # without formatting pandas gets it wrong
    assert (col_no_format != actual).all()

    # with formatting we correctly get jan2
    assert (col_format == actual).all()


def test_handles_datetime_mismatch():
    # can't convert arbitrary strings
    df = pd.DataFrame({"id": [0, 1, 2], "time": ["a", "b", "tomorrow"]})
    logical_types = {"id": Integer, "time": Datetime}

    error_text = "Time index column must contain datetime or numeric values"
    with pytest.raises(TypeError, match=error_text):
        es = EntitySet(id="test")
        es.add_dataframe(
            df,
            dataframe_name="test_dataframe",
            index="id",
            time_index="time",
            logical_types=logical_types,
        )


def test_dataframe_init(es):
    df = pd.DataFrame(
        {
            "id": ["0", "1", "2"],
            "time": [datetime(2011, 4, 9, 10, 31, 3 * i) for i in range(3)],
            "category": ["a", "b", "a"],
            "number": [4, 5, 6],
        }
    )
    if es.dataframe_type == Library.DASK.value:
        df = dd.from_pandas(df, npartitions=2)
    elif es.dataframe_type == Library.SPARK.value:
        df = ps.from_pandas(df)

    logical_types = {"time": Datetime}
    if not isinstance(df, pd.DataFrame):
        extra_logical_types = {
            "id": Categorical,
            "category": Categorical,
            "number": Integer,
        }
        logical_types.update(extra_logical_types)
    es.add_dataframe(
        df.copy(),
        dataframe_name="test_dataframe",
        index="id",
        time_index="time",
        logical_types=logical_types,
    )
    if isinstance(df, dd.DataFrame):
        df_shape = (df.shape[0].compute(), df.shape[1])
    else:
        df_shape = df.shape
    if es.dataframe_type == Library.DASK.value:
        es_df_shape = (
            es["test_dataframe"].shape[0].compute(),
            es["test_dataframe"].shape[1],
        )
    else:
        es_df_shape = es["test_dataframe"].shape
    assert es_df_shape == df_shape
    assert es["test_dataframe"].ww.index == "id"
    assert es["test_dataframe"].ww.time_index == "time"
    assert set([v for v in es["test_dataframe"].ww.columns]) == set(df.columns)

    assert es["test_dataframe"]["time"].dtype == df["time"].dtype
    if es.dataframe_type == Library.SPARK.value:
        assert set(es["test_dataframe"]["id"].to_list()) == set(df["id"].to_list())
    else:
        assert set(es["test_dataframe"]["id"]) == set(df["id"])


@pytest.fixture
def pd_bad_df():
    return pd.DataFrame({"a": [1, 2, 3], "b": [4, 5, 6], 3: ["a", "b", "c"]})


@pytest.fixture
def dd_bad_df(pd_bad_df):
    return dd.from_pandas(pd_bad_df, npartitions=2)


@pytest.fixture(params=["pd_bad_df", "dd_bad_df"])
def bad_df(request):
    return request.getfixturevalue(request.param)


# Skip for Spark, automatically converts non-str column names to str
def test_nonstr_column_names(bad_df):
    if isinstance(bad_df, dd.DataFrame):
        pytest.xfail("Dask DataFrames cannot handle integer column names")

    es = ft.EntitySet(id="Failure")
    error_text = r"All column names must be strings \(Columns \[3\] are not strings\)"
    with pytest.raises(ValueError, match=error_text):
        es.add_dataframe(dataframe_name="str_cols", dataframe=bad_df, index="a")

    bad_df.ww.init()
    with pytest.raises(ValueError, match=error_text):
        es.add_dataframe(dataframe_name="str_cols", dataframe=bad_df)


def test_sort_time_id():
    transactions_df = pd.DataFrame(
        {
            "id": [1, 2, 3, 4, 5, 6],
            "transaction_time": pd.date_range(start="10:00", periods=6, freq="10s")[
                ::-1
            ],
        }
    )

    es = EntitySet(
        "test", dataframes={"t": (transactions_df.copy(), "id", "transaction_time")}
    )
    assert es["t"] is not transactions_df
    times = list(es["t"].transaction_time)
    assert times == sorted(list(transactions_df.transaction_time))


def test_already_sorted_parameter():
    transactions_df = pd.DataFrame(
        {
            "id": [1, 2, 3, 4, 5, 6],
            "transaction_time": [
                datetime(2014, 4, 6),
                datetime(2012, 4, 8),
                datetime(2012, 4, 8),
                datetime(2013, 4, 8),
                datetime(2015, 4, 8),
                datetime(2016, 4, 9),
            ],
        }
    )

    es = EntitySet(id="test")
    es.add_dataframe(
        transactions_df.copy(),
        dataframe_name="t",
        index="id",
        time_index="transaction_time",
        already_sorted=True,
    )

    assert es["t"] is not transactions_df
    times = list(es["t"].transaction_time)
    assert times == list(transactions_df.transaction_time)


def test_concat_not_inplace(es):
    first_es = copy.deepcopy(es)
    for df in first_es.dataframes:
        new_df = df.loc[[], :]
        first_es.replace_dataframe(df.ww.name, new_df)

    second_es = copy.deepcopy(es)

    # set the data description
    first_es.metadata

    new_es = first_es.concat(second_es)

    assert new_es == es
    assert new_es._data_description is None
    assert first_es._data_description is not None


def test_concat_inplace(es):
    first_es = copy.deepcopy(es)
    second_es = copy.deepcopy(es)
    for df in first_es.dataframes:
        new_df = df.loc[[], :]
        first_es.replace_dataframe(df.ww.name, new_df)

    # set the data description
    es.metadata

    es.concat(first_es, inplace=True)

    assert second_es == es
    assert es._data_description is None


def test_concat_with_lti(es):
    first_es = copy.deepcopy(es)
    for df in first_es.dataframes:
        if first_es.dataframe_type == Library.SPARK.value:
            # Spark cannot compute last time indexes on an empty Dataframe
            new_df = df.head(1)
        else:
            new_df = df.loc[[], :]
        first_es.replace_dataframe(df.ww.name, new_df)

    second_es = copy.deepcopy(es)

    first_es.add_last_time_indexes()
    second_es.add_last_time_indexes()
    es.add_last_time_indexes()

    new_es = first_es.concat(second_es)

    assert new_es == es

    first_es["stores"].ww.pop(LTI_COLUMN_NAME)
    first_es["stores"].ww.metadata.pop("last_time_index")
    second_es["stores"].ww.pop(LTI_COLUMN_NAME)
    second_es["stores"].ww.metadata.pop("last_time_index")

    assert not first_es.__eq__(es, deep=False)
    assert not second_es.__eq__(es, deep=False)
    assert LTI_COLUMN_NAME not in first_es["stores"]
    assert LTI_COLUMN_NAME not in second_es["stores"]

    new_es = first_es.concat(second_es)

    assert new_es.__eq__(es, deep=True)
    # stores will get last time index re-added because it has children that will get lti calculated
    assert LTI_COLUMN_NAME in new_es["stores"]


def test_concat_errors(es):
    # entitysets are not equal
    copy_es = copy.deepcopy(es)
    copy_es["customers"].ww.pop("phone_number")

    error = (
        "Entitysets must have the same dataframes, relationships" ", and column names"
    )
    with pytest.raises(ValueError, match=error):
        es.concat(copy_es)


def test_concat_sort_index_with_time_index(pd_es):
    # only pandas dataframes sort on the index and time index
    es1 = copy.deepcopy(pd_es)
    es1.replace_dataframe(
        dataframe_name="customers",
        df=pd_es["customers"].loc[[0, 1], :],
        already_sorted=True,
    )
    es2 = copy.deepcopy(pd_es)
    es2.replace_dataframe(
        dataframe_name="customers",
        df=pd_es["customers"].loc[[2], :],
        already_sorted=True,
    )

    combined_es_order_1 = es1.concat(es2)
    combined_es_order_2 = es2.concat(es1)

    assert list(combined_es_order_1["customers"].index) == [2, 0, 1]
    assert list(combined_es_order_2["customers"].index) == [2, 0, 1]
    assert combined_es_order_1.__eq__(pd_es, deep=True)
    assert combined_es_order_2.__eq__(pd_es, deep=True)
    assert combined_es_order_2.__eq__(combined_es_order_1, deep=True)


def test_concat_sort_index_without_time_index(pd_es):
    # Sorting is only performed on DataFrames with time indices
    es1 = copy.deepcopy(pd_es)
    es1.replace_dataframe(
        dataframe_name="products",
        df=pd_es["products"].iloc[[0, 1, 2], :],
        already_sorted=True,
    )
    es2 = copy.deepcopy(pd_es)
    es2.replace_dataframe(
        dataframe_name="products",
        df=pd_es["products"].iloc[[3, 4, 5], :],
        already_sorted=True,
    )

    combined_es_order_1 = es1.concat(es2)
    combined_es_order_2 = es2.concat(es1)

    # order matters when we don't sort
    assert list(combined_es_order_1["products"].index) == [
        "Haribo sugar-free gummy bears",
        "car",
        "toothpaste",
        "brown bag",
        "coke zero",
        "taco clock",
    ]
    assert list(combined_es_order_2["products"].index) == [
        "brown bag",
        "coke zero",
        "taco clock",
        "Haribo sugar-free gummy bears",
        "car",
        "toothpaste",
    ]
    assert combined_es_order_1.__eq__(pd_es, deep=True)
    assert not combined_es_order_2.__eq__(pd_es, deep=True)
    assert combined_es_order_2.__eq__(pd_es, deep=False)
    assert not combined_es_order_2.__eq__(combined_es_order_1, deep=True)


def test_concat_with_make_index(es):
    df = pd.DataFrame({"id": [0, 1, 2], "category": ["a", "b", "a"]})
    if es.dataframe_type == Library.DASK.value:
        df = dd.from_pandas(df, npartitions=2)
    elif es.dataframe_type == Library.SPARK.value:
        df = ps.from_pandas(df)
    logical_types = {"id": Categorical, "category": Categorical}
    es.add_dataframe(
        dataframe=df,
        dataframe_name="test_df",
        index="id1",
        make_index=True,
        logical_types=logical_types,
    )

    es_1 = copy.deepcopy(es)
    es_2 = copy.deepcopy(es)

    assert es.__eq__(es_1, deep=True)
    assert es.__eq__(es_2, deep=True)

    # map of what rows to take from es_1 and es_2 for each dataframe
    emap = {
        "log": [list(range(10)) + [14, 15, 16], list(range(10, 14)) + [15, 16]],
        "sessions": [[0, 1, 2], [1, 3, 4, 5]],
        "customers": [[0, 2], [1, 2]],
        "test_df": [[0, 1], [0, 2]],
    }

    for i, _es in enumerate([es_1, es_2]):
        for df_name, rows in emap.items():
            df = _es[df_name]
            _es.replace_dataframe(dataframe_name=df_name, df=df.loc[rows[i]])

    assert es.__eq__(es_1, deep=False)
    assert es.__eq__(es_2, deep=False)
    if es.dataframe_type == Library.PANDAS.value:
        assert not es.__eq__(es_1, deep=True)
        assert not es.__eq__(es_2, deep=True)

    old_es_1 = copy.deepcopy(es_1)
    old_es_2 = copy.deepcopy(es_2)
    es_3 = es_1.concat(es_2)

    assert old_es_1.__eq__(es_1, deep=True)
    assert old_es_2.__eq__(es_2, deep=True)

    assert es_3.__eq__(es, deep=True)


@pytest.fixture
def pd_transactions_df():
    return pd.DataFrame(
        {
            "id": [1, 2, 3, 4, 5, 6],
            "card_id": [1, 2, 1, 3, 4, 5],
            "transaction_time": [10, 12, 13, 20, 21, 20],
            "fraud": [True, False, False, False, True, True],
        }
    )


@pytest.fixture
def dd_transactions_df(pd_transactions_df):
    return dd.from_pandas(pd_transactions_df, npartitions=3)


@pytest.fixture
def spark_transactions_df(pd_transactions_df):
    ps = pytest.importorskip("pyspark.pandas", reason="Spark not installed, skipping")
    return ps.from_pandas(pd_transactions_df)


@pytest.fixture(
    params=["pd_transactions_df", "dd_transactions_df", "spark_transactions_df"]
)
def transactions_df(request):
    return request.getfixturevalue(request.param)


def test_set_time_type_on_init(transactions_df):
    # create cards dataframe
    cards_df = pd.DataFrame({"id": [1, 2, 3, 4, 5]})
    if isinstance(transactions_df, dd.DataFrame):
        cards_df = dd.from_pandas(cards_df, npartitions=3)
    if ps and isinstance(transactions_df, ps.DataFrame):
        cards_df = ps.from_pandas(cards_df)
    if not isinstance(transactions_df, pd.DataFrame):
        cards_logical_types = {"id": Categorical}
        transactions_logical_types = {
            "id": Integer,
            "card_id": Categorical,
            "transaction_time": Integer,
            "fraud": Boolean,
        }
    else:
        cards_logical_types = None
        transactions_logical_types = None

    dataframes = {
        "cards": (cards_df, "id", None, cards_logical_types),
        "transactions": (
            transactions_df,
            "id",
            "transaction_time",
            transactions_logical_types,
        ),
    }
    relationships = [("cards", "id", "transactions", "card_id")]
    es = EntitySet("fraud", dataframes, relationships)
    # assert time_type is set
    assert es.time_type == "numeric"


def test_sets_time_when_adding_dataframe(transactions_df):
    accounts_df = pd.DataFrame(
        {
            "id": [3, 4, 5],
            "signup_date": [
                datetime(2002, 5, 1),
                datetime(2006, 3, 20),
                datetime(2011, 11, 11),
            ],
        }
    )
    accounts_df_string = pd.DataFrame(
        {"id": [3, 4, 5], "signup_date": ["element", "exporting", "editable"]}
    )
    if isinstance(transactions_df, dd.DataFrame):
        accounts_df = dd.from_pandas(accounts_df, npartitions=2)
    if ps and isinstance(transactions_df, ps.DataFrame):
        accounts_df = ps.from_pandas(accounts_df)
    if not isinstance(transactions_df, pd.DataFrame):
        accounts_logical_types = {"id": Categorical, "signup_date": Datetime}
        transactions_logical_types = {
            "id": Integer,
            "card_id": Categorical,
            "transaction_time": Integer,
            "fraud": Boolean,
        }
    else:
        accounts_logical_types = None
        transactions_logical_types = None

    # create empty entityset
    es = EntitySet("fraud")
    # assert it's not set
    assert getattr(es, "time_type", None) is None
    # add dataframe
    es.add_dataframe(
        transactions_df,
        dataframe_name="transactions",
        index="id",
        time_index="transaction_time",
        logical_types=transactions_logical_types,
    )
    # assert time_type is set
    assert es.time_type == "numeric"
    # add another dataframe
    es.normalize_dataframe("transactions", "cards", "card_id", make_time_index=True)
    # assert time_type unchanged
    assert es.time_type == "numeric"
    # add wrong time type dataframe
    error_text = "accounts time index is Datetime type which differs from other entityset time indexes"
    with pytest.raises(TypeError, match=error_text):
        es.add_dataframe(
            accounts_df,
            dataframe_name="accounts",
            index="id",
            time_index="signup_date",
            logical_types=accounts_logical_types,
        )
    # add non time type as time index, only valid for pandas
    if isinstance(transactions_df, pd.DataFrame):
        error_text = "Time index column must contain datetime or numeric values"
        with pytest.raises(TypeError, match=error_text):
            es.add_dataframe(
                accounts_df_string,
                dataframe_name="accounts",
                index="id",
                time_index="signup_date",
            )


def test_secondary_time_index_no_primary_time_index(es):
    es["products"].ww.set_types(logical_types={"rating": "Datetime"})
    assert es["products"].ww.time_index is None

    error = (
        "Cannot set secondary time index on a DataFrame that has no primary time index."
    )
    with pytest.raises(ValueError, match=error):
        es.set_secondary_time_index("products", {"rating": ["url"]})

    assert "secondary_time_index" not in es["products"].ww.metadata
    assert es["products"].ww.time_index is None


def test_set_non_valid_time_index_type(es):
    error_text = "Time index column must be a Datetime or numeric column."
    with pytest.raises(TypeError, match=error_text):
        es["log"].ww.set_time_index("purchased")


def test_checks_time_type_setting_secondary_time_index(es):
    # entityset is timestamp time type
    assert es.time_type == Datetime
    # add secondary index that is timestamp type
    new_2nd_ti = {
        "upgrade_date": ["upgrade_date", "favorite_quote"],
        "cancel_date": ["cancel_date", "cancel_reason"],
    }
    es.set_secondary_time_index("customers", new_2nd_ti)
    assert es.time_type == Datetime
    # add secondary index that is numeric type
    new_2nd_ti = {"age": ["age", "loves_ice_cream"]}

    error_text = "customers time index is numeric type which differs from other entityset time indexes"
    with pytest.raises(TypeError, match=error_text):
        es.set_secondary_time_index("customers", new_2nd_ti)
    # add secondary index that is non-time type
    new_2nd_ti = {"favorite_quote": ["favorite_quote", "loves_ice_cream"]}

    error_text = "customers time index not recognized as numeric or datetime"
    with pytest.raises(TypeError, match=error_text):
        es.set_secondary_time_index("customers", new_2nd_ti)
    # add mismatched pair of secondary time indexes
    new_2nd_ti = {
        "upgrade_date": ["upgrade_date", "favorite_quote"],
        "age": ["age", "loves_ice_cream"],
    }

    error_text = "customers time index is numeric type which differs from other entityset time indexes"
    with pytest.raises(TypeError, match=error_text):
        es.set_secondary_time_index("customers", new_2nd_ti)

    # create entityset with numeric time type
    cards_df = pd.DataFrame({"id": [1, 2, 3, 4, 5]})
    transactions_df = pd.DataFrame(
        {
            "id": [1, 2, 3, 4, 5, 6],
            "card_id": [1, 2, 1, 3, 4, 5],
            "transaction_time": [10, 12, 13, 20, 21, 20],
            "fraud_decision_time": [11, 14, 15, 21, 22, 21],
            "transaction_city": ["City A"] * 6,
            "transaction_date": [datetime(1989, 2, i) for i in range(1, 7)],
            "fraud": [True, False, False, False, True, True],
        }
    )
    dataframes = {
        "cards": (cards_df, "id"),
        "transactions": (transactions_df, "id", "transaction_time"),
    }
    relationships = [("cards", "id", "transactions", "card_id")]
    card_es = EntitySet("fraud", dataframes, relationships)
    assert card_es.time_type == "numeric"
    # add secondary index that is numeric time type
    new_2nd_ti = {"fraud_decision_time": ["fraud_decision_time", "fraud"]}
    card_es.set_secondary_time_index("transactions", new_2nd_ti)
    assert card_es.time_type == "numeric"
    # add secondary index that is timestamp type
    new_2nd_ti = {"transaction_date": ["transaction_date", "fraud"]}

    error_text = "transactions time index is Datetime type which differs from other entityset time indexes"
    with pytest.raises(TypeError, match=error_text):
        card_es.set_secondary_time_index("transactions", new_2nd_ti)
    # add secondary index that is non-time type
    new_2nd_ti = {"transaction_city": ["transaction_city", "fraud"]}

    error_text = "transactions time index not recognized as numeric or datetime"
    with pytest.raises(TypeError, match=error_text):
        card_es.set_secondary_time_index("transactions", new_2nd_ti)
    # add mixed secondary time indexes
    new_2nd_ti = {
        "transaction_city": ["transaction_city", "fraud"],
        "fraud_decision_time": ["fraud_decision_time", "fraud"],
    }
    with pytest.raises(TypeError, match=error_text):
        card_es.set_secondary_time_index("transactions", new_2nd_ti)

    # add bool secondary time index
    error_text = "transactions time index not recognized as numeric or datetime"
    with pytest.raises(TypeError, match=error_text):
        card_es.set_secondary_time_index("transactions", {"fraud": ["fraud"]})


def test_normalize_dataframe(es):
    error_text = "'additional_columns' must be a list, but received type.*"
    with pytest.raises(TypeError, match=error_text):
        es.normalize_dataframe(
            "sessions", "device_types", "device_type", additional_columns="log"
        )

    error_text = "'copy_columns' must be a list, but received type.*"
    with pytest.raises(TypeError, match=error_text):
        es.normalize_dataframe(
            "sessions", "device_types", "device_type", copy_columns="log"
        )

    es.normalize_dataframe(
        "sessions",
        "device_types",
        "device_type",
        additional_columns=["device_name"],
        make_time_index=False,
    )

    assert len(es.get_forward_relationships("sessions")) == 2
    assert (
        es.get_forward_relationships("sessions")[1].parent_dataframe.ww.name
        == "device_types"
    )
    assert "device_name" in es["device_types"].columns
    assert "device_name" not in es["sessions"].columns
    assert "device_type" in es["device_types"].columns


def test_normalize_dataframe_add_index_as_column(es):
    error_text = "Not adding device_type as both index and column in additional_columns"
    with pytest.raises(ValueError, match=error_text):
        es.normalize_dataframe(
            "sessions",
            "device_types",
            "device_type",
            additional_columns=["device_name", "device_type"],
            make_time_index=False,
        )

    error_text = "Not adding device_type as both index and column in copy_columns"
    with pytest.raises(ValueError, match=error_text):
        es.normalize_dataframe(
            "sessions",
            "device_types",
            "device_type",
            copy_columns=["device_name", "device_type"],
            make_time_index=False,
        )


def test_normalize_dataframe_new_time_index_in_base_dataframe_error_check(es):
    error_text = "'make_time_index' must be a column in the base dataframe"
    with pytest.raises(ValueError, match=error_text):
        es.normalize_dataframe(
            base_dataframe_name="customers",
            new_dataframe_name="cancellations",
            index="cancel_reason",
            make_time_index="non-existent",
        )


def test_normalize_dataframe_new_time_index_in_column_list_error_check(es):
    error_text = (
        "'make_time_index' must be specified in 'additional_columns' or 'copy_columns'"
    )
    with pytest.raises(ValueError, match=error_text):
        es.normalize_dataframe(
            base_dataframe_name="customers",
            new_dataframe_name="cancellations",
            index="cancel_reason",
            make_time_index="cancel_date",
        )


def test_normalize_dataframe_new_time_index_copy_success_check(es):
    es.normalize_dataframe(
        base_dataframe_name="customers",
        new_dataframe_name="cancellations",
        index="cancel_reason",
        make_time_index="cancel_date",
        additional_columns=[],
        copy_columns=["cancel_date"],
    )


def test_normalize_dataframe_new_time_index_additional_success_check(es):
    es.normalize_dataframe(
        base_dataframe_name="customers",
        new_dataframe_name="cancellations",
        index="cancel_reason",
        make_time_index="cancel_date",
        additional_columns=["cancel_date"],
        copy_columns=[],
    )


@pytest.fixture
def pd_normalize_es():
    df = pd.DataFrame(
        {
            "id": [0, 1, 2, 3],
            "A": [5, 4, 2, 3],
            "time": [
                datetime(2020, 6, 3),
                (datetime(2020, 3, 12)),
                datetime(2020, 5, 1),
                datetime(2020, 4, 22),
            ],
        }
    )
    es = ft.EntitySet("es")
    return es.add_dataframe(dataframe_name="data", dataframe=df, index="id")


@pytest.fixture
def dd_normalize_es(pd_normalize_es):
    es = ft.EntitySet(id=pd_normalize_es.id)
    dd_df = dd.from_pandas(pd_normalize_es["data"], npartitions=2)
    dd_df.ww.init(schema=pd_normalize_es["data"].ww.schema)

    es.add_dataframe(dataframe=dd_df)
    return es


@pytest.fixture
def spark_normalize_es(pd_normalize_es):
    ps = pytest.importorskip("pyspark.pandas", reason="Spark not installed, skipping")
    es = ft.EntitySet(id=pd_normalize_es.id)
    spark_df = ps.from_pandas(pd_normalize_es["data"])
    spark_df.ww.init(schema=pd_normalize_es["data"].ww.schema)
    es.add_dataframe(dataframe=spark_df)
    return es


@pytest.fixture(params=["pd_normalize_es", "dd_normalize_es", "spark_normalize_es"])
def normalize_es(request):
    return request.getfixturevalue(request.param)


def test_normalize_time_index_from_none(normalize_es):
    assert normalize_es["data"].ww.time_index is None

    normalize_es.normalize_dataframe(
        base_dataframe_name="data",
        new_dataframe_name="normalized",
        index="A",
        make_time_index="time",
        copy_columns=["time"],
    )
    assert normalize_es["normalized"].ww.time_index == "time"
    df = normalize_es["normalized"]

    # only pandas sorts by time index
    if isinstance(df, pd.DataFrame):
        assert df["time"].is_monotonic_increasing


def test_raise_error_if_dupicate_additional_columns_passed(es):
    error_text = (
        "'additional_columns' contains duplicate columns. All columns must be unique."
    )
    with pytest.raises(ValueError, match=error_text):
        es.normalize_dataframe(
            "sessions",
            "device_types",
            "device_type",
            additional_columns=["device_name", "device_name"],
        )


def test_raise_error_if_dupicate_copy_columns_passed(es):
    error_text = (
        "'copy_columns' contains duplicate columns. All columns must be unique."
    )
    with pytest.raises(ValueError, match=error_text):
        es.normalize_dataframe(
            "sessions",
            "device_types",
            "device_type",
            copy_columns=["device_name", "device_name"],
        )


def test_normalize_dataframe_copies_logical_types(es):
    es["log"].ww.set_types(
        logical_types={
            "value": Ordinal(
                order=[0.0, 1.0, 2.0, 3.0, 5.0, 7.0, 10.0, 14.0, 15.0, 20.0]
            )
        }
    )

    assert isinstance(es["log"].ww.logical_types["value"], Ordinal)
    assert len(es["log"].ww.logical_types["value"].order) == 10
    assert isinstance(es["log"].ww.logical_types["priority_level"], Ordinal)
    assert len(es["log"].ww.logical_types["priority_level"].order) == 3
    es.normalize_dataframe(
        "log",
        "values_2",
        "value_2",
        additional_columns=["priority_level"],
        copy_columns=["value"],
        make_time_index=False,
    )

    assert len(es.get_forward_relationships("log")) == 3
    assert es.get_forward_relationships("log")[2].parent_dataframe.ww.name == "values_2"
    assert "priority_level" in es["values_2"].columns
    assert "value" in es["values_2"].columns
    assert "priority_level" not in es["log"].columns
    assert "value" in es["log"].columns
    assert "value_2" in es["values_2"].columns
    assert isinstance(es["values_2"].ww.logical_types["priority_level"], Ordinal)
    assert len(es["values_2"].ww.logical_types["priority_level"].order) == 3
    assert isinstance(es["values_2"].ww.logical_types["value"], Ordinal)
    assert len(es["values_2"].ww.logical_types["value"].order) == 10


# sorting not supported in Dask, Spark
def test_make_time_index_keeps_original_sorting():
    trips = {
        "trip_id": [999 - i for i in range(1000)],
        "flight_time": [datetime(1997, 4, 1) for i in range(1000)],
        "flight_id": [1 for i in range(350)] + [2 for i in range(650)],
    }
    order = [i for i in range(1000)]
    df = pd.DataFrame.from_dict(trips)
    es = EntitySet("flights")
    es.add_dataframe(
        dataframe=df, dataframe_name="trips", index="trip_id", time_index="flight_time"
    )
    assert (es["trips"]["trip_id"] == order).all()
    es.normalize_dataframe(
        base_dataframe_name="trips",
        new_dataframe_name="flights",
        index="flight_id",
        make_time_index=True,
    )
    assert (es["trips"]["trip_id"] == order).all()


def test_normalize_dataframe_new_time_index(es):
    new_time_index = "value_time"
    es.normalize_dataframe(
        "log",
        "values",
        "value",
        make_time_index=True,
        new_dataframe_time_index=new_time_index,
    )

    assert es["values"].ww.time_index == new_time_index
    assert new_time_index in es["values"].columns
    assert len(es["values"].columns) == 2
    df = to_pandas(es["values"], sort_index=True)
    assert df[new_time_index].is_monotonic_increasing


def test_normalize_dataframe_same_index(es):
    transactions_df = pd.DataFrame(
        {
            "id": [1, 2, 3],
            "transaction_time": pd.date_range(start="10:00", periods=3, freq="10s"),
            "first_df_time": [1, 2, 3],
        }
    )
    es = ft.EntitySet("example")
    es.add_dataframe(
        dataframe_name="df",
        index="id",
        time_index="transaction_time",
        dataframe=transactions_df,
    )

    error_text = "'index' must be different from the index column of the base dataframe"
    with pytest.raises(ValueError, match=error_text):
        es.normalize_dataframe(
            base_dataframe_name="df",
            new_dataframe_name="new_dataframe",
            index="id",
            make_time_index=True,
        )


def test_secondary_time_index(es):
    es.normalize_dataframe(
        "log",
        "values",
        "value",
        make_time_index=True,
        make_secondary_time_index={"datetime": ["comments"]},
        new_dataframe_time_index="value_time",
        new_dataframe_secondary_time_index="second_ti",
    )

    assert isinstance(es["values"].ww.logical_types["second_ti"], Datetime)
    assert es["values"].ww.semantic_tags["second_ti"] == set()
    assert es["values"].ww.metadata["secondary_time_index"] == {
        "second_ti": ["comments", "second_ti"]
    }


def test_sizeof(es):
    es.add_last_time_indexes()
    total_size = 0
    for df in es.dataframes:
        total_size += df.__sizeof__()

    assert es.__sizeof__() == total_size


def test_construct_without_id():
    assert ft.EntitySet().id is None


def test_repr_without_id():
    match = "Entityset: None\n  DataFrames:\n  Relationships:\n    No relationships"
    assert repr(ft.EntitySet()) == match


def test_getitem_without_id():
    error_text = "DataFrame test does not exist in entity set"
    with pytest.raises(KeyError, match=error_text):
        ft.EntitySet()["test"]


def test_metadata_without_id():
    es = ft.EntitySet()
    assert es.metadata.id is None


@pytest.fixture
def pd_datetime3():
    return pd.DataFrame({"id": [0, 1, 2], "ints": ["1", "2", "1"]})


@pytest.fixture
def dd_datetime3(pd_datetime3):
    return dd.from_pandas(pd_datetime3, npartitions=2)


@pytest.fixture
def spark_datetime3(pd_datetime3):
    ps = pytest.importorskip("pyspark.pandas", reason="Spark not installed, skipping")
    return ps.from_pandas(pd_datetime3)


@pytest.fixture(params=["pd_datetime3", "dd_datetime3", "spark_datetime3"])
def datetime3(request):
    return request.getfixturevalue(request.param)


def test_datetime64_conversion(datetime3):
    df = datetime3
    df["time"] = pd.Timestamp.now()
    if ps and isinstance(df, ps.DataFrame):
        df["time"] = df["time"].astype(np.datetime64)
    else:
        df["time"] = df["time"].dt.tz_localize("UTC")

    if not isinstance(df, pd.DataFrame):
        logical_types = {"id": Integer, "ints": Integer, "time": Datetime}
    else:
        logical_types = None
    es = EntitySet(id="test")
    es.add_dataframe(
        dataframe_name="test_dataframe",
        index="id",
        dataframe=df,
        logical_types=logical_types,
    )
    es["test_dataframe"].ww.set_time_index("time")
    assert es["test_dataframe"].ww.time_index == "time"


@pytest.fixture
def pd_index_df():
    return pd.DataFrame(
        {
            "id": [1, 2, 3, 4, 5, 6],
            "transaction_time": pd.date_range(start="10:00", periods=6, freq="10s"),
            "first_dataframe_time": [1, 2, 3, 5, 6, 6],
        }
    )


@pytest.fixture
def dd_index_df(pd_index_df):
    return dd.from_pandas(pd_index_df, npartitions=3)


@pytest.fixture
def spark_index_df(pd_index_df):
    ps = pytest.importorskip("pyspark.pandas", reason="Spark not installed, skipping")
    return ps.from_pandas(pd_index_df)


@pytest.fixture(params=["pd_index_df", "dd_index_df", "spark_index_df"])
def index_df(request):
    return request.getfixturevalue(request.param)


def test_same_index_values(index_df):
    if not isinstance(index_df, pd.DataFrame):
        logical_types = {
            "id": Integer,
            "transaction_time": Datetime,
            "first_dataframe_time": Integer,
        }
    else:
        logical_types = None

    es = ft.EntitySet("example")

    error_text = (
        '"id" is already set as the index. An index cannot also be the time index.'
    )
    with pytest.raises(ValueError, match=error_text):
        es.add_dataframe(
            dataframe_name="dataframe",
            index="id",
            time_index="id",
            dataframe=index_df,
            logical_types=logical_types,
        )

    es.add_dataframe(
        dataframe_name="dataframe",
        index="id",
        time_index="transaction_time",
        dataframe=index_df,
        logical_types=logical_types,
    )

    error_text = "time_index and index cannot be the same value, first_dataframe_time"
    with pytest.raises(ValueError, match=error_text):
        es.normalize_dataframe(
            base_dataframe_name="dataframe",
            new_dataframe_name="new_dataframe",
            index="first_dataframe_time",
            make_time_index=True,
        )


def test_use_time_index(index_df):
    if not isinstance(index_df, pd.DataFrame):
        bad_ltypes = {
            "id": Integer,
            "transaction_time": Datetime,
            "first_dataframe_time": Integer,
        }
        bad_semantic_tags = {"transaction_time": "time_index"}
        logical_types = {
            "id": Integer,
            "transaction_time": Datetime,
            "first_dataframe_time": Integer,
        }
    else:
        bad_ltypes = {"transaction_time": Datetime}
        bad_semantic_tags = {"transaction_time": "time_index"}
        logical_types = None

    es = ft.EntitySet()

    error_text = re.escape(
        "Cannot add 'time_index' tag directly for column transaction_time. To set a column as the time index, use DataFrame.ww.set_time_index() instead."
    )
    with pytest.raises(ValueError, match=error_text):
        es.add_dataframe(
            dataframe_name="dataframe",
            index="id",
            logical_types=bad_ltypes,
            semantic_tags=bad_semantic_tags,
            dataframe=index_df,
        )

    es.add_dataframe(
        dataframe_name="dataframe",
        index="id",
        time_index="transaction_time",
        logical_types=logical_types,
        dataframe=index_df,
    )


def test_normalize_with_datetime_time_index(es):
    es.normalize_dataframe(
        base_dataframe_name="customers",
        new_dataframe_name="cancel_reason",
        index="cancel_reason",
        make_time_index=False,
        copy_columns=["signup_date", "upgrade_date"],
    )

    assert isinstance(es["cancel_reason"].ww.logical_types["signup_date"], Datetime)
    assert isinstance(es["cancel_reason"].ww.logical_types["upgrade_date"], Datetime)


def test_normalize_with_numeric_time_index(int_es):
    int_es.normalize_dataframe(
        base_dataframe_name="customers",
        new_dataframe_name="cancel_reason",
        index="cancel_reason",
        make_time_index=False,
        copy_columns=["signup_date", "upgrade_date"],
    )

    assert int_es["cancel_reason"].ww.semantic_tags["signup_date"] == {"numeric"}


def test_normalize_with_invalid_time_index(es):
    error_text = "Time index column must contain datetime or numeric values"
    with pytest.raises(TypeError, match=error_text):
        es.normalize_dataframe(
            base_dataframe_name="customers",
            new_dataframe_name="cancel_reason",
            index="cancel_reason",
            copy_columns=["upgrade_date", "favorite_quote"],
            make_time_index="favorite_quote",
        )


def test_entityset_init():
    cards_df = pd.DataFrame({"id": [1, 2, 3, 4, 5]})
    transactions_df = pd.DataFrame(
        {
            "id": [1, 2, 3, 4, 5, 6],
            "card_id": [1, 2, 1, 3, 4, 5],
            "transaction_time": [10, 12, 13, 20, 21, 20],
            "upgrade_date": [51, 23, 45, 12, 22, 53],
            "fraud": [True, False, False, False, True, True],
        }
    )
    logical_types = {"fraud": "boolean", "card_id": "integer"}
    dataframes = {
        "cards": (cards_df.copy(), "id", None, {"id": "Integer"}),
        "transactions": (
            transactions_df.copy(),
            "id",
            "transaction_time",
            logical_types,
            None,
            False,
        ),
    }
    relationships = [("cards", "id", "transactions", "card_id")]
    es = ft.EntitySet(
        id="fraud_data", dataframes=dataframes, relationships=relationships
    )
    assert es["transactions"].ww.index == "id"
    assert es["transactions"].ww.time_index == "transaction_time"
    es_copy = ft.EntitySet(id="fraud_data")
    es_copy.add_dataframe(dataframe_name="cards", dataframe=cards_df.copy(), index="id")
    es_copy.add_dataframe(
        dataframe_name="transactions",
        dataframe=transactions_df.copy(),
        index="id",
        logical_types=logical_types,
        make_index=False,
        time_index="transaction_time",
    )
    es_copy.add_relationship("cards", "id", "transactions", "card_id")

    assert es["cards"].ww == es_copy["cards"].ww
    assert es["transactions"].ww == es_copy["transactions"].ww


def test_add_interesting_values_specified_vals(es):
    product_vals = ["coke zero", "taco clock"]
    country_vals = ["AL", "US"]
    interesting_values = {
        "product_id": product_vals,
        "countrycode": country_vals,
    }
    es.add_interesting_values(dataframe_name="log", values=interesting_values)

    assert es["log"].ww["product_id"].ww.metadata["interesting_values"] == product_vals
    assert es["log"].ww["countrycode"].ww.metadata["interesting_values"] == country_vals


def test_add_interesting_values_vals_specified_without_dataframe_name(es):
    interesting_values = {
        "countrycode": ["AL", "US"],
    }
    error_msg = "dataframe_name must be specified if values are provided"
    with pytest.raises(ValueError, match=error_msg):
        es.add_interesting_values(values=interesting_values)


def test_add_interesting_values_single_dataframe(pd_es):
    pd_es.add_interesting_values(dataframe_name="log")

    expected_vals = {
        "zipcode": ["02116", "02116-3899", "12345-6789", "1234567890", "0"],
        "countrycode": ["US", "AL", "ALB", "USA"],
        "subregioncode": ["US-AZ", "US-MT", "ZM-06", "UG-219"],
        "priority_level": [0, 1, 2],
    }

    for col in pd_es["log"].columns:
        if col in expected_vals:
            assert (
                pd_es["log"].ww.columns[col].metadata.get("interesting_values")
                == expected_vals[col]
            )
        else:
            assert (
                pd_es["log"].ww.columns[col].metadata.get("interesting_values") is None
            )


def test_add_interesting_values_multiple_dataframes(pd_es):
    pd_es.add_interesting_values()
    expected_cols_with_vals = {
        "régions": {"language"},
        "stores": {},
        "products": {"department"},
        "customers": {"cancel_reason", "engagement_level"},
        "sessions": {"device_type", "device_name"},
        "log": {"zipcode", "countrycode", "subregioncode", "priority_level"},
        "cohorts": {"cohort_name"},
    }
    for df_id, df in pd_es.dataframe_dict.items():
        expected_cols = expected_cols_with_vals[df_id]
        for col in df.columns:
            if col in expected_cols:
                assert df.ww.columns[col].metadata.get("interesting_values") is not None
            else:
                assert df.ww.columns[col].metadata.get("interesting_values") is None


def test_add_interesting_values_verbose_output(caplog):
    es = ft.demo.load_retail(nrows=200)
    es["order_products"].ww.set_types({"quantity": "Categorical"})
    es["orders"].ww.set_types({"country": "Categorical"})
    logger = logging.getLogger("featuretools")
    logger.propagate = True
    logger_es = logging.getLogger("featuretools.entityset")
    logger_es.propagate = True
    es.add_interesting_values(verbose=True, max_values=10)
    logger.propagate = False
    logger_es.propagate = False
    assert (
        "Column country: Marking United Kingdom as an interesting value" in caplog.text
    )
    assert "Column quantity: Marking 6 as an interesting value" in caplog.text


def test_entityset_equality(es):
    first_es = EntitySet()
    second_es = EntitySet()
    assert first_es == second_es

    first_es.add_dataframe(
        dataframe_name="customers",
        dataframe=es["customers"].copy(),
        index="id",
        time_index="signup_date",
        logical_types=es["customers"].ww.logical_types,
        semantic_tags=get_df_tags(es["customers"]),
    )
    assert first_es != second_es

    second_es.add_dataframe(
        dataframe_name="sessions",
        dataframe=es["sessions"].copy(),
        index="id",
        logical_types=es["sessions"].ww.logical_types,
        semantic_tags=get_df_tags(es["sessions"]),
    )
    assert first_es != second_es

    first_es.add_dataframe(
        dataframe_name="sessions",
        dataframe=es["sessions"].copy(),
        index="id",
        logical_types=es["sessions"].ww.logical_types,
        semantic_tags=get_df_tags(es["sessions"]),
    )
    second_es.add_dataframe(
        dataframe_name="customers",
        dataframe=es["customers"].copy(),
        index="id",
        time_index="signup_date",
        logical_types=es["customers"].ww.logical_types,
        semantic_tags=get_df_tags(es["customers"]),
    )
    assert first_es == second_es

    first_es.add_relationship("customers", "id", "sessions", "customer_id")
    assert first_es != second_es
    assert second_es != first_es

    second_es.add_relationship("customers", "id", "sessions", "customer_id")
    assert first_es == second_es


def test_entityset_dataframe_dict_and_relationship_equality(es):
    first_es = EntitySet()
    second_es = EntitySet()

    first_es.add_dataframe(
        dataframe_name="sessions",
        dataframe=es["sessions"].copy(),
        index="id",
        logical_types=es["sessions"].ww.logical_types,
        semantic_tags=get_df_tags(es["sessions"]),
    )

    # Tests if two entity sets are not equal if they have a different
    # number of dataframes attached.
    # first_es has 1 dataframe, second_es has 0 dataframes attached.
    assert first_es != second_es

    second_es.add_dataframe(
        dataframe_name="customers",
        dataframe=es["customers"].copy(),
        index="id",
        logical_types=es["customers"].ww.logical_types,
        semantic_tags=get_df_tags(es["customers"]),
    )

    # Tests if two entity sets are not equal if they have a different
    # dataframes attached.
    # first_es has the sessions dataframe attached,
    # second_es has the customers dataframe attached.
    assert first_es != second_es

    first_es.add_dataframe(
        dataframe_name="customers",
        dataframe=es["customers"].copy(),
        index="id",
        logical_types=es["customers"].ww.logical_types,
        semantic_tags=get_df_tags(es["customers"]),
    )
    first_es.add_dataframe(
        dataframe_name="stores",
        dataframe=es["stores"].copy(),
        index="id",
        logical_types=es["stores"].ww.logical_types,
        semantic_tags=get_df_tags(es["stores"]),
    )
    first_es.add_dataframe(
        dataframe_name="régions",
        dataframe=es["régions"].copy(),
        index="id",
        logical_types=es["régions"].ww.logical_types,
        semantic_tags=get_df_tags(es["régions"]),
    )

    second_es.add_dataframe(
        dataframe_name="sessions",
        dataframe=es["sessions"].copy(),
        index="id",
        logical_types=es["sessions"].ww.logical_types,
        semantic_tags=get_df_tags(es["sessions"]),
    )
    second_es.add_dataframe(
        dataframe_name="stores",
        dataframe=es["stores"].copy(),
        index="id",
        logical_types=es["stores"].ww.logical_types,
        semantic_tags=get_df_tags(es["stores"]),
    )
    second_es.add_dataframe(
        dataframe_name="régions",
        dataframe=es["régions"].copy(),
        index="id",
        logical_types=es["régions"].ww.logical_types,
        semantic_tags=get_df_tags(es["régions"]),
    )

    # Now the two entity sets should be equal,
    # since they have the same dataframes.
    assert first_es == second_es

    first_es.add_relationship("customers", "id", "sessions", "customer_id")
    second_es.add_relationship("régions", "id", "stores", "région_id")

    # Test if two entity sets are not equal
    # if they have different relationships.
    assert first_es != second_es


def test_entityset_id_equality():
    first_es = EntitySet(id="first")
    first_es_copy = EntitySet(id="first")
    second_es = EntitySet(id="second")

    assert first_es != second_es
    assert first_es == first_es_copy


def test_entityset_time_type_equality():
    first_es = EntitySet()
    second_es = EntitySet()
    assert first_es == second_es

    first_es.time_type = "numeric"
    assert first_es != second_es

    second_es.time_type = Datetime
    assert first_es != second_es

    second_es.time_type = "numeric"
    assert first_es == second_es


def test_entityset_deep_equality(es):
    first_es = EntitySet()
    second_es = EntitySet()

    first_es.add_dataframe(
        dataframe_name="customers",
        dataframe=es["customers"].copy(),
        index="id",
        time_index="signup_date",
        logical_types=es["customers"].ww.logical_types,
        semantic_tags=get_df_tags(es["customers"]),
    )
    first_es.add_dataframe(
        dataframe_name="sessions",
        dataframe=es["sessions"].copy(),
        index="id",
        logical_types=es["sessions"].ww.logical_types,
        semantic_tags=get_df_tags(es["sessions"]),
    )

    second_es.add_dataframe(
        dataframe_name="sessions",
        dataframe=es["sessions"].copy(),
        index="id",
        logical_types=es["sessions"].ww.logical_types,
        semantic_tags=get_df_tags(es["sessions"]),
    )
    second_es.add_dataframe(
        dataframe_name="customers",
        dataframe=es["customers"].copy(),
        index="id",
        time_index="signup_date",
        logical_types=es["customers"].ww.logical_types,
        semantic_tags=get_df_tags(es["customers"]),
    )

    assert first_es.__eq__(second_es, deep=False)
    assert first_es.__eq__(second_es, deep=True)

    # Woodwork metadata only gets included in deep equality check
    first_es["sessions"].ww.metadata["created_by"] = "user0"

    assert first_es.__eq__(second_es, deep=False)
    assert not first_es.__eq__(second_es, deep=True)

    second_es["sessions"].ww.metadata["created_by"] = "user0"

    assert first_es.__eq__(second_es, deep=False)
    assert first_es.__eq__(second_es, deep=True)

    updated_df = first_es["customers"].loc[[2, 0], :]
    first_es.replace_dataframe("customers", updated_df)

    assert first_es.__eq__(second_es, deep=False)
    # Uses woodwork equality which only looks at df content for pandas
    if isinstance(updated_df, pd.DataFrame):
        assert not first_es.__eq__(second_es, deep=True)
    else:
        assert first_es.__eq__(second_es, deep=True)


@pytest.fixture(params=["make_es", "dask_es_to_copy"])
def es_to_copy(request):
    return request.getfixturevalue(request.param)


@pytest.fixture
def dask_es_to_copy(make_es):
    es = EntitySet(id=make_es.id)
    for df in make_es.dataframes:
        dd_df = dd.from_pandas(df.reset_index(drop=True), npartitions=4)
        dd_df.ww.init(schema=df.ww.schema)
        es.add_dataframe(dd_df)

    for rel in make_es.relationships:
        es.add_relationship(
            rel.parent_dataframe.ww.name,
            rel._parent_column_name,
            rel.child_dataframe.ww.name,
            rel._child_column_name,
        )
    return es


def test_deepcopy_entityset(es_to_copy):
    # Uses make_es since the es fixture uses deepcopy
    copied_es = copy.deepcopy(es_to_copy)

    assert copied_es == es_to_copy
    assert copied_es is not es_to_copy

    for df_name in es_to_copy.dataframe_dict.keys():
        original_df = es_to_copy[df_name]
        new_df = copied_es[df_name]

        assert new_df.ww.schema == original_df.ww.schema
        assert new_df.ww._schema is not original_df.ww._schema

        pd.testing.assert_frame_equal(to_pandas(new_df), to_pandas(original_df))
        assert new_df is not original_df


def test_deepcopy_entityset_woodwork_changes(es):
    copied_es = copy.deepcopy(es)

    assert copied_es == es
    assert copied_es is not es

    copied_es["products"].ww.add_semantic_tags({"id": "new_tag"})

    assert copied_es["products"].ww.semantic_tags["id"] == {"index", "new_tag"}
    assert es["products"].ww.semantic_tags["id"] == {"index"}
    assert copied_es != es


def test_deepcopy_entityset_featuretools_changes(es):
    copied_es = copy.deepcopy(es)

    assert copied_es == es
    assert copied_es is not es

    copied_es.set_secondary_time_index(
        "customers", {"upgrade_date": ["engagement_level"]}
    )
    assert copied_es["customers"].ww.metadata["secondary_time_index"] == {
        "upgrade_date": ["engagement_level", "upgrade_date"]
    }
    assert es["customers"].ww.metadata["secondary_time_index"] == {
        "cancel_date": ["cancel_reason", "cancel_date"]
    }


def test_dataframe_type_empty_es():
    es = EntitySet("test")
    assert es.dataframe_type is None


def test_dataframe_type_pandas_es(pd_es):
    assert pd_es.dataframe_type == Library.PANDAS.value


def test_es__getstate__key_unique(es):
    assert not hasattr(es, WW_SCHEMA_KEY)


def test_pd_es_pickling(pd_es):
    pkl = pickle.dumps(pd_es)
    unpickled = pickle.loads(pkl)

    assert pd_es.__eq__(unpickled, deep=True)
    assert not hasattr(unpickled, WW_SCHEMA_KEY)


def test_empty_es_pickling():
    es = ft.EntitySet(id="empty")
    pkl = pickle.dumps(es)
    unpickled = pickle.loads(pkl)

    assert es.__eq__(unpickled, deep=True)


@patch("featuretools.EntitySet.add_dataframe")
def test_setitem(add_dataframe):
    es = ft.EntitySet()
    df = pd.DataFrame()
    es["new_df"] = df
    assert add_dataframe.called
    add_dataframe.assert_called_with(dataframe=df, dataframe_name="new_df")<|MERGE_RESOLUTION|>--- conflicted
+++ resolved
@@ -155,7 +155,6 @@
     }
     log_semantic_tags = {"session_id": "foreign_key", "product_id": "foreign_key"}
     assert set(log_logical_types) == set(log_2_df.columns)
-<<<<<<< HEAD
     es.add_dataframe(
         dataframe_name="log2",
         dataframe=log_2_df,
@@ -173,26 +172,7 @@
         != es["log2"].ww.logical_types["session_id"]
     )
 
-    warning_text = (
-        "Logical type Ordinal for child column session_id does not match parent "
-        "column id logical type Ordinal. There is a conflict between the parameters. "
-        "Changing child logical type to match parent."
-    )
-=======
-    es.add_dataframe(dataframe_name='log2',
-                     dataframe=log_2_df,
-                     index='id',
-                     logical_types=log_logical_types,
-                     semantic_tags=log_semantic_tags,
-                     time_index='datetime')
-    assert 'log2' in es.dataframe_dict
-    assert es['log2'].ww.schema is not None
-    assert isinstance(es['log2'].ww.logical_types['session_id'], Ordinal)
-    assert isinstance(es['sessions'].ww.logical_types['id'], Ordinal)
-    assert es['sessions'].ww.logical_types['id'] != es['log2'].ww.logical_types['session_id']
-
-    warning_text = 'Changing child logical type to match parent.'
->>>>>>> 642bd628
+    warning_text = "Changing child logical type to match parent."
     with pytest.warns(UserWarning, match=warning_text):
         es.add_relationship("sessions", "id", "log2", "session_id")
     assert isinstance(es["log2"].ww.logical_types["product_id"], Categorical)
