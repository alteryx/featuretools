import copy
import logging
import re
from datetime import datetime

import dask.dataframe as dd
import numpy as np
import pandas as pd
import pytest
from woodwork.logical_types import (
    Boolean,
    Categorical,
    CountryCode,
    Datetime,
    Double,
    Integer,
    LatLong,
    NaturalLanguage,
    Ordinal,
    PostalCode,
    SubRegionCode
)

import featuretools as ft
from featuretools.entityset import EntitySet
from featuretools.entityset.entityset import LTI_COLUMN_NAME
from featuretools.tests.testing_utils import get_df_tags, to_pandas
from featuretools.utils.gen_utils import Library, import_or_none
from featuretools.utils.koalas_utils import pd_to_ks_clean

ks = import_or_none('databricks.koalas')


def test_normalize_time_index_as_additional_column(es):
    error_text = "Not moving signup_date as it is the base time index column. Perhaps, move the column to the copy_columns."
    with pytest.raises(ValueError, match=error_text):
        assert "signup_date" in es["customers"].columns
        es.normalize_dataframe(base_dataframe_name='customers',
                               new_dataframe_name='cancellations',
                               index='cancel_reason',
                               make_time_index='signup_date',
                               additional_columns=['signup_date'],
                               copy_columns=[])


def test_normalize_time_index_as_copy_column(es):
    assert "signup_date" in es["customers"].columns
    es.normalize_dataframe(base_dataframe_name='customers',
                           new_dataframe_name='cancellations',
                           index='cancel_reason',
                           make_time_index='signup_date',
                           additional_columns=[],
                           copy_columns=['signup_date'])

    assert 'signup_date' in es['customers'].columns
    assert es['customers'].ww.time_index == 'signup_date'
    assert 'signup_date' in es['cancellations'].columns
    assert es['cancellations'].ww.time_index == 'signup_date'


def test_normalize_time_index_as_copy_column_new_time_index(es):
    assert "signup_date" in es["customers"].columns
    es.normalize_dataframe(base_dataframe_name='customers',
                           new_dataframe_name='cancellations',
                           index='cancel_reason',
                           make_time_index=True,
                           additional_columns=[],
                           copy_columns=['signup_date'])

    assert 'signup_date' in es['customers'].columns
    assert es['customers'].ww.time_index == 'signup_date'
    assert 'first_customers_time' in es['cancellations'].columns
    assert 'signup_date' not in es['cancellations'].columns
    assert es['cancellations'].ww.time_index == 'first_customers_time'


def test_normalize_time_index_as_copy_column_no_time_index(es):
    assert "signup_date" in es["customers"].columns
    es.normalize_dataframe(base_dataframe_name='customers',
                           new_dataframe_name='cancellations',
                           index='cancel_reason',
                           make_time_index=False,
                           additional_columns=[],
                           copy_columns=['signup_date'])

    assert 'signup_date' in es['customers'].columns
    assert es['customers'].ww.time_index == 'signup_date'
    assert 'signup_date' in es['cancellations'].columns
    assert es['cancellations'].ww.time_index is None


def test_cannot_re_add_relationships_that_already_exists(es):
    warn_text = "Not adding duplicate relationship: " + str(es.relationships[0])
    before_len = len(es.relationships)
    rel = es.relationships[0]
    with pytest.warns(UserWarning, match=warn_text):
        es.add_relationship(relationship=rel)
    with pytest.warns(UserWarning, match=warn_text):
        es.add_relationship(rel._parent_dataframe_name, rel._parent_column_name,
                            rel._child_dataframe_name, rel._child_column_name)
    after_len = len(es.relationships)
    assert before_len == after_len


def test_add_relationships_convert_type(es):
    for r in es.relationships:
        parent_df = es[r.parent_dataframe.ww.name]
        child_df = es[r.child_dataframe.ww.name]
        assert parent_df.ww.index == r.parent_column.name
        assert 'foreign_key' in r.child_column.ww.semantic_tags
        assert str(parent_df[r.parent_column.name].dtype) == str(child_df[r.child_column.name].dtype)


def test_add_relationship_diff_param_logical_types(es):
    ordinal_1 = Ordinal(order=[0, 1, 2, 3, 4, 5, 6])
    ordinal_2 = Ordinal(order=[0, 1, 2, 3, 4, 5])
    es['sessions'].ww.set_types(logical_types={'id': ordinal_1})
    log_2_df = es['log'].copy()
    log_logical_types = {
        'id': Integer,
        'session_id': ordinal_2,
        'product_id': Categorical(),
        'datetime': Datetime,
        'value': Double,
        'value_2': Double,
        'latlong': LatLong,
        'latlong2': LatLong,
        'zipcode': PostalCode,
        'countrycode': CountryCode,
        'subregioncode': SubRegionCode,
        'value_many_nans': Double,
        'priority_level': Ordinal(order=[0, 1, 2]),
        'purchased': Boolean,
        'comments': NaturalLanguage
    }
    log_semantic_tags = {
        'session_id': 'foreign_key',
        'product_id': 'foreign_key'
    }
    assert set(log_logical_types) == set(log_2_df.columns)
    es.add_dataframe(dataframe_name='log2',
                     dataframe=log_2_df,
                     index='id',
                     logical_types=log_logical_types,
                     semantic_tags=log_semantic_tags,
                     time_index='datetime')
    assert 'log2' in es.dataframe_dict
    assert es['log2'].ww.schema is not None
    assert isinstance(es['log2'].ww.logical_types['session_id'], Ordinal)
    assert isinstance(es['sessions'].ww.logical_types['id'], Ordinal)
    assert es['sessions'].ww.logical_types['id'] != es['log2'].ww.logical_types['session_id']

    warning_text = 'Logical type Ordinal for child column session_id does not match parent '\
        'column id logical type Ordinal. There is a conflict between the parameters. '\
        'Changing child logical type to match parent.'
    with pytest.warns(UserWarning, match=warning_text):
        es.add_relationship(u'sessions', 'id', 'log2', 'session_id')
    assert isinstance(es['log2'].ww.logical_types['product_id'], Categorical)
    assert isinstance(es['products'].ww.logical_types['id'], Categorical)


def test_add_relationship_different_logical_types_same_dtype(es):
    log_2_df = es['log'].copy()
    log_logical_types = {
        'id': Integer,
        'session_id': Integer,
        'product_id': CountryCode,
        'datetime': Datetime,
        'value': Double,
        'value_2': Double,
        'latlong': LatLong,
        'latlong2': LatLong,
        'zipcode': PostalCode,
        'countrycode': CountryCode,
        'subregioncode': SubRegionCode,
        'value_many_nans': Double,
        'priority_level': Ordinal(order=[0, 1, 2]),
        'purchased': Boolean,
        'comments': NaturalLanguage
    }
    log_semantic_tags = {
        'session_id': 'foreign_key',
        'product_id': 'foreign_key'
    }
    assert set(log_logical_types) == set(log_2_df.columns)
    es.add_dataframe(dataframe_name='log2',
                     dataframe=log_2_df,
                     index='id',
                     logical_types=log_logical_types,
                     semantic_tags=log_semantic_tags,
                     time_index='datetime')
    assert 'log2' in es.dataframe_dict
    assert es['log2'].ww.schema is not None
    assert isinstance(es['log2'].ww.logical_types['product_id'], CountryCode)
    assert isinstance(es['products'].ww.logical_types['id'], Categorical)

    warning_text = 'Logical type CountryCode for child column product_id does not match parent column id logical type Categorical. Changing child logical type to match parent.'
    with pytest.warns(UserWarning, match=warning_text):
        es.add_relationship(u'products', 'id', 'log2', 'product_id')
    assert isinstance(es['log2'].ww.logical_types['product_id'], Categorical)
    assert isinstance(es['products'].ww.logical_types['id'], Categorical)


def test_add_relationship_different_compatible_dtypes(es):
    log_2_df = es['log'].copy()
    log_logical_types = {
        'id': Integer,
        'session_id': Datetime,
        'product_id': Categorical,
        'datetime': Datetime,
        'value': Double,
        'value_2': Double,
        'latlong': LatLong,
        'latlong2': LatLong,
        'zipcode': PostalCode,
        'countrycode': CountryCode,
        'subregioncode': SubRegionCode,
        'value_many_nans': Double,
        'priority_level': Ordinal(order=[0, 1, 2]),
        'purchased': Boolean,
        'comments': NaturalLanguage
    }
    log_semantic_tags = {
        'session_id': 'foreign_key',
        'product_id': 'foreign_key'
    }
    assert set(log_logical_types) == set(log_2_df.columns)
    es.add_dataframe(dataframe_name='log2',
                     dataframe=log_2_df,
                     index='id',
                     logical_types=log_logical_types,
                     semantic_tags=log_semantic_tags,
                     time_index='datetime')
    assert 'log2' in es.dataframe_dict
    assert es['log2'].ww.schema is not None
    assert isinstance(es['log2'].ww.logical_types['session_id'], Datetime)
    assert isinstance(es['customers'].ww.logical_types['id'], Integer)

    warning_text = 'Logical type Datetime for child column session_id does not match parent column id logical type Integer. Changing child logical type to match parent.'
    with pytest.warns(UserWarning, match=warning_text):
        es.add_relationship(u'customers', 'id', 'log2', 'session_id')
    assert isinstance(es['log2'].ww.logical_types['session_id'], Integer)
    assert isinstance(es['customers'].ww.logical_types['id'], Integer)


def test_add_relationship_errors_child_v_index(es):
    new_df = es['log'].ww.copy()
    new_df.ww._schema.name = 'log2'
    es.add_dataframe(dataframe=new_df)

    to_match = "Unable to add relationship because child column 'id' in 'log2' is also its index"
    with pytest.raises(ValueError, match=to_match):
        es.add_relationship('log', 'id', 'log2', 'id')


# def test_add_relationship_empty_child_convert_dtype(es):
#     relationship = ft.Relationship(es, "sessions", "id", "log", "session_id")
#     empty_log_df = pd.DataFrame(columns=es['log'].columns)
#     # --> schema isn't valid.... not sure what this is testing
#     empty_log_df.ww.init(schema=es['log'].ww.schema)

#     es.add_dataframe('log', empty_log_df)

#     assert len(es['log']) == 0
#     assert es['log']['session_id'].dtype == 'object'

#     es.relationships.remove(relationship)
#     assert(relationship not in es.relationships)

#     es.add_relationship(relationship=relationship)
#     assert es['log']['session_id'].dtype == 'int64'


def test_add_relationship_with_relationship_object(es):
    relationship = ft.Relationship(es, "sessions", "id", "log", "session_id")
    es.add_relationship(relationship=relationship)
    assert relationship in es.relationships


def test_add_relationships_with_relationship_object(es):
    relationships = [ft.Relationship(es, "sessions", "id", "log", "session_id")]
    es.add_relationships(relationships)
    assert relationships[0] in es.relationships


def test_add_relationship_error(es):
    relationship = ft.Relationship(es, "sessions", "id", "log", "session_id")
    error_message = "Cannot specify dataframe and column name values and also supply a Relationship"
    with pytest.raises(ValueError, match=error_message):
        es.add_relationship(parent_dataframe_name="sessions", relationship=relationship)


def test_query_by_values_returns_rows_in_given_order():
    data = pd.DataFrame({
        "id": [1, 2, 3, 4, 5],
        "value": ["a", "c", "b", "a", "a"],
        "time": [1000, 2000, 3000, 4000, 5000]
    })

    es = ft.EntitySet()
    es = es.add_dataframe(dataframe=data, dataframe_name="test",
                          index="id", time_index="time",
                          logical_types={"value": "Categorical"})
    query = es.query_by_values('test', ['b', 'a'], column_name='value')
    assert np.array_equal(query['id'], [1, 3, 4, 5])


def test_query_by_values_secondary_time_index(es):
    end = np.datetime64(datetime(2011, 10, 1))
    all_instances = [0, 1, 2]
    result = es.query_by_values('customers', all_instances, time_last=end)
    result = to_pandas(result, index='id')

    for col in ["cancel_date", "cancel_reason"]:
        nulls = result.loc[all_instances][col].isnull() == [False, True, True]
        assert nulls.all(), "Some instance has data it shouldn't for column %s" % col


def test_query_by_id(es):
    df = to_pandas(es.query_by_values('log', instance_vals=[0]))
    assert df['id'].values[0] == 0


def test_query_by_single_value(es):
    df = to_pandas(es.query_by_values('log', instance_vals=0))
    assert df['id'].values[0] == 0


def test_query_by_df(es):
    instance_df = pd.DataFrame({'id': [1, 3], 'vals': [0, 1]})
    df = to_pandas(es.query_by_values('log', instance_vals=instance_df))

    assert np.array_equal(df['id'], [1, 3])


def test_query_by_id_with_time(es):
    df = es.query_by_values(
        dataframe_name='log',
        instance_vals=[0, 1, 2, 3, 4],
        time_last=datetime(2011, 4, 9, 10, 30, 2 * 6))
    df = to_pandas(df)
    if es.dataframe_type == Library.KOALAS.value:
        # Koalas doesn't maintain order
        df = df.sort_values('id')

    assert list(df['id'].values) == [0, 1, 2]


def test_query_by_variable_with_time(es):
    df = es.query_by_values(
        dataframe_name='log',
        instance_vals=[0, 1, 2], column_name='session_id',
        time_last=datetime(2011, 4, 9, 10, 50, 0))
    df = to_pandas(df)

    true_values = [
        i * 5 for i in range(5)] + [i * 1 for i in range(4)] + [0]
    if es.dataframe_type == Library.KOALAS.value:
        # Koalas doesn't maintain order
        df = df.sort_values('id')

    assert list(df['id'].values) == list(range(10))
    assert list(df['value'].values) == true_values


def test_query_by_variable_with_no_lti_and_training_window(es):
    match = "Using training_window but last_time_index is not set for dataframe customers"
    with pytest.warns(UserWarning, match=match):
        df = es.query_by_values(
            dataframe_name='customers',
            instance_vals=[0, 1, 2], column_name='cohort',
            time_last=datetime(2011, 4, 11),
            training_window='3d')
    df = to_pandas(df)

    assert list(df['id'].values) == [1]
    assert list(df['age'].values) == [25]


def test_query_by_variable_with_lti_and_training_window(es):
    es.add_last_time_indexes()
    df = es.query_by_values(
        dataframe_name='customers',
        instance_vals=[0, 1, 2], column_name='cohort',
        time_last=datetime(2011, 4, 11),
        training_window='3d')
    # Account for different ordering between pandas and dask/koalas
    df = to_pandas(df).reset_index(drop=True).sort_values('id')
    assert list(df['id'].values) == [0, 1, 2]
    assert list(df['age'].values) == [33, 25, 56]


def test_query_by_indexed_variable(es):
    df = es.query_by_values(
        dataframe_name='log',
        instance_vals=['taco clock'],
        column_name='product_id')
    df = to_pandas(df)

    assert list(df['id'].values) == [15, 16]


@pytest.fixture
def pd_df():
    return pd.DataFrame({'id': [0, 1, 2], 'category': ['a', 'b', 'c']})


@pytest.fixture
def dd_df(pd_df):
    return dd.from_pandas(pd_df, npartitions=2)


@pytest.fixture
def ks_df(pd_df):
    ks = pytest.importorskip('databricks.koalas', reason="Koalas not installed, skipping")
    return ks.from_pandas(pd_df)


@pytest.fixture(params=['pd_df', 'dd_df', 'ks_df'])
def df(request):
    return request.getfixturevalue(request.param)


def test_check_columns_and_dataframe(df):
    # matches
    logical_types = {'id': Integer,
                     'category': Categorical}
    es = EntitySet(id='test')
    es.add_dataframe(df, dataframe_name='test_dataframe', index='id',
                     logical_types=logical_types)
    assert isinstance(es.dataframe_dict['test_dataframe'].ww.logical_types['category'], Categorical)
    assert es.dataframe_dict['test_dataframe'].ww.semantic_tags['category'] == {'category'}


def test_make_index_any_location(df):
    logical_types = {'id': Integer,
                     'category': Categorical}

    es = EntitySet(id='test')
    es.add_dataframe(dataframe_name='test_dataframe',
                     index='id1',
                     make_index=True,
                     logical_types=logical_types,
                     dataframe=df)
    if es.dataframe_type != Library.PANDAS.value:
        assert es.dataframe_dict['test_dataframe'].columns[-1] == 'id1'
    else:
        assert es.dataframe_dict['test_dataframe'].columns[0] == 'id1'

    assert es.dataframe_dict['test_dataframe'].ww.index == 'id1'


def test_index_any_location(df):
    logical_types = {'id': Integer,
                     'category': Categorical}

    es = EntitySet(id='test')
    es.add_dataframe(dataframe_name='test_dataframe',
                     index='category',
                     logical_types=logical_types,
                     dataframe=df)
    assert es.dataframe_dict['test_dataframe'].columns[1] == 'category'
    assert es.dataframe_dict['test_dataframe'].ww.index == 'category'


def test_extra_column_type(df):
    # more columns
    logical_types = {'id': Integer,
                     'category': Categorical,
                     'category2': Categorical}

    error_text = re.escape("logical_types contains columns that are not present in dataframe: ['category2']")
    with pytest.raises(LookupError, match=error_text):
        es = EntitySet(id='test')
        es.add_dataframe(dataframe_name='test_dataframe',
                         index='id',
                         logical_types=logical_types, dataframe=df)


def test_add_parent_not_index_varible(es):
    error_text = "Parent column 'language' is not the index of dataframe régions"
    with pytest.raises(AttributeError, match=error_text):
        es.add_relationship(u'régions', 'language', 'customers', u'région_id')


@pytest.fixture
def pd_df2():
    return pd.DataFrame({'category': [1, 2, 3], 'category2': ['1', '2', '3']})


@pytest.fixture
def dd_df2(pd_df2):
    return dd.from_pandas(pd_df2, npartitions=2)


@pytest.fixture
def ks_df2(pd_df2):
    ks = pytest.importorskip('databricks.koalas', reason="Koalas not installed, skipping")
    return ks.from_pandas(pd_df2)


@pytest.fixture(params=['pd_df2', 'dd_df2', 'ks_df2'])
def df2(request):
    return request.getfixturevalue(request.param)


def test_none_index(df2):
    es = EntitySet(id='test')

    copy_df = df2.copy()
    copy_df.ww.init(name='test_dataframe')
    error_msg = 'Cannot add Woodwork DataFrame to EntitySet without index'
    with pytest.raises(ValueError, match=error_msg):
        es.add_dataframe(dataframe=copy_df)

    warn_text = "Using first column as index. To change this, specify the index parameter"
    with pytest.warns(UserWarning, match=warn_text):
        es.add_dataframe(dataframe_name='test_dataframe',
                         logical_types={'category': 'Categorical'},
                         dataframe=df2)
    assert es['test_dataframe'].ww.index == 'category'
    assert es['test_dataframe'].ww.semantic_tags['category'] == {'index'}
    assert isinstance(es['test_dataframe'].ww.logical_types['category'], Categorical)


@pytest.fixture
def pd_df3():
    return pd.DataFrame({'category': [1, 2, 3]})


@pytest.fixture
def dd_df3(pd_df3):
    return dd.from_pandas(pd_df3, npartitions=2)


@pytest.fixture
def ks_df3(pd_df3):
    ks = pytest.importorskip('databricks.koalas', reason="Koalas not installed, skipping")
    return ks.from_pandas(pd_df3)


@pytest.fixture(params=['pd_df3', 'dd_df3', 'ks_df3'])
def df3(request):
    return request.getfixturevalue(request.param)


def test_unknown_index(df3):
    warn_text = "index id not found in dataframe, creating new integer column"
    es = EntitySet(id='test')
    with pytest.warns(UserWarning, match=warn_text):
        es.add_dataframe(dataframe_name='test_dataframe',
                         dataframe=df3,
                         index='id',
                         logical_types={'category': 'Categorical'})
    assert es['test_dataframe'].ww.index == 'id'
    assert list(to_pandas(es['test_dataframe']['id'], sort_index=True)) == list(range(3))


def test_doesnt_remake_index(df):
    logical_types = {'id': 'Integer', 'category': 'Categorical'}
    error_text = "Cannot make index: column with name id already present"
    with pytest.raises(RuntimeError, match=error_text):
        es = EntitySet(id='test')
        es.add_dataframe(dataframe_name='test_dataframe',
                         index='id',
                         make_index=True,
                         dataframe=df,
                         logical_types=logical_types)


def test_bad_time_index_column(df3):
    logical_types = {'category': 'Categorical'}
    error_text = "Specified time index column `time` not found in dataframe"
    with pytest.raises(LookupError, match=error_text):
        es = EntitySet(id='test')
        es.add_dataframe(dataframe_name='test_dataframe',
                         dataframe=df3,
                         time_index='time',
                         logical_types=logical_types)


@pytest.fixture
def pd_df4():
    df = pd.DataFrame({'id': [0, 1, 2],
                       'category': ['a', 'b', 'a'],
                       'category_int': [1, 2, 3],
                       'ints': ['1', '2', '3'],
                       'floats': ['1', '2', '3.0']})
    df["category_int"] = df["category_int"].astype("category")
    return df


@pytest.fixture
def dd_df4(pd_df4):
    return dd.from_pandas(pd_df4, npartitions=2)


@pytest.fixture
def ks_df4(pd_df4):
    ks = pytest.importorskip('databricks.koalas', reason="Koalas not installed, skipping")
    return ks.from_pandas(pd_to_ks_clean(pd_df4))


@pytest.fixture(params=['pd_df4', 'dd_df4', 'ks_df4'])
def df4(request):
    return request.getfixturevalue(request.param)


def test_converts_dtype_on_init(df4):
    logical_types = {'id': Integer,
                     'ints': Integer,
                     'floats': Double}
    if not isinstance(df4, pd.DataFrame):
        logical_types['category'] = Categorical
        logical_types['category_int'] = Categorical
    es = EntitySet(id='test')
    df4.ww.init(name='test_dataframe', index='id', logical_types=logical_types)
    es.add_dataframe(dataframe=df4)

    entity_df = es['test_dataframe']
    assert entity_df['ints'].dtype.name == 'int64'
    assert entity_df['floats'].dtype.name == 'float64'

    # this is infer from pandas dtype
    df = es["test_dataframe"]
    assert isinstance(df.ww.logical_types['category_int'], Categorical)


def test_converts_dtype_after_init(df4):
    category_dtype = 'category'
    if ks and isinstance(df4, ks.DataFrame):
        category_dtype = 'string'

    df4["category"] = df4["category"].astype(category_dtype)
    if not isinstance(df4, pd.DataFrame):
        logical_types = {'id': Integer,
                         'category': Categorical,
                         'category_int': Categorical,
                         'ints': Integer,
                         'floats': Double}
    else:
        logical_types = None
    es = EntitySet(id='test')
    es.add_dataframe(dataframe_name='test_dataframe', index='id',
                     dataframe=df4, logical_types=logical_types)
    df = es['test_dataframe']

    df.ww.set_types(logical_types={'ints': 'Integer'})
    assert isinstance(df.ww.logical_types['ints'], Integer)
    assert df['ints'].dtype == 'int64'

    df.ww.set_types(logical_types={'ints': 'Categorical'})
    assert isinstance(df.ww.logical_types['ints'], Categorical)
    assert df['ints'].dtype == category_dtype

    df.ww.set_types(logical_types={'ints': Ordinal(order=[1, 2, 3])})
    assert df.ww.logical_types['ints'] == Ordinal(order=[1, 2, 3])
    assert df['ints'].dtype == category_dtype

    df.ww.set_types(logical_types={'ints': 'NaturalLanguage'})
    assert isinstance(df.ww.logical_types['ints'], NaturalLanguage)
    assert df['ints'].dtype == 'string'


def test_warns_no_typing(df4):
    es = EntitySet(id='test')
    if not isinstance(df4, pd.DataFrame):
        msg = 'Performing type inference on Dask or Koalas DataFrames may be computationally intensive. Specify logical types for each column to speed up EntitySet initialization.'
        with pytest.warns(UserWarning, match=msg):
            es.add_dataframe(dataframe_name='test_dataframe', index='id',
                             dataframe=df4)
    else:
        es.add_dataframe(dataframe_name='test_dataframe', index='id',
                         dataframe=df4)

    assert 'test_dataframe' in es.dataframe_dict


@pytest.fixture
def pd_datetime1():
    times = pd.date_range('1/1/2011', periods=3, freq='H')
    time_strs = times.strftime('%Y-%m-%d')
    return pd.DataFrame({'id': [0, 1, 2], 'time': time_strs})


@pytest.fixture
def dd_datetime1(pd_datetime1):
    return dd.from_pandas(pd_datetime1, npartitions=2)


@pytest.fixture
def ks_datetime1(pd_datetime1):
    ks = pytest.importorskip('databricks.koalas', reason="Koalas not installed, skipping")
    return ks.from_pandas(pd_datetime1)


@pytest.fixture(params=['pd_datetime1', 'dd_datetime1', 'ks_datetime1'])
def datetime1(request):
    return request.getfixturevalue(request.param)


def test_converts_datetime(datetime1):
    # string converts to datetime correctly
    # This test fails without defining vtypes.  Entityset
    # infers time column should be numeric type
    logical_types = {'id': Integer,
                     'time': Datetime}

    es = EntitySet(id='test')
    es.add_dataframe(
        dataframe_name='test_dataframe',
        index='id',
        time_index="time",
        logical_types=logical_types,
        dataframe=datetime1)
    pd_col = to_pandas(es['test_dataframe']['time'])
    # assert type(es['test_entity']['time']) == variable_types.Datetime
    assert type(pd_col[0]) == pd.Timestamp


@pytest.fixture
def pd_datetime2():
    datetime_format = "%d-%m-%Y"
    actual = pd.Timestamp('Jan 2, 2011')
    time_strs = [actual.strftime(datetime_format)] * 3
    return pd.DataFrame(
        {'id': [0, 1, 2], 'time_format': time_strs, 'time_no_format': time_strs})


@pytest.fixture
def dd_datetime2(pd_datetime2):
    return dd.from_pandas(pd_datetime2, npartitions=2)


@pytest.fixture
def ks_datetime2(pd_datetime2):
    ks = pytest.importorskip('databricks.koalas', reason="Koalas not installed, skipping")
    return ks.from_pandas(pd_datetime2)


@pytest.fixture(params=['pd_datetime2', 'dd_datetime2', 'ks_datetime2'])
def datetime2(request):
    return request.getfixturevalue(request.param)


def test_handles_datetime_format(datetime2):
    # check if we load according to the format string
    # pass in an ambigious date
    datetime_format = "%d-%m-%Y"
    actual = pd.Timestamp('Jan 2, 2011')

    logical_types = {'id': Integer,
                     'time_format': (Datetime(datetime_format=datetime_format)),
                     'time_no_format': Datetime}

    es = EntitySet(id='test')
    es.add_dataframe(
        dataframe_name='test_dataframe',
        index='id',
        logical_types=logical_types,
        dataframe=datetime2)

    col_format = to_pandas(es['test_dataframe']['time_format'])
    col_no_format = to_pandas(es['test_dataframe']['time_no_format'])
    # without formatting pandas gets it wrong
    assert (col_no_format != actual).all()

    # with formatting we correctly get jan2
    assert (col_format == actual).all()


def test_handles_datetime_mismatch():
    # can't convert arbitrary strings
    df = pd.DataFrame({'id': [0, 1, 2], 'time': ['a', 'b', 'tomorrow']})
    logical_types = {'id': Integer,
                     'time': Datetime}

    error_text = "Time index column must contain datetime or numeric values"
    with pytest.raises(TypeError, match=error_text):
        es = EntitySet(id='test')
        es.add_dataframe(df, dataframe_name='test_dataframe', index='id',
                         time_index='time', logical_types=logical_types)


def test_dataframe_init(es):
    df = pd.DataFrame({'id': ['0', '1', '2'],
                       'time': [datetime(2011, 4, 9, 10, 31, 3 * i)
                                for i in range(3)],
                       'category': ['a', 'b', 'a'],
                       'number': [4, 5, 6]})
    if es.dataframe_type == Library.DASK.value:
        df = dd.from_pandas(df, npartitions=2)
    elif es.dataframe_type == Library.KOALAS.value:
        df = ks.from_pandas(df)

    logical_types = {'time': Datetime}
    if not isinstance(df, pd.DataFrame):
        extra_logical_types = {
            'id': Categorical,
            'category': Categorical,
            'number': Integer
        }
        logical_types.update(extra_logical_types)
    es.add_dataframe(df.copy(), dataframe_name='test_dataframe', index='id',
                     time_index='time', logical_types=logical_types)
    if isinstance(df, dd.DataFrame):
        df_shape = (df.shape[0].compute(), df.shape[1])
    else:
        df_shape = df.shape
    if es.dataframe_type == Library.DASK.value:
        es_df_shape = (es['test_dataframe'].shape[0].compute(), es['test_dataframe'].shape[1])
    else:
        es_df_shape = es['test_dataframe'].shape
    assert es_df_shape == df_shape
    assert es['test_dataframe'].ww.index == 'id'
    assert es['test_dataframe'].ww.time_index == 'time'
    assert set([v for v in es['test_dataframe'].ww.columns]) == set(df.columns)

    assert es['test_dataframe']['time'].dtype == df['time'].dtype
    if es.dataframe_type == Library.KOALAS.value:
        assert set(es['test_dataframe']['id'].to_list()) == set(df['id'].to_list())
    else:
        assert set(es['test_dataframe']['id']) == set(df['id'])


@pytest.fixture
def pd_bad_df():
    return pd.DataFrame({'a': [1, 2, 3], 'b': [4, 5, 6], 3: ['a', 'b', 'c']})


@pytest.fixture
def dd_bad_df(pd_bad_df):
    return dd.from_pandas(pd_bad_df, npartitions=2)


@pytest.fixture(params=['pd_bad_df', 'dd_bad_df'])
def bad_df(request):
    return request.getfixturevalue(request.param)


# Skip for Koalas, automatically converts non-str column names to str
def test_nonstr_column_names(bad_df):
    if isinstance(bad_df, dd.DataFrame):
        pytest.xfail('Dask DataFrames cannot handle integer column names')

    es = ft.EntitySet(id='Failure')
    error_text = r"All column names must be strings \(Columns \[3\] are not strings\)"
    with pytest.raises(ValueError, match=error_text):
        es.add_dataframe(dataframe_name='str_cols',
                         dataframe=bad_df,
                         index='a')

    bad_df.ww.init()
    with pytest.raises(ValueError, match=error_text):
        es.add_dataframe(dataframe_name='str_cols',
                         dataframe=bad_df)


def test_sort_time_id():
    transactions_df = pd.DataFrame({"id": [1, 2, 3, 4, 5, 6],
                                    "transaction_time": pd.date_range(start="10:00", periods=6, freq="10s")[::-1]})

    es = EntitySet("test", dataframes={"t": (transactions_df.copy(), "id", "transaction_time")})
    assert es['t'] is not transactions_df
    times = list(es["t"].transaction_time)
    assert times == sorted(list(transactions_df.transaction_time))


def test_already_sorted_parameter():
    transactions_df = pd.DataFrame({"id": [1, 2, 3, 4, 5, 6],
                                    "transaction_time": [datetime(2014, 4, 6),
                                                         datetime(
                                                             2012, 4, 8),
                                                         datetime(
                                                             2012, 4, 8),
                                                         datetime(
                                                             2013, 4, 8),
                                                         datetime(
                                                             2015, 4, 8),
                                                         datetime(2016, 4, 9)]})

    es = EntitySet(id='test')
    es.add_dataframe(transactions_df.copy(),
                     dataframe_name='t',
                     index='id',
                     time_index="transaction_time",
                     already_sorted=True)

    assert es['t'] is not transactions_df
    times = list(es["t"].transaction_time)
    assert times == list(transactions_df.transaction_time)


def test_concat_not_inplace(es):
    first_es = copy.deepcopy(es)
    for df in first_es.dataframes:
        new_df = df.loc[[], :]
        first_es.update_dataframe(df.ww.name, new_df)

    second_es = copy.deepcopy(es)

    # set the data description
    first_es.metadata

    new_es = first_es.concat(second_es)

    assert new_es == es
    assert new_es._data_description is None
    assert first_es._data_description is not None


def test_concat_inplace(es):
    first_es = copy.deepcopy(es)
    second_es = copy.deepcopy(es)
    for df in first_es.dataframes:
        new_df = df.loc[[], :]
        first_es.update_dataframe(df.ww.name, new_df)

    # set the data description
    es.metadata

    es.concat(first_es, inplace=True)

    assert second_es == es
    assert es._data_description is None


def test_concat_with_lti(es):
    first_es = copy.deepcopy(es)
    for df in first_es.dataframes:
        if first_es.dataframe_type == Library.KOALAS.value:
            # Koalas cannot compute last time indexes on an empty Dataframe
            new_df = df.head(1)
        else:
            new_df = df.loc[[], :]
        first_es.update_dataframe(df.ww.name, new_df)

    second_es = copy.deepcopy(es)

    first_es.add_last_time_indexes()
    second_es.add_last_time_indexes()
    es.add_last_time_indexes()

    new_es = first_es.concat(second_es)

    assert new_es == es

    first_es['stores'].ww.pop(LTI_COLUMN_NAME)
    first_es['stores'].ww.metadata.pop('last_time_index')
    second_es['stores'].ww.pop(LTI_COLUMN_NAME)
    second_es['stores'].ww.metadata.pop('last_time_index')

    assert not first_es.__eq__(es, deep=False)
    assert not second_es.__eq__(es, deep=False)
    assert LTI_COLUMN_NAME not in first_es['stores']
    assert LTI_COLUMN_NAME not in second_es['stores']

    new_es = first_es.concat(second_es)

    assert new_es.__eq__(es, deep=True)
    # stores will get last time index re-added because it has children that will get lti calculated
    assert LTI_COLUMN_NAME in new_es['stores']


def test_concat_errors(es):
    # entitysets are not equal
    copy_es = copy.deepcopy(es)
    copy_es['customers'].ww.pop('phone_number')

    error = "Entitysets must have the same dataframes, relationships"\
        ", and column names"
    with pytest.raises(ValueError, match=error):
        es.concat(copy_es)


def test_concat_sort_index_with_time_index(pd_es):
    # only pandas dataframes sort on the index and time index
    es1 = copy.deepcopy(pd_es)
    es1.update_dataframe(dataframe_name='customers', df=pd_es['customers'].loc[[0, 1], :], already_sorted=True)
    es2 = copy.deepcopy(pd_es)
    es2.update_dataframe(dataframe_name='customers', df=pd_es['customers'].loc[[2], :], already_sorted=True)

    combined_es_order_1 = es1.concat(es2)
    combined_es_order_2 = es2.concat(es1)

    assert list(combined_es_order_1['customers'].index) == [2, 0, 1]
    assert list(combined_es_order_2['customers'].index) == [2, 0, 1]
    assert combined_es_order_1.__eq__(pd_es, deep=True)
    assert combined_es_order_2.__eq__(pd_es, deep=True)
    assert combined_es_order_2.__eq__(combined_es_order_1, deep=True)


def test_concat_sort_index_without_time_index(pd_es):
    # Sorting is only performed on DataFrames with time indices
    es1 = copy.deepcopy(pd_es)
    es1.update_dataframe(dataframe_name='products', df=pd_es['products'].iloc[[0, 1, 2], :], already_sorted=True)
    es2 = copy.deepcopy(pd_es)
    es2.update_dataframe(dataframe_name='products', df=pd_es['products'].iloc[[3, 4, 5], :], already_sorted=True)

    combined_es_order_1 = es1.concat(es2)
    combined_es_order_2 = es2.concat(es1)

    # order matters when we don't sort
    assert list(combined_es_order_1['products'].index) == ['Haribo sugar-free gummy bears',
                                                           'car',
                                                           'toothpaste',
                                                           'brown bag',
                                                           'coke zero',
                                                           'taco clock']
    assert list(combined_es_order_2['products'].index) == ['brown bag',
                                                           'coke zero',
                                                           'taco clock',
                                                           'Haribo sugar-free gummy bears',
                                                           'car',
                                                           'toothpaste'
                                                           ]
    assert combined_es_order_1.__eq__(pd_es, deep=True)
    assert not combined_es_order_2.__eq__(pd_es, deep=True)
    assert combined_es_order_2.__eq__(pd_es, deep=False)
    assert not combined_es_order_2.__eq__(combined_es_order_1, deep=True)


def test_concat_with_make_index(es):
    df = pd.DataFrame({'id': [0, 1, 2], 'category': ['a', 'b', 'a']})
    if es.dataframe_type == Library.DASK.value:
        df = dd.from_pandas(df, npartitions=2)
    elif es.dataframe_type == Library.KOALAS.value:
        df = ks.from_pandas(df)
    logical_types = {'id': Categorical,
                     'category': Categorical}
    es.add_dataframe(dataframe=df,
                     dataframe_name='test_df',
                     index='id1',
                     make_index=True,
                     logical_types=logical_types)

    es_1 = copy.deepcopy(es)
    es_2 = copy.deepcopy(es)

    assert es.__eq__(es_1, deep=True)
    assert es.__eq__(es_2, deep=True)

    # map of what rows to take from es_1 and es_2 for each entity
    emap = {
        'log': [list(range(10)) + [14, 15, 16], list(range(10, 14)) + [15, 16]],
        'sessions': [[0, 1, 2], [1, 3, 4, 5]],
        'customers': [[0, 2], [1, 2]],
        'test_df': [[0, 1], [0, 2]],
    }

    for i, _es in enumerate([es_1, es_2]):
        for df_name, rows in emap.items():
            df = _es[df_name]
            _es.update_dataframe(dataframe_name=df_name, df=df.loc[rows[i]])

    assert es.__eq__(es_1, deep=False)
    assert es.__eq__(es_2, deep=False)
    if es.dataframe_type == Library.PANDAS.value:
        assert not es.__eq__(es_1, deep=True)
        assert not es.__eq__(es_2, deep=True)

    old_es_1 = copy.deepcopy(es_1)
    old_es_2 = copy.deepcopy(es_2)
    es_3 = es_1.concat(es_2)

    assert old_es_1.__eq__(es_1, deep=True)
    assert old_es_2.__eq__(es_2, deep=True)

    assert es_3.__eq__(es, deep=True)


@pytest.fixture
def pd_transactions_df():
    return pd.DataFrame({"id": [1, 2, 3, 4, 5, 6],
                         "card_id": [1, 2, 1, 3, 4, 5],
                         "transaction_time": [10, 12, 13, 20, 21, 20],
                         "fraud": [True, False, False, False, True, True]})


@pytest.fixture
def dd_transactions_df(pd_transactions_df):
    return dd.from_pandas(pd_transactions_df, npartitions=3)


@pytest.fixture
def ks_transactions_df(pd_transactions_df):
    ks = pytest.importorskip('databricks.koalas', reason="Koalas not installed, skipping")
    return ks.from_pandas(pd_transactions_df)


@pytest.fixture(params=['pd_transactions_df', 'dd_transactions_df', 'ks_transactions_df'])
def transactions_df(request):
    return request.getfixturevalue(request.param)


def test_set_time_type_on_init(transactions_df):
    # create cards entity
    cards_df = pd.DataFrame({"id": [1, 2, 3, 4, 5]})
    if isinstance(transactions_df, dd.DataFrame):
        cards_df = dd.from_pandas(cards_df, npartitions=3)
    if ks and isinstance(transactions_df, ks.DataFrame):
        cards_df = ks.from_pandas(cards_df)
    if not isinstance(transactions_df, pd.DataFrame):
        cards_logical_types = {'id': Categorical}
        transactions_logical_types = {
            'id': Integer,
            'card_id': Categorical,
            'transaction_time': Integer,
            'fraud': Boolean
        }
    else:
        cards_logical_types = None
        transactions_logical_types = None

    entities = {
        "cards": (cards_df, "id", None, cards_logical_types),
        "transactions": (transactions_df, "id", "transaction_time", transactions_logical_types)
    }
    relationships = [("cards", "id", "transactions", "card_id")]
    es = EntitySet("fraud", entities, relationships)
    # assert time_type is set
    assert es.time_type == 'numeric'


def test_sets_time_when_adding_dataframe(transactions_df):
    accounts_df = pd.DataFrame({"id": [3, 4, 5],
                                "signup_date": [datetime(2002, 5, 1),
                                                datetime(2006, 3, 20),
                                                datetime(2011, 11, 11)]})
    accounts_df_string = pd.DataFrame({"id": [3, 4, 5],
                                       "signup_date": ["element",
                                                       "exporting",
                                                       "editable"]})
    if isinstance(transactions_df, dd.DataFrame):
        accounts_df = dd.from_pandas(accounts_df, npartitions=2)
    if ks and isinstance(transactions_df, ks.DataFrame):
        accounts_df = ks.from_pandas(accounts_df)
    if not isinstance(transactions_df, pd.DataFrame):
        accounts_logical_types = {'id': Categorical, 'signup_date': Datetime}
        transactions_logical_types = {
            'id': Integer,
            'card_id': Categorical,
            'transaction_time': Integer,
            'fraud': Boolean
        }
    else:
        accounts_logical_types = None
        transactions_logical_types = None

    # create empty entityset
    es = EntitySet("fraud")
    # assert it's not set
    assert getattr(es, "time_type", None) is None
    # add entity
    es.add_dataframe(transactions_df,
                     dataframe_name="transactions",
                     index="id",
                     time_index="transaction_time",
                     logical_types=transactions_logical_types)
    # assert time_type is set
    assert es.time_type == 'numeric'
    # add another entity
    es.normalize_dataframe("transactions",
                           "cards",
                           "card_id",
                           make_time_index=True)
    # assert time_type unchanged
    assert es.time_type == 'numeric'
    # add wrong time type entity
    error_text = "accounts time index is Datetime type which differs from other entityset time indexes"
    with pytest.raises(TypeError, match=error_text):
        es.add_dataframe(accounts_df,
                         dataframe_name="accounts",
                         index="id",
                         time_index="signup_date",
                         logical_types=accounts_logical_types)
    # add non time type as time index, only valid for pandas
    if isinstance(transactions_df, pd.DataFrame):
        error_text = "Time index column must contain datetime or numeric values"
        with pytest.raises(TypeError, match=error_text):
            es.add_dataframe(accounts_df_string,
                             dataframe_name="accounts",
                             index="id",
                             time_index="signup_date")


def test_secondary_time_index_no_primary_time_index(es):
    es['products'].ww.set_types(logical_types={'rating': 'Datetime'})
    assert es['products'].ww.time_index is None

    error = 'Cannot set secondary time index on a DataFrame that has no primary time index.'
    with pytest.raises(ValueError, match=error):
        es.set_secondary_time_index('products', {'rating': ['url']})

    assert 'secondary_time_index' not in es['products'].ww.metadata
    assert es['products'].ww.time_index is None


def test_set_non_valid_time_index_type(es):
    error_text = 'Time index column must be a Datetime or numeric column.'
    with pytest.raises(TypeError, match=error_text):
        es['log'].ww.set_time_index('purchased')


def test_checks_time_type_setting_secondary_time_index(es):
    # entityset is timestamp time type
    assert es.time_type == Datetime
    # add secondary index that is timestamp type
    new_2nd_ti = {'upgrade_date': ['upgrade_date', 'favorite_quote'],
                  'cancel_date': ['cancel_date', 'cancel_reason']}
    es.set_secondary_time_index("customers", new_2nd_ti)
    assert es.time_type == Datetime
    # add secondary index that is numeric type
    new_2nd_ti = {'age': ['age', 'loves_ice_cream']}

    error_text = "customers time index is numeric type which differs from other entityset time indexes"
    with pytest.raises(TypeError, match=error_text):
        es.set_secondary_time_index("customers", new_2nd_ti)
    # add secondary index that is non-time type
    new_2nd_ti = {'favorite_quote': ['favorite_quote', 'loves_ice_cream']}

    error_text = 'customers time index not recognized as numeric or datetime'
    with pytest.raises(TypeError, match=error_text):
        es.set_secondary_time_index("customers", new_2nd_ti)
    # add mismatched pair of secondary time indexes
    new_2nd_ti = {'upgrade_date': ['upgrade_date', 'favorite_quote'],
                  'age': ['age', 'loves_ice_cream']}

    error_text = "customers time index is numeric type which differs from other entityset time indexes"
    with pytest.raises(TypeError, match=error_text):
        es.set_secondary_time_index("customers", new_2nd_ti)

    # create entityset with numeric time type
    cards_df = pd.DataFrame({"id": [1, 2, 3, 4, 5]})
    transactions_df = pd.DataFrame({
        "id": [1, 2, 3, 4, 5, 6],
        "card_id": [1, 2, 1, 3, 4, 5],
        "transaction_time": [10, 12, 13, 20, 21, 20],
        "fraud_decision_time": [11, 14, 15, 21, 22, 21],
        "transaction_city": ["City A"] * 6,
        "transaction_date": [datetime(1989, 2, i) for i in range(1, 7)],
        "fraud": [True, False, False, False, True, True]
    })
    entities = {
        "cards": (cards_df, "id"),
        "transactions": (transactions_df, "id", "transaction_time")
    }
    relationships = [("cards", "id", "transactions", "card_id")]
    card_es = EntitySet("fraud", entities, relationships)
    assert card_es.time_type == 'numeric'
    # add secondary index that is numeric time type
    new_2nd_ti = {'fraud_decision_time': ['fraud_decision_time', 'fraud']}
    card_es.set_secondary_time_index("transactions", new_2nd_ti)
    assert card_es.time_type == 'numeric'
    # add secondary index that is timestamp type
    new_2nd_ti = {'transaction_date': ['transaction_date', 'fraud']}

    error_text = "transactions time index is Datetime type which differs from other entityset time indexes"
    with pytest.raises(TypeError, match=error_text):
        card_es.set_secondary_time_index("transactions", new_2nd_ti)
    # add secondary index that is non-time type
    new_2nd_ti = {'transaction_city': ['transaction_city', 'fraud']}

    error_text = 'transactions time index not recognized as numeric or datetime'
    with pytest.raises(TypeError, match=error_text):
        card_es.set_secondary_time_index("transactions", new_2nd_ti)
    # add mixed secondary time indexes
    new_2nd_ti = {'transaction_city': ['transaction_city', 'fraud'],
                  'fraud_decision_time': ['fraud_decision_time', 'fraud']}
    with pytest.raises(TypeError, match=error_text):
        card_es.set_secondary_time_index("transactions", new_2nd_ti)

    # add bool secondary time index
    error_text = 'transactions time index not recognized as numeric or datetime'
    with pytest.raises(TypeError, match=error_text):
        card_es.set_secondary_time_index("transactions", {'fraud': ['fraud']})


def test_normalize_dataframe(es):
    error_text = "'additional_columns' must be a list, but received type.*"
    with pytest.raises(TypeError, match=error_text):
        es.normalize_dataframe('sessions', 'device_types', 'device_type',
                               additional_columns='log')

    error_text = "'copy_columns' must be a list, but received type.*"
    with pytest.raises(TypeError, match=error_text):
        es.normalize_dataframe('sessions', 'device_types', 'device_type',
                               copy_columns='log')

    es.normalize_dataframe('sessions', 'device_types', 'device_type',
                           additional_columns=['device_name'],
                           make_time_index=False)

    assert len(es.get_forward_relationships('sessions')) == 2
    assert es.get_forward_relationships(
        'sessions')[1].parent_dataframe.ww.name == 'device_types'
    assert 'device_name' in es['device_types'].columns
    assert 'device_name' not in es['sessions'].columns
    assert 'device_type' in es['device_types'].columns


def test_normalize_dataframe_add_index_as_column(es):
    error_text = "Not adding device_type as both index and column in additional_columns"
    with pytest.raises(ValueError, match=error_text):
        es.normalize_dataframe('sessions', 'device_types', 'device_type',
                               additional_columns=['device_name', 'device_type'],
                               make_time_index=False)

    error_text = "Not adding device_type as both index and column in copy_columns"
    with pytest.raises(ValueError, match=error_text):
        es.normalize_dataframe('sessions', 'device_types', 'device_type',
                               copy_columns=['device_name', 'device_type'],
                               make_time_index=False)


def test_normalize_dataframe_new_time_index_in_base_dataframe_error_check(es):
    error_text = "'make_time_index' must be a column in the base dataframe"
    with pytest.raises(ValueError, match=error_text):
        es.normalize_dataframe(base_dataframe_name='customers',
                               new_dataframe_name='cancellations',
                               index='cancel_reason',
                               make_time_index="non-existent")


def test_normalize_dataframe_new_time_index_in_column_list_error_check(es):
    error_text = "'make_time_index' must be specified in 'additional_columns' or 'copy_columns'"
    with pytest.raises(ValueError, match=error_text):
        es.normalize_dataframe(base_dataframe_name='customers',
                               new_dataframe_name='cancellations',
                               index='cancel_reason',
                               make_time_index='cancel_date')


def test_normalize_dataframe_new_time_index_copy_success_check(es):
    es.normalize_dataframe(base_dataframe_name='customers',
                           new_dataframe_name='cancellations',
                           index='cancel_reason',
                           make_time_index='cancel_date',
                           additional_columns=[],
                           copy_columns=['cancel_date'])


def test_normalize_dataframe_new_time_index_additional_success_check(es):
    es.normalize_dataframe(base_dataframe_name='customers',
                           new_dataframe_name='cancellations',
                           index='cancel_reason',
                           make_time_index='cancel_date',
                           additional_columns=['cancel_date'],
                           copy_columns=[])


@pytest.fixture
def pd_normalize_es():
    df = pd.DataFrame({
        "id": [0, 1, 2, 3],
        "A": [5, 4, 2, 3],
        'time': [datetime(2020, 6, 3), (datetime(2020, 3, 12)), datetime(2020, 5, 1), datetime(2020, 4, 22)]
    })
    es = ft.EntitySet("es")
    return es.add_dataframe(
        dataframe_name="data",
        dataframe=df,
        index="id")


@pytest.fixture
def dd_normalize_es(pd_normalize_es):
    es = ft.EntitySet(id=pd_normalize_es.id)
    dd_df = dd.from_pandas(pd_normalize_es['data'], npartitions=2)
    dd_df.ww.init(schema=pd_normalize_es['data'].ww.schema)

    es.add_dataframe(dataframe=dd_df)
    return es


@pytest.fixture
def ks_normalize_es(pd_normalize_es):
    ks = pytest.importorskip('databricks.koalas', reason="Koalas not installed, skipping")
    es = ft.EntitySet(id=pd_normalize_es.id)
    ks_df = ks.from_pandas(pd_normalize_es['data'])
    ks_df.ww.init(schema=pd_normalize_es['data'].ww.schema)
    es.add_dataframe(dataframe=ks_df)
    return es


@pytest.fixture(params=['pd_normalize_es', 'dd_normalize_es', 'ks_normalize_es'])
def normalize_es(request):
    return request.getfixturevalue(request.param)


def test_normalize_time_index_from_none(normalize_es):
    assert normalize_es['data'].ww.time_index is None

    normalize_es.normalize_dataframe(base_dataframe_name='data',
                                     new_dataframe_name='normalized',
                                     index='A',
                                     make_time_index='time',
                                     copy_columns=['time'])
    assert normalize_es['normalized'].ww.time_index == 'time'
    df = normalize_es['normalized']

    # only pandas sorts by time index
    if isinstance(df, pd.DataFrame):
        assert df['time'].is_monotonic_increasing


def test_raise_error_if_dupicate_additional_columns_passed(es):
    error_text = "'additional_columns' contains duplicate columns. All columns must be unique."
    with pytest.raises(ValueError, match=error_text):
        es.normalize_dataframe('sessions', 'device_types', 'device_type',
                               additional_columns=['device_name', 'device_name'])


def test_raise_error_if_dupicate_copy_columns_passed(es):
    error_text = "'copy_columns' contains duplicate columns. All columns must be unique."
    with pytest.raises(ValueError, match=error_text):
        es.normalize_dataframe('sessions', 'device_types', 'device_type',
                               copy_columns=['device_name', 'device_name'])


def test_normalize_dataframe_copies_logical_types(es):
    es['log'].ww.set_types(logical_types={'value': Ordinal(order=[0.0, 1.0, 2.0, 3.0, 5.0, 7.0, 10.0, 14.0, 15.0, 20.0])})

    assert isinstance(es['log'].ww.logical_types['value'], Ordinal)
    assert len(es['log'].ww.logical_types['value'].order) == 10
    assert isinstance(es['log'].ww.logical_types['priority_level'], Ordinal)
    assert len(es['log'].ww.logical_types['priority_level'].order) == 3
    es.normalize_dataframe('log', 'values_2', 'value_2',
                           additional_columns=['priority_level'],
                           copy_columns=['value'],
                           make_time_index=False)

    assert len(es.get_forward_relationships('log')) == 3
    assert es.get_forward_relationships(
        'log')[2].parent_dataframe.ww.name == 'values_2'
    assert 'priority_level' in es['values_2'].columns
    assert 'value' in es['values_2'].columns
    assert 'priority_level' not in es['log'].columns
    assert 'value' in es['log'].columns
    assert 'value_2' in es['values_2'].columns
    assert isinstance(es['values_2'].ww.logical_types['priority_level'], Ordinal)
    assert len(es['values_2'].ww.logical_types['priority_level'].order) == 3
    assert isinstance(es['values_2'].ww.logical_types['value'], Ordinal)
    assert len(es['values_2'].ww.logical_types['value'].order) == 10


# sorting not supported in Dask, Koalas
def test_make_time_index_keeps_original_sorting():
    trips = {
        'trip_id': [999 - i for i in range(1000)],
        'flight_time': [datetime(1997, 4, 1) for i in range(1000)],
        'flight_id': [1 for i in range(350)] + [2 for i in range(650)]
    }
    order = [i for i in range(1000)]
    df = pd.DataFrame.from_dict(trips)
    es = EntitySet('flights')
    es.add_dataframe(dataframe=df,
                     dataframe_name="trips",
                     index="trip_id",
                     time_index='flight_time')
    assert (es['trips']['trip_id'] == order).all()
    es.normalize_dataframe(base_dataframe_name="trips",
                           new_dataframe_name="flights",
                           index="flight_id",
                           make_time_index=True)
    assert (es['trips']['trip_id'] == order).all()


def test_normalize_dataframe_new_time_index(es):
    new_time_index = 'value_time'
    es.normalize_dataframe('log', 'values', 'value',
                           make_time_index=True,
                           new_dataframe_time_index=new_time_index)

    assert es['values'].ww.time_index == new_time_index
    assert new_time_index in es['values'].columns
    assert len(es['values'].columns) == 2
    df = to_pandas(es['values'], sort_index=True)
    assert df[new_time_index].is_monotonic_increasing


def test_normalize_dataframe_same_index(es):
    transactions_df = pd.DataFrame({"id": [1, 2, 3],
                                    "transaction_time": pd.date_range(start="10:00", periods=3, freq="10s"),
                                    "first_df_time": [1, 2, 3]})
    es = ft.EntitySet("example")
    es.add_dataframe(dataframe_name="df",
                     index="id",
                     time_index="transaction_time",
                     dataframe=transactions_df)

    error_text = "'index' must be different from the index column of the base dataframe"
    with pytest.raises(ValueError, match=error_text):
        es.normalize_dataframe(base_dataframe_name="df",
                               new_dataframe_name="new_dataframe",
                               index="id",
                               make_time_index=True)


def test_secondary_time_index(es):
    es.normalize_dataframe('log', 'values', 'value',
                           make_time_index=True,
                           make_secondary_time_index={
                               'datetime': ['comments']},
                           new_dataframe_time_index="value_time",
                           new_dataframe_secondary_time_index='second_ti')

    assert isinstance(es['values'].ww.logical_types['second_ti'], Datetime)
    assert (es['values'].ww.semantic_tags['second_ti'] == set())
    assert (es['values'].ww.metadata['secondary_time_index'] == {
            'second_ti': ['comments', 'second_ti']})


def test_sizeof(es):
    es.add_last_time_indexes()
    total_size = 0
    for df in es.dataframes:
        total_size += df.__sizeof__()

    assert es.__sizeof__() == total_size


def test_construct_without_id():
    assert ft.EntitySet().id is None


def test_repr_without_id():
    match = 'Entityset: None\n  DataFrames:\n  Relationships:\n    No relationships'
    assert repr(ft.EntitySet()) == match


def test_getitem_without_id():
    error_text = 'DataFrame test does not exist in entity set'
    with pytest.raises(KeyError, match=error_text):
        ft.EntitySet()['test']


def test_metadata_without_id():
    es = ft.EntitySet()
    assert es.metadata.id is None


@pytest.fixture
def pd_datetime3():
    return pd.DataFrame({'id': [0, 1, 2],
                         'ints': ['1', '2', '1']})


@pytest.fixture
def dd_datetime3(pd_datetime3):
    return dd.from_pandas(pd_datetime3, npartitions=2)


@pytest.fixture
def ks_datetime3(pd_datetime3):
    ks = pytest.importorskip('databricks.koalas', reason="Koalas not installed, skipping")
    return ks.from_pandas(pd_datetime3)


@pytest.fixture(params=['pd_datetime3', 'dd_datetime3', 'ks_datetime3'])
def datetime3(request):
    return request.getfixturevalue(request.param)


def test_datetime64_conversion(datetime3):
    df = datetime3
    df["time"] = pd.Timestamp.now()
    if ks and isinstance(df, ks.DataFrame):
        df['time'] = df['time'].astype(np.datetime64)
    else:
        df["time"] = df["time"].astype("datetime64[ns, UTC]")

    if not isinstance(df, pd.DataFrame):
        logical_types = {
            'id': Integer,
            'ints': Integer,
            'time': Datetime
        }
    else:
        logical_types = None
    es = EntitySet(id='test')
    es.add_dataframe(dataframe_name='test_dataframe',
                     index='id',
                     dataframe=df,
                     logical_types=logical_types)
    es['test_dataframe'].ww.set_time_index('time')
    assert es['test_dataframe'].ww.time_index == 'time'


@pytest.fixture
def pd_index_df():
    return pd.DataFrame({"id": [1, 2, 3, 4, 5, 6],
                         "transaction_time": pd.date_range(start="10:00", periods=6, freq="10s"),
                         "first_dataframe_time": [1, 2, 3, 5, 6, 6]})


@pytest.fixture
def dd_index_df(pd_index_df):
    return dd.from_pandas(pd_index_df, npartitions=3)


@pytest.fixture
def ks_index_df(pd_index_df):
    ks = pytest.importorskip('databricks.koalas', reason="Koalas not installed, skipping")
    return ks.from_pandas(pd_index_df)


@pytest.fixture(params=['pd_index_df', 'dd_index_df', 'ks_index_df'])
def index_df(request):
    return request.getfixturevalue(request.param)


def test_same_index_values(index_df):
    if not isinstance(index_df, pd.DataFrame):
        logical_types = {
<<<<<<< HEAD
            'id': ltypes.Integer,
            'transaction_time': ltypes.Datetime,
            'first_dataframe_time': ltypes.Integer
=======
            'id': Integer,
            'transaction_time': Datetime,
            'first_dataframe_time': Integer
>>>>>>> af195aa3
        }
    else:
        logical_types = None

    es = ft.EntitySet("example")

    error_text = '"id" is already set as the index. An index cannot also be the time index.'
    with pytest.raises(ValueError, match=error_text):
        es.add_dataframe(dataframe_name="dataframe",
                         index="id",
                         time_index="id",
                         dataframe=index_df,
                         logical_types=logical_types)

    es.add_dataframe(dataframe_name="dataframe",
                     index="id",
                     time_index="transaction_time",
                     dataframe=index_df,
                     logical_types=logical_types)

    error_text = "time_index and index cannot be the same value, first_dataframe_time"
    with pytest.raises(ValueError, match=error_text):
        es.normalize_dataframe(base_dataframe_name="dataframe",
                               new_dataframe_name="new_dataframe",
                               index="first_dataframe_time",
                               make_time_index=True)


def test_use_time_index(index_df):
    if not isinstance(index_df, pd.DataFrame):
<<<<<<< HEAD
        bad_vtypes = {
            'id': ltypes.Integer,
            'transaction_time': ltypes.Datetime,
            'first_dataframe_time': ltypes.Integer
        }
        bad_semantic_tags = {'transaction_time': 'time_index'}
        logical_types = {
            'id': ltypes.Integer,
            'transaction_time': ltypes.Datetime,
            'first_dataframe_time': ltypes.Integer
=======
        bad_ltypes = {
            'id': Integer,
            'transaction_time': Datetime,
            'first_dataframe_time': Integer
        }
        bad_semantic_tags = {'transaction_time': 'time_index'}
        logical_types = {
            'id': Integer,
            'transaction_time': Datetime,
            'first_dataframe_time': Integer
>>>>>>> af195aa3
        }
    else:
        bad_ltypes = {"transaction_time": Datetime}
        bad_semantic_tags = {'transaction_time': 'time_index'}
        logical_types = None

    es = ft.EntitySet()

    error_text = re.escape("Cannot add 'time_index' tag directly for column transaction_time. To set a column as the time index, use DataFrame.ww.set_time_index() instead.")
    with pytest.raises(ValueError, match=error_text):
        es.add_dataframe(dataframe_name="entity",
                         index="id",
                         logical_types=bad_ltypes,
                         semantic_tags=bad_semantic_tags,
                         dataframe=index_df)

    es.add_dataframe(dataframe_name="entity",
                     index="id",
                     time_index="transaction_time",
                     logical_types=logical_types,
                     dataframe=index_df)


def test_normalize_with_datetime_time_index(es):
    es.normalize_dataframe(base_dataframe_name="customers",
                           new_dataframe_name="cancel_reason",
                           index="cancel_reason",
                           make_time_index=False,
                           copy_columns=['signup_date', 'upgrade_date'])

    assert isinstance(es['cancel_reason'].ww.logical_types['signup_date'], Datetime)
    assert isinstance(es['cancel_reason'].ww.logical_types['upgrade_date'], Datetime)


def test_normalize_with_numeric_time_index(int_es):
    int_es.normalize_dataframe(base_dataframe_name="customers",
                               new_dataframe_name="cancel_reason",
                               index="cancel_reason",
                               make_time_index=False,
                               copy_columns=['signup_date', 'upgrade_date'])

    assert int_es['cancel_reason'].ww.semantic_tags['signup_date'] == {'numeric'}


def test_normalize_with_invalid_time_index(es):
    error_text = 'Time index column must contain datetime or numeric values'
    with pytest.raises(TypeError, match=error_text):
        es.normalize_dataframe(base_dataframe_name="customers",
                               new_dataframe_name="cancel_reason",
                               index="cancel_reason",
                               copy_columns=['upgrade_date', 'favorite_quote'],
                               make_time_index='favorite_quote')


def test_entityset_init():
    cards_df = pd.DataFrame({"id": [1, 2, 3, 4, 5]})
    transactions_df = pd.DataFrame({"id": [1, 2, 3, 4, 5, 6],
                                    "card_id": [1, 2, 1, 3, 4, 5],
                                    "transaction_time": [10, 12, 13, 20, 21, 20],
                                    "upgrade_date": [51, 23, 45, 12, 22, 53],
                                    "fraud": [True, False, False, False, True, True]})
    logical_types = {
        'fraud': 'boolean',
        'card_id': 'integer'
    }
    dataframes = {
        "cards": (cards_df.copy(), "id", None, {'id': 'Integer'}),
        "transactions": (transactions_df.copy(), 'id', 'transaction_time',
                         logical_types, None, False)
    }
    relationships = [('cards', 'id', 'transactions', 'card_id')]
    es = ft.EntitySet(id="fraud_data",
                      dataframes=dataframes,
                      relationships=relationships)
    assert es['transactions'].ww.index == 'id'
    assert es['transactions'].ww.time_index == 'transaction_time'
    es_copy = ft.EntitySet(id="fraud_data")
    es_copy.add_dataframe(dataframe_name='cards',
                          dataframe=cards_df.copy(),
                          index='id')
    es_copy.add_dataframe(dataframe_name='transactions',
                          dataframe=transactions_df.copy(),
                          index='id',
                          logical_types=logical_types,
                          make_index=False,
                          time_index='transaction_time')
    es_copy.add_relationship('cards', 'id', 'transactions', 'card_id')

    assert es['cards'].ww == es_copy['cards'].ww
    assert es['transactions'].ww == es_copy['transactions'].ww


def test_add_interesting_values_specified_vals(es):
    product_vals = ['coke zero', 'taco clock']
    country_vals = ['AL', 'US']
    interesting_values = {
        'product_id': product_vals,
        'countrycode': country_vals,
    }
    es.add_interesting_values(dataframe_name='log', values=interesting_values)

    assert es['log'].ww['product_id'].ww.metadata['interesting_values'] == product_vals
    assert es['log'].ww['countrycode'].ww.metadata['interesting_values'] == country_vals


def test_add_interesting_values_vals_specified_without_dataframe_name(es):
    interesting_values = {
        'countrycode': ['AL', 'US'],
    }
    error_msg = "dataframe_name must be specified if values are provided"
    with pytest.raises(ValueError, match=error_msg):
        es.add_interesting_values(values=interesting_values)


def test_add_interesting_values_single_dataframe(pd_es):
    pd_es.add_interesting_values(dataframe_name='log')

    expected_vals = {
        'zipcode': ['02116', '02116-3899', '12345-6789', '1234567890', '0'],
        'countrycode': ['US', 'AL', 'ALB', 'USA'],
        'subregioncode': ['US-AZ', 'US-MT', 'ZM-06', 'UG-219'],
        'priority_level': [0, 1, 2],
    }

    for col in pd_es['log'].columns:
        if col in expected_vals:
            assert pd_es['log'].ww.columns[col].metadata.get('interesting_values') == expected_vals[col]
        else:
            assert pd_es['log'].ww.columns[col].metadata.get('interesting_values') is None


def test_add_interesting_values_multiple_dataframes(pd_es):
    pd_es.add_interesting_values()
    expected_cols_with_vals = {
        'régions': {'language'},
        'stores': {},
        'products': {'department'},
        'customers': {'cancel_reason', 'engagement_level'},
        'sessions': {'device_type', 'device_name'},
        'log': {'zipcode', 'countrycode', 'subregioncode', 'priority_level'},
        'cohorts': {'cohort_name'},
    }
    for df_id, df in pd_es.dataframe_dict.items():
        expected_cols = expected_cols_with_vals[df_id]
        for col in df.columns:
            if col in expected_cols:
                assert df.ww.columns[col].metadata.get('interesting_values') is not None
            else:
                assert df.ww.columns[col].metadata.get('interesting_values') is None


def test_add_interesting_values_verbose_output(caplog):
    es = ft.demo.load_retail(nrows=200)
    es['order_products'].ww.set_types({'quantity': 'Categorical'})
    es['orders'].ww.set_types({'country': 'Categorical'})
    logger = logging.getLogger('featuretools')
    logger.propagate = True
    logger_es = logging.getLogger('featuretools.entityset')
    logger_es.propagate = True
    es.add_interesting_values(verbose=True, max_values=10)
    logger.propagate = False
    logger_es.propagate = False
    assert 'Column country: Marking United Kingdom as an interesting value' in caplog.text
    assert 'Column quantity: Marking 6 as an interesting value' in caplog.text


def test_entityset_equality(es):
    first_es = EntitySet()
    second_es = EntitySet()
    assert first_es == second_es

    first_es.add_dataframe(dataframe_name='customers',
                           dataframe=es['customers'].copy(),
                           index='id',
                           time_index='signup_date',
                           logical_types=es['customers'].ww.logical_types,
                           semantic_tags=get_df_tags(es['customers']))
    assert first_es != second_es

    second_es.add_dataframe(dataframe_name='sessions',
                            dataframe=es['sessions'].copy(),
                            index='id',
                            logical_types=es['sessions'].ww.logical_types,
                            semantic_tags=get_df_tags(es['sessions']))
    assert first_es != second_es

    first_es.add_dataframe(dataframe_name='sessions',
                           dataframe=es['sessions'].copy(),
                           index='id',
                           logical_types=es['sessions'].ww.logical_types,
                           semantic_tags=get_df_tags(es['sessions']))
    second_es.add_dataframe(dataframe_name='customers',
                            dataframe=es['customers'].copy(),
                            index='id',
                            time_index='signup_date',
                            logical_types=es['customers'].ww.logical_types,
                            semantic_tags=get_df_tags(es['customers']))
    assert first_es == second_es

    first_es.add_relationship('customers', 'id', 'sessions', 'customer_id')
    assert first_es != second_es
    assert second_es != first_es

    second_es.add_relationship('customers', 'id', 'sessions', 'customer_id')
    assert first_es == second_es


def test_entityset_id_equality():
    first_es = EntitySet(id='first')
    first_es_copy = EntitySet(id='first')
    second_es = EntitySet(id='second')

    assert first_es != second_es
    assert first_es == first_es_copy


def test_entityset_time_type_equality():
    first_es = EntitySet()
    second_es = EntitySet()
    assert first_es == second_es

    first_es.time_type = 'numeric'
    assert first_es != second_es

    second_es.time_type = Datetime
    assert first_es != second_es

    second_es.time_type = 'numeric'
    assert first_es == second_es


def test_entityset_deep_equality(es):
    first_es = EntitySet()
    second_es = EntitySet()

    first_es.add_dataframe(dataframe_name='customers',
                           dataframe=es['customers'].copy(),
                           index='id',
                           time_index='signup_date',
                           logical_types=es['customers'].ww.logical_types,
                           semantic_tags=get_df_tags(es['customers']))
    first_es.add_dataframe(dataframe_name='sessions',
                           dataframe=es['sessions'].copy(),
                           index='id',
                           logical_types=es['sessions'].ww.logical_types,
                           semantic_tags=get_df_tags(es['sessions']))

    second_es.add_dataframe(dataframe_name='sessions',
                            dataframe=es['sessions'].copy(),
                            index='id',
                            logical_types=es['sessions'].ww.logical_types,
                            semantic_tags=get_df_tags(es['sessions']))
    second_es.add_dataframe(dataframe_name='customers',
                            dataframe=es['customers'].copy(),
                            index='id',
                            time_index='signup_date',
                            logical_types=es['customers'].ww.logical_types,
                            semantic_tags=get_df_tags(es['customers']))

    assert first_es.__eq__(second_es, deep=False)
    assert first_es.__eq__(second_es, deep=True)

    # Woodwork metadata only gets included in deep equality check
    first_es['sessions'].ww.metadata['created_by'] = 'user0'

    assert first_es.__eq__(second_es, deep=False)
    assert not first_es.__eq__(second_es, deep=True)

    second_es['sessions'].ww.metadata['created_by'] = 'user0'

    assert first_es.__eq__(second_es, deep=False)
    assert first_es.__eq__(second_es, deep=True)

    updated_df = first_es['customers'].loc[[2, 0], :]
    first_es.update_dataframe('customers', updated_df)

    assert first_es.__eq__(second_es, deep=False)
    # Uses woodwork equality which only looks at df content for pandas
    if isinstance(updated_df, pd.DataFrame):
        assert not first_es.__eq__(second_es, deep=True)
    else:
        assert first_es.__eq__(second_es, deep=True)


@pytest.fixture(params=['make_es', 'dask_es_to_copy'])
def es_to_copy(request):
    return request.getfixturevalue(request.param)


@pytest.fixture
def dask_es_to_copy(make_es):
    es = EntitySet(id=make_es.id)
    for df in make_es.dataframes:
        dd_df = dd.from_pandas(df.reset_index(drop=True), npartitions=4)
        dd_df.ww.init(schema=df.ww.schema)
        es.add_dataframe(dd_df)

    for rel in make_es.relationships:
        es.add_relationship(rel.parent_dataframe.ww.name, rel.parent_column.name,
                            rel.child_dataframe.ww.name, rel.child_column.name)
    return es


def test_deepcopy_entityset(es_to_copy):
    # Uses make_es since the es fixture uses deepcopy
    copied_es = copy.deepcopy(es_to_copy)

    assert copied_es == es_to_copy
    assert copied_es is not es_to_copy

    for df_name in es_to_copy.dataframe_dict.keys():
        original_df = es_to_copy[df_name]
        new_df = copied_es[df_name]

        assert new_df.ww.schema == original_df.ww.schema
        assert new_df.ww._schema is not original_df.ww._schema

        pd.testing.assert_frame_equal(to_pandas(new_df), to_pandas(original_df))
        assert new_df is not original_df


def test_deepcopy_entityset_woodwork_changes(es):
    copied_es = copy.deepcopy(es)

    assert copied_es == es
    assert copied_es is not es

    copied_es['products'].ww.add_semantic_tags({'id': 'new_tag'})

    assert copied_es['products'].ww.semantic_tags['id'] == {'index', 'new_tag'}
    assert es['products'].ww.semantic_tags['id'] == {'index'}
    assert copied_es != es


def test_deepcopy_entityset_featuretools_changes(es):
    copied_es = copy.deepcopy(es)

    assert copied_es == es
    assert copied_es is not es

    copied_es.set_secondary_time_index('customers', {'upgrade_date': ['engagement_level']})
    assert copied_es['customers'].ww.metadata['secondary_time_index'] == {'upgrade_date': ['engagement_level', 'upgrade_date']}
    assert es['customers'].ww.metadata['secondary_time_index'] == {'cancel_date': ['cancel_reason', 'cancel_date']}


def test_dataframe_type_empty_es():
    es = EntitySet("test")
    assert es.dataframe_type is None


def test_dataframe_type_pandas_es(pd_es):
    assert pd_es.dataframe_type == Library.PANDAS.value<|MERGE_RESOLUTION|>--- conflicted
+++ resolved
@@ -1613,15 +1613,9 @@
 def test_same_index_values(index_df):
     if not isinstance(index_df, pd.DataFrame):
         logical_types = {
-<<<<<<< HEAD
-            'id': ltypes.Integer,
-            'transaction_time': ltypes.Datetime,
-            'first_dataframe_time': ltypes.Integer
-=======
             'id': Integer,
             'transaction_time': Datetime,
             'first_dataframe_time': Integer
->>>>>>> af195aa3
         }
     else:
         logical_types = None
@@ -1652,18 +1646,6 @@
 
 def test_use_time_index(index_df):
     if not isinstance(index_df, pd.DataFrame):
-<<<<<<< HEAD
-        bad_vtypes = {
-            'id': ltypes.Integer,
-            'transaction_time': ltypes.Datetime,
-            'first_dataframe_time': ltypes.Integer
-        }
-        bad_semantic_tags = {'transaction_time': 'time_index'}
-        logical_types = {
-            'id': ltypes.Integer,
-            'transaction_time': ltypes.Datetime,
-            'first_dataframe_time': ltypes.Integer
-=======
         bad_ltypes = {
             'id': Integer,
             'transaction_time': Datetime,
@@ -1674,7 +1656,6 @@
             'id': Integer,
             'transaction_time': Datetime,
             'first_dataframe_time': Integer
->>>>>>> af195aa3
         }
     else:
         bad_ltypes = {"transaction_time": Datetime}
