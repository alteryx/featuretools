import copy
import logging
import re
from datetime import datetime

import dask.dataframe as dd
import numpy as np
import pandas as pd
import pytest
from woodwork.logical_types import (
    Boolean,
    Categorical,
    CountryCode,
    Datetime,
    Double,
    Integer,
    LatLong,
    NaturalLanguage,
    Ordinal,
    PostalCode,
    SubRegionCode
)

import featuretools as ft
<<<<<<< HEAD
from featuretools.entityset import EntitySet
from featuretools.entityset.entityset import LTI_COLUMN_NAME
from featuretools.tests.testing_utils import get_df_tags, to_pandas
=======
from featuretools import variable_types
from featuretools.entityset import EntitySet, Relationship
from featuretools.tests.testing_utils import to_pandas
>>>>>>> e6afad06
from featuretools.utils.gen_utils import Library, import_or_none
from featuretools.utils.koalas_utils import pd_to_ks_clean

ks = import_or_none('databricks.koalas')


def test_normalize_time_index_as_additional_column(es):
    error_text = "Not moving signup_date as it is the base time index column. Perhaps, move the column to the copy_columns."
    with pytest.raises(ValueError, match=error_text):
        assert "signup_date" in es["customers"].columns
        es.normalize_dataframe(base_dataframe_name='customers',
                               new_dataframe_name='cancellations',
                               index='cancel_reason',
                               make_time_index='signup_date',
                               additional_columns=['signup_date'],
                               copy_columns=[])


def test_normalize_time_index_as_copy_column(es):
    assert "signup_date" in es["customers"].columns
    es.normalize_dataframe(base_dataframe_name='customers',
                           new_dataframe_name='cancellations',
                           index='cancel_reason',
                           make_time_index='signup_date',
                           additional_columns=[],
                           copy_columns=['signup_date'])

    assert 'signup_date' in es['customers'].columns
    assert es['customers'].ww.time_index == 'signup_date'
    assert 'signup_date' in es['cancellations'].columns
    assert es['cancellations'].ww.time_index == 'signup_date'


def test_normalize_time_index_as_copy_column_new_time_index(es):
    assert "signup_date" in es["customers"].columns
    es.normalize_dataframe(base_dataframe_name='customers',
                           new_dataframe_name='cancellations',
                           index='cancel_reason',
                           make_time_index=True,
                           additional_columns=[],
                           copy_columns=['signup_date'])

    assert 'signup_date' in es['customers'].columns
    assert es['customers'].ww.time_index == 'signup_date'
    assert 'first_customers_time' in es['cancellations'].columns
    assert 'signup_date' not in es['cancellations'].columns
    assert es['cancellations'].ww.time_index == 'first_customers_time'


def test_normalize_time_index_as_copy_column_no_time_index(es):
    assert "signup_date" in es["customers"].columns
    es.normalize_dataframe(base_dataframe_name='customers',
                           new_dataframe_name='cancellations',
                           index='cancel_reason',
                           make_time_index=False,
                           additional_columns=[],
                           copy_columns=['signup_date'])

    assert 'signup_date' in es['customers'].columns
    assert es['customers'].ww.time_index == 'signup_date'
    assert 'signup_date' in es['cancellations'].columns
    assert es['cancellations'].ww.time_index is None


def test_cannot_re_add_relationships_that_already_exists(es):
    warn_text = "Not adding duplicate relationship: " + str(es.relationships[0])
    before_len = len(es.relationships)
    rel = es.relationships[0]
    with pytest.warns(UserWarning, match=warn_text):
        es.add_relationship(relationship=rel)
    with pytest.warns(UserWarning, match=warn_text):
        es.add_relationship(rel._parent_dataframe_name, rel._parent_column_name,
                            rel._child_dataframe_name, rel._child_column_name)
    after_len = len(es.relationships)
    assert before_len == after_len


def test_add_relationships_convert_type(es):
    for r in es.relationships:
<<<<<<< HEAD
        parent_df = es[r.parent_dataframe.ww.name]
        child_df = es[r.child_dataframe.ww.name]
        assert parent_df.ww.index == r.parent_column.name
        assert 'foreign_key' in r.child_column.ww.semantic_tags
        assert str(parent_df[r.parent_column.name].dtype) == str(child_df[r.child_column.name].dtype)


def test_add_relationship_diff_param_logical_types(es):
    ordinal_1 = Ordinal(order=[0, 1, 2, 3, 4, 5, 6])
    ordinal_2 = Ordinal(order=[0, 1, 2, 3, 4, 5])
    es['sessions'].ww.set_types(logical_types={'id': ordinal_1})
    log_2_df = es['log'].copy()
    log_logical_types = {
        'id': Integer,
        'session_id': ordinal_2,
        'product_id': Categorical(),
        'datetime': Datetime,
        'value': Double,
        'value_2': Double,
        'latlong': LatLong,
        'latlong2': LatLong,
        'zipcode': PostalCode,
        'countrycode': CountryCode,
        'subregioncode': SubRegionCode,
        'value_many_nans': Double,
        'priority_level': Ordinal(order=[0, 1, 2]),
        'purchased': Boolean,
        'comments': NaturalLanguage
=======
        parent_e = es[r.parent_entity.id]
        child_e = es[r.child_entity.id]
        assert type(r.parent_variable) == variable_types.Index
        assert type(r.child_variable) == variable_types.Id
        assert parent_e.df[r.parent_variable.id].dtype == child_e.df[r.child_variable.id].dtype


# TODO: Koalas does not support categorical types
def test_add_relationship_errors_on_dtype_mismatch(es):
    if es.dataframe_type == Library.KOALAS.value:
        pytest.xfail('Koalas does not support categorical types')
    log_2_df = es['log'].df.copy()
    log_variable_types = {
        'id': variable_types.Categorical,
        'session_id': variable_types.Id,
        'product_id': variable_types.Id,
        'datetime': variable_types.Datetime,
        'value': variable_types.Numeric,
        'value_2': variable_types.Numeric,
        'latlong': variable_types.LatLong,
        'latlong2': variable_types.LatLong,
        'zipcode': variable_types.ZIPCode,
        'countrycode': variable_types.CountryCode,
        'subregioncode': variable_types.SubRegionCode,
        'value_many_nans': variable_types.Numeric,
        'priority_level': variable_types.Ordinal,
        'purchased': variable_types.Boolean,
        'comments': variable_types.NaturalLanguage,
        'url': variable_types.URL,
        'email_address': variable_types.EmailAddress
>>>>>>> e6afad06
    }
    log_semantic_tags = {
        'session_id': 'foreign_key',
        'product_id': 'foreign_key'
    }
    assert set(log_logical_types) == set(log_2_df.columns)
    es.add_dataframe(dataframe_name='log2',
                     dataframe=log_2_df,
                     index='id',
                     logical_types=log_logical_types,
                     semantic_tags=log_semantic_tags,
                     time_index='datetime')
    assert 'log2' in es.dataframe_dict
    assert es['log2'].ww.schema is not None
    assert isinstance(es['log2'].ww.logical_types['session_id'], Ordinal)
    assert isinstance(es['sessions'].ww.logical_types['id'], Ordinal)
    assert es['sessions'].ww.logical_types['id'] != es['log2'].ww.logical_types['session_id']

    warning_text = 'Logical type Ordinal for child column session_id does not match parent '\
        'column id logical type Ordinal. There is a conflict between the parameters. '\
        'Changing child logical type to match parent.'
    with pytest.warns(UserWarning, match=warning_text):
        es.add_relationship(u'sessions', 'id', 'log2', 'session_id')
    assert isinstance(es['log2'].ww.logical_types['product_id'], Categorical)
    assert isinstance(es['products'].ww.logical_types['id'], Categorical)


def test_add_relationship_different_logical_types_same_dtype(es):
    log_2_df = es['log'].copy()
    log_logical_types = {
        'id': Integer,
        'session_id': Integer,
        'product_id': CountryCode,
        'datetime': Datetime,
        'value': Double,
        'value_2': Double,
        'latlong': LatLong,
        'latlong2': LatLong,
        'zipcode': PostalCode,
        'countrycode': CountryCode,
        'subregioncode': SubRegionCode,
        'value_many_nans': Double,
        'priority_level': Ordinal(order=[0, 1, 2]),
        'purchased': Boolean,
        'comments': NaturalLanguage
    }
    log_semantic_tags = {
        'session_id': 'foreign_key',
        'product_id': 'foreign_key'
    }
    assert set(log_logical_types) == set(log_2_df.columns)
    es.add_dataframe(dataframe_name='log2',
                     dataframe=log_2_df,
                     index='id',
                     logical_types=log_logical_types,
                     semantic_tags=log_semantic_tags,
                     time_index='datetime')
    assert 'log2' in es.dataframe_dict
    assert es['log2'].ww.schema is not None
    assert isinstance(es['log2'].ww.logical_types['product_id'], CountryCode)
    assert isinstance(es['products'].ww.logical_types['id'], Categorical)

    warning_text = 'Logical type CountryCode for child column product_id does not match parent column id logical type Categorical. Changing child logical type to match parent.'
    with pytest.warns(UserWarning, match=warning_text):
        es.add_relationship(u'products', 'id', 'log2', 'product_id')
    assert isinstance(es['log2'].ww.logical_types['product_id'], Categorical)
    assert isinstance(es['products'].ww.logical_types['id'], Categorical)


def test_add_relationship_different_compatible_dtypes(es):
    log_2_df = es['log'].copy()
    log_logical_types = {
        'id': Integer,
        'session_id': Datetime,
        'product_id': Categorical,
        'datetime': Datetime,
        'value': Double,
        'value_2': Double,
        'latlong': LatLong,
        'latlong2': LatLong,
        'zipcode': PostalCode,
        'countrycode': CountryCode,
        'subregioncode': SubRegionCode,
        'value_many_nans': Double,
        'priority_level': Ordinal(order=[0, 1, 2]),
        'purchased': Boolean,
        'comments': NaturalLanguage
    }
    log_semantic_tags = {
        'session_id': 'foreign_key',
        'product_id': 'foreign_key'
    }
    assert set(log_logical_types) == set(log_2_df.columns)
    es.add_dataframe(dataframe_name='log2',
                     dataframe=log_2_df,
                     index='id',
                     logical_types=log_logical_types,
                     semantic_tags=log_semantic_tags,
                     time_index='datetime')
    assert 'log2' in es.dataframe_dict
    assert es['log2'].ww.schema is not None
    assert isinstance(es['log2'].ww.logical_types['session_id'], Datetime)
    assert isinstance(es['customers'].ww.logical_types['id'], Integer)

    warning_text = 'Logical type Datetime for child column session_id does not match parent column id logical type Integer. Changing child logical type to match parent.'
    with pytest.warns(UserWarning, match=warning_text):
        es.add_relationship(u'customers', 'id', 'log2', 'session_id')
    assert isinstance(es['log2'].ww.logical_types['session_id'], Integer)
    assert isinstance(es['customers'].ww.logical_types['id'], Integer)


def test_add_relationship_errors_child_v_index(es):
    new_df = es['log'].ww.copy()
    new_df.ww._schema.name = 'log2'
    es.add_dataframe(dataframe=new_df)

    to_match = "Unable to add relationship because child column 'id' in 'log2' is also its index"
    with pytest.raises(ValueError, match=to_match):
        es.add_relationship('log', 'id', 'log2', 'id')


# def test_add_relationship_empty_child_convert_dtype(es):
#     relationship = ft.Relationship(es, "sessions", "id", "log", "session_id")
#     empty_log_df = pd.DataFrame(columns=es['log'].columns)
#     # --> schema isn't valid.... not sure what this is testing
#     empty_log_df.ww.init(schema=es['log'].ww.schema)

#     es.add_dataframe('log', empty_log_df)

#     assert len(es['log']) == 0
#     assert es['log']['session_id'].dtype == 'object'

#     es.relationships.remove(relationship)
#     assert(relationship not in es.relationships)

#     es.add_relationship(relationship=relationship)
#     assert es['log']['session_id'].dtype == 'int64'


def test_add_relationship_with_relationship_object(es):
    relationship = ft.Relationship(es, "sessions", "id", "log", "session_id")
    es.add_relationship(relationship=relationship)
    assert relationship in es.relationships


def test_add_relationships_with_relationship_object(es):
    relationships = [ft.Relationship(es, "sessions", "id", "log", "session_id")]
    es.add_relationships(relationships)
    assert relationships[0] in es.relationships


def test_add_relationship_error(es):
    relationship = ft.Relationship(es, "sessions", "id", "log", "session_id")
    error_message = "Cannot specify dataframe and column name values and also supply a Relationship"
    with pytest.raises(ValueError, match=error_message):
        es.add_relationship(parent_dataframe_name="sessions", relationship=relationship)


def test_query_by_values_returns_rows_in_given_order():
    data = pd.DataFrame({
        "id": [1, 2, 3, 4, 5],
        "value": ["a", "c", "b", "a", "a"],
        "time": [1000, 2000, 3000, 4000, 5000]
    })

    es = ft.EntitySet()
    es = es.add_dataframe(dataframe=data, dataframe_name="test",
                          index="id", time_index="time",
                          logical_types={"value": "Categorical"})
    query = es.query_by_values('test', ['b', 'a'], column_name='value')
    assert np.array_equal(query['id'], [1, 3, 4, 5])


def test_query_by_values_secondary_time_index(es):
    end = np.datetime64(datetime(2011, 10, 1))
    all_instances = [0, 1, 2]
    result = es.query_by_values('customers', all_instances, time_last=end)
    result = to_pandas(result, index='id')

    for col in ["cancel_date", "cancel_reason"]:
        nulls = result.loc[all_instances][col].isnull() == [False, True, True]
        assert nulls.all(), "Some instance has data it shouldn't for column %s" % col


def test_query_by_id(es):
    df = to_pandas(es.query_by_values('log', instance_vals=[0]))
    assert df['id'].values[0] == 0


def test_query_by_single_value(es):
    df = to_pandas(es.query_by_values('log', instance_vals=0))
    assert df['id'].values[0] == 0


def test_query_by_df(es):
    instance_df = pd.DataFrame({'id': [1, 3], 'vals': [0, 1]})
    df = to_pandas(es.query_by_values('log', instance_vals=instance_df))

    assert np.array_equal(df['id'], [1, 3])


def test_query_by_id_with_time(es):
    df = es.query_by_values(
        dataframe_name='log',
        instance_vals=[0, 1, 2, 3, 4],
        time_last=datetime(2011, 4, 9, 10, 30, 2 * 6))
    df = to_pandas(df)
    if es.dataframe_type == Library.KOALAS.value:
        # Koalas doesn't maintain order
        df = df.sort_values('id')

    assert list(df['id'].values) == [0, 1, 2]


def test_query_by_variable_with_time(es):
    df = es.query_by_values(
        dataframe_name='log',
        instance_vals=[0, 1, 2], column_name='session_id',
        time_last=datetime(2011, 4, 9, 10, 50, 0))
    df = to_pandas(df)

    true_values = [
        i * 5 for i in range(5)] + [i * 1 for i in range(4)] + [0]
    if es.dataframe_type == Library.KOALAS.value:
        # Koalas doesn't maintain order
        df = df.sort_values('id')

    assert list(df['id'].values) == list(range(10))
    assert list(df['value'].values) == true_values


def test_query_by_variable_with_no_lti_and_training_window(es):
    match = "Using training_window but last_time_index is not set for dataframe customers"
    with pytest.warns(UserWarning, match=match):
        df = es.query_by_values(
            dataframe_name='customers',
            instance_vals=[0, 1, 2], column_name='cohort',
            time_last=datetime(2011, 4, 11),
            training_window='3d')
    df = to_pandas(df)

    assert list(df['id'].values) == [1]
    assert list(df['age'].values) == [25]


def test_query_by_variable_with_lti_and_training_window(es):
    es.add_last_time_indexes()
    df = es.query_by_values(
        dataframe_name='customers',
        instance_vals=[0, 1, 2], column_name='cohort',
        time_last=datetime(2011, 4, 11),
        training_window='3d')
    # Account for different ordering between pandas and dask/koalas
    df = to_pandas(df).reset_index(drop=True).sort_values('id')
    assert list(df['id'].values) == [0, 1, 2]
    assert list(df['age'].values) == [33, 25, 56]


def test_query_by_indexed_variable(es):
    df = es.query_by_values(
        dataframe_name='log',
        instance_vals=['taco clock'],
        column_name='product_id')
    df = to_pandas(df)

    assert list(df['id'].values) == [15, 16]


@pytest.fixture
def pd_df():
    return pd.DataFrame({'id': [0, 1, 2], 'category': ['a', 'b', 'c']})


@pytest.fixture
def dd_df(pd_df):
    return dd.from_pandas(pd_df, npartitions=2)


@pytest.fixture
def ks_df(pd_df):
    ks = pytest.importorskip('databricks.koalas', reason="Koalas not installed, skipping")
    return ks.from_pandas(pd_df)


@pytest.fixture(params=['pd_df', 'dd_df', 'ks_df'])
def df(request):
    return request.getfixturevalue(request.param)


def test_check_columns_and_dataframe(df):
    # matches
    logical_types = {'id': Integer,
                     'category': Categorical}
    es = EntitySet(id='test')
    es.add_dataframe(df, dataframe_name='test_dataframe', index='id',
                     logical_types=logical_types)
    assert isinstance(es.dataframe_dict['test_dataframe'].ww.logical_types['category'], Categorical)
    assert es.dataframe_dict['test_dataframe'].ww.semantic_tags['category'] == {'category'}


def test_make_index_any_location(df):
    logical_types = {'id': Integer,
                     'category': Categorical}

    es = EntitySet(id='test')
    es.add_dataframe(dataframe_name='test_dataframe',
                     index='id1',
                     make_index=True,
                     logical_types=logical_types,
                     dataframe=df)
    if es.dataframe_type != Library.PANDAS.value:
        assert es.dataframe_dict['test_dataframe'].columns[-1] == 'id1'
    else:
        assert es.dataframe_dict['test_dataframe'].columns[0] == 'id1'

    assert es.dataframe_dict['test_dataframe'].ww.index == 'id1'


def test_index_any_location(df):
    logical_types = {'id': Integer,
                     'category': Categorical}

    es = EntitySet(id='test')
    es.add_dataframe(dataframe_name='test_dataframe',
                     index='category',
                     logical_types=logical_types,
                     dataframe=df)
    assert es.dataframe_dict['test_dataframe'].columns[1] == 'category'
    assert es.dataframe_dict['test_dataframe'].ww.index == 'category'


def test_extra_column_type(df):
    # more columns
    logical_types = {'id': Integer,
                     'category': Categorical,
                     'category2': Categorical}

    error_text = re.escape("logical_types contains columns that are not present in dataframe: ['category2']")
    with pytest.raises(LookupError, match=error_text):
        es = EntitySet(id='test')
        es.add_dataframe(dataframe_name='test_dataframe',
                         index='id',
                         logical_types=logical_types, dataframe=df)


def test_add_parent_not_index_varible(es):
    error_text = "Parent column 'language' is not the index of dataframe régions"
    with pytest.raises(AttributeError, match=error_text):
        es.add_relationship(u'régions', 'language', 'customers', u'région_id')


@pytest.fixture
def pd_df2():
    return pd.DataFrame({'category': [1, 2, 3], 'category2': ['1', '2', '3']})


@pytest.fixture
def dd_df2(pd_df2):
    return dd.from_pandas(pd_df2, npartitions=2)


@pytest.fixture
def ks_df2(pd_df2):
    ks = pytest.importorskip('databricks.koalas', reason="Koalas not installed, skipping")
    return ks.from_pandas(pd_df2)


@pytest.fixture(params=['pd_df2', 'dd_df2', 'ks_df2'])
def df2(request):
    return request.getfixturevalue(request.param)


def test_none_index(df2):
    es = EntitySet(id='test')

    copy_df = df2.copy()
    copy_df.ww.init(name='test_dataframe')
    error_msg = 'Cannot add Woodwork DataFrame to EntitySet without index'
    with pytest.raises(ValueError, match=error_msg):
        es.add_dataframe(dataframe=copy_df)

    warn_text = "Using first column as index. To change this, specify the index parameter"
    with pytest.warns(UserWarning, match=warn_text):
        es.add_dataframe(dataframe_name='test_dataframe',
                         logical_types={'category': 'Categorical'},
                         dataframe=df2)
    assert es['test_dataframe'].ww.index == 'category'
    assert es['test_dataframe'].ww.semantic_tags['category'] == {'index'}
    assert isinstance(es['test_dataframe'].ww.logical_types['category'], Categorical)


@pytest.fixture
def pd_df3():
    return pd.DataFrame({'category': [1, 2, 3]})


@pytest.fixture
def dd_df3(pd_df3):
    return dd.from_pandas(pd_df3, npartitions=2)


@pytest.fixture
def ks_df3(pd_df3):
    ks = pytest.importorskip('databricks.koalas', reason="Koalas not installed, skipping")
    return ks.from_pandas(pd_df3)


@pytest.fixture(params=['pd_df3', 'dd_df3', 'ks_df3'])
def df3(request):
    return request.getfixturevalue(request.param)


def test_unknown_index(df3):
    warn_text = "index id not found in dataframe, creating new integer column"
    es = EntitySet(id='test')
    with pytest.warns(UserWarning, match=warn_text):
        es.add_dataframe(dataframe_name='test_dataframe',
                         dataframe=df3,
                         index='id',
                         logical_types={'category': 'Categorical'})
    assert es['test_dataframe'].ww.index == 'id'
    assert list(to_pandas(es['test_dataframe']['id'], sort_index=True)) == list(range(3))


def test_doesnt_remake_index(df):
    logical_types = {'id': 'Integer', 'category': 'Categorical'}
    error_text = "Cannot make index: column with name id already present"
    with pytest.raises(RuntimeError, match=error_text):
        es = EntitySet(id='test')
        es.add_dataframe(dataframe_name='test_dataframe',
                         index='id',
                         make_index=True,
                         dataframe=df,
                         logical_types=logical_types)


def test_bad_time_index_column(df3):
    logical_types = {'category': 'Categorical'}
    error_text = "Specified time index column `time` not found in dataframe"
    with pytest.raises(LookupError, match=error_text):
        es = EntitySet(id='test')
        es.add_dataframe(dataframe_name='test_dataframe',
                         dataframe=df3,
                         time_index='time',
                         logical_types=logical_types)


@pytest.fixture
def pd_df4():
    df = pd.DataFrame({'id': [0, 1, 2],
                       'category': ['a', 'b', 'a'],
                       'category_int': [1, 2, 3],
                       'ints': ['1', '2', '3'],
                       'floats': ['1', '2', '3.0']})
    df["category_int"] = df["category_int"].astype("category")
    return df


@pytest.fixture
def dd_df4(pd_df4):
    return dd.from_pandas(pd_df4, npartitions=2)


@pytest.fixture
def ks_df4(pd_df4):
    ks = pytest.importorskip('databricks.koalas', reason="Koalas not installed, skipping")
    return ks.from_pandas(pd_to_ks_clean(pd_df4))


@pytest.fixture(params=['pd_df4', 'dd_df4', 'ks_df4'])
def df4(request):
    return request.getfixturevalue(request.param)


def test_converts_dtype_on_init(df4):
    logical_types = {'id': Integer,
                     'ints': Integer,
                     'floats': Double}
    if not isinstance(df4, pd.DataFrame):
        logical_types['category'] = Categorical
        logical_types['category_int'] = Categorical
    es = EntitySet(id='test')
    df4.ww.init(name='test_dataframe', index='id', logical_types=logical_types)
    es.add_dataframe(dataframe=df4)

    entity_df = es['test_dataframe']
    assert entity_df['ints'].dtype.name == 'int64'
    assert entity_df['floats'].dtype.name == 'float64'

    # this is infer from pandas dtype
    df = es["test_dataframe"]
    assert isinstance(df.ww.logical_types['category_int'], Categorical)


def test_converts_dtype_after_init(df4):
    category_dtype = 'category'
    if ks and isinstance(df4, ks.DataFrame):
        category_dtype = 'string'

    df4["category"] = df4["category"].astype(category_dtype)
    if not isinstance(df4, pd.DataFrame):
        logical_types = {'id': Integer,
                         'category': Categorical,
                         'category_int': Categorical,
                         'ints': Integer,
                         'floats': Double}
    else:
        logical_types = None
    es = EntitySet(id='test')
    es.add_dataframe(dataframe_name='test_dataframe', index='id',
                     dataframe=df4, logical_types=logical_types)
    df = es['test_dataframe']

    df.ww.set_types(logical_types={'ints': 'Integer'})
    assert isinstance(df.ww.logical_types['ints'], Integer)
    assert df['ints'].dtype == 'int64'

    df.ww.set_types(logical_types={'ints': 'Categorical'})
    assert isinstance(df.ww.logical_types['ints'], Categorical)
    assert df['ints'].dtype == category_dtype

    df.ww.set_types(logical_types={'ints': Ordinal(order=[1, 2, 3])})
    assert df.ww.logical_types['ints'] == Ordinal(order=[1, 2, 3])
    assert df['ints'].dtype == category_dtype

    df.ww.set_types(logical_types={'ints': 'NaturalLanguage'})
    assert isinstance(df.ww.logical_types['ints'], NaturalLanguage)
    assert df['ints'].dtype == 'string'


def test_warns_no_typing(df4):
    es = EntitySet(id='test')
    if not isinstance(df4, pd.DataFrame):
        msg = 'Performing type inference on Dask or Koalas DataFrames may be computationally intensive. Specify logical types for each column to speed up EntitySet initialization.'
        with pytest.warns(UserWarning, match=msg):
            es.add_dataframe(dataframe_name='test_dataframe', index='id',
                             dataframe=df4)
    else:
        es.add_dataframe(dataframe_name='test_dataframe', index='id',
                         dataframe=df4)

    assert 'test_dataframe' in es.dataframe_dict


@pytest.fixture
def pd_datetime1():
    times = pd.date_range('1/1/2011', periods=3, freq='H')
    time_strs = times.strftime('%Y-%m-%d')
    return pd.DataFrame({'id': [0, 1, 2], 'time': time_strs})


@pytest.fixture
def dd_datetime1(pd_datetime1):
    return dd.from_pandas(pd_datetime1, npartitions=2)


@pytest.fixture
def ks_datetime1(pd_datetime1):
    ks = pytest.importorskip('databricks.koalas', reason="Koalas not installed, skipping")
    return ks.from_pandas(pd_datetime1)


@pytest.fixture(params=['pd_datetime1', 'dd_datetime1', 'ks_datetime1'])
def datetime1(request):
    return request.getfixturevalue(request.param)


def test_converts_datetime(datetime1):
    # string converts to datetime correctly
    # This test fails without defining vtypes.  Entityset
    # infers time column should be numeric type
    logical_types = {'id': Integer,
                     'time': Datetime}

    es = EntitySet(id='test')
    es.add_dataframe(
        dataframe_name='test_dataframe',
        index='id',
        time_index="time",
        logical_types=logical_types,
        dataframe=datetime1)
    pd_col = to_pandas(es['test_dataframe']['time'])
    # assert type(es['test_entity']['time']) == variable_types.Datetime
    assert type(pd_col[0]) == pd.Timestamp


@pytest.fixture
def pd_datetime2():
    datetime_format = "%d-%m-%Y"
    actual = pd.Timestamp('Jan 2, 2011')
    time_strs = [actual.strftime(datetime_format)] * 3
    return pd.DataFrame(
        {'id': [0, 1, 2], 'time_format': time_strs, 'time_no_format': time_strs})


@pytest.fixture
def dd_datetime2(pd_datetime2):
    return dd.from_pandas(pd_datetime2, npartitions=2)


@pytest.fixture
def ks_datetime2(pd_datetime2):
    ks = pytest.importorskip('databricks.koalas', reason="Koalas not installed, skipping")
    return ks.from_pandas(pd_datetime2)


@pytest.fixture(params=['pd_datetime2', 'dd_datetime2', 'ks_datetime2'])
def datetime2(request):
    return request.getfixturevalue(request.param)


def test_handles_datetime_format(datetime2):
    # check if we load according to the format string
    # pass in an ambigious date
    datetime_format = "%d-%m-%Y"
    actual = pd.Timestamp('Jan 2, 2011')

    logical_types = {'id': Integer,
                     'time_format': (Datetime(datetime_format=datetime_format)),
                     'time_no_format': Datetime}

    es = EntitySet(id='test')
    es.add_dataframe(
        dataframe_name='test_dataframe',
        index='id',
        logical_types=logical_types,
        dataframe=datetime2)

    col_format = to_pandas(es['test_dataframe']['time_format'])
    col_no_format = to_pandas(es['test_dataframe']['time_no_format'])
    # without formatting pandas gets it wrong
    assert (col_no_format != actual).all()

    # with formatting we correctly get jan2
    assert (col_format == actual).all()


def test_handles_datetime_mismatch():
    # can't convert arbitrary strings
    df = pd.DataFrame({'id': [0, 1, 2], 'time': ['a', 'b', 'tomorrow']})
    logical_types = {'id': Integer,
                     'time': Datetime}

    error_text = "Time index column must contain datetime or numeric values"
    with pytest.raises(TypeError, match=error_text):
        es = EntitySet(id='test')
        es.add_dataframe(df, dataframe_name='test_dataframe', index='id',
                         time_index='time', logical_types=logical_types)


def test_dataframe_init(es):
    df = pd.DataFrame({'id': ['0', '1', '2'],
                       'time': [datetime(2011, 4, 9, 10, 31, 3 * i)
                                for i in range(3)],
                       'category': ['a', 'b', 'a'],
                       'number': [4, 5, 6]})
    if es.dataframe_type == Library.DASK.value:
        df = dd.from_pandas(df, npartitions=2)
    elif es.dataframe_type == Library.KOALAS.value:
        df = ks.from_pandas(df)

    logical_types = {'time': Datetime}
    if not isinstance(df, pd.DataFrame):
        extra_logical_types = {
            'id': Categorical,
            'category': Categorical,
            'number': Integer
        }
        logical_types.update(extra_logical_types)
    es.add_dataframe(df.copy(), dataframe_name='test_dataframe', index='id',
                     time_index='time', logical_types=logical_types)
    if isinstance(df, dd.DataFrame):
        df_shape = (df.shape[0].compute(), df.shape[1])
    else:
        df_shape = df.shape
    if es.dataframe_type == Library.DASK.value:
<<<<<<< HEAD
        es_df_shape = (es['test_dataframe'].shape[0].compute(), es['test_dataframe'].shape[1])
=======
        es_df_shape = (es['test_entity'].df.shape[0].compute(), es['test_entity'].df.shape[1])
>>>>>>> e6afad06
    else:
        es_df_shape = es['test_dataframe'].shape
    assert es_df_shape == df_shape
    assert es['test_dataframe'].ww.index == 'id'
    assert es['test_dataframe'].ww.time_index == 'time'
    assert set([v for v in es['test_dataframe'].ww.columns]) == set(df.columns)

<<<<<<< HEAD
    assert es['test_dataframe']['time'].dtype == df['time'].dtype
    if es.dataframe_type == Library.KOALAS.value:
        assert set(es['test_dataframe']['id'].to_list()) == set(df['id'].to_list())
=======
    assert es['test_entity'].df['time'].dtype == df['time'].dtype
    if es.dataframe_type == Library.KOALAS.value:
        assert set(es['test_entity'].df['id'].to_list()) == set(df['id'].to_list())
>>>>>>> e6afad06
    else:
        assert set(es['test_dataframe']['id']) == set(df['id'])


@pytest.fixture
def pd_bad_df():
    return pd.DataFrame({'a': [1, 2, 3], 'b': [4, 5, 6], 3: ['a', 'b', 'c']})


@pytest.fixture
def dd_bad_df(pd_bad_df):
    return dd.from_pandas(pd_bad_df, npartitions=2)


@pytest.fixture(params=['pd_bad_df', 'dd_bad_df'])
def bad_df(request):
    return request.getfixturevalue(request.param)


# Skip for Koalas, automatically converts non-str column names to str
def test_nonstr_column_names(bad_df):
    if isinstance(bad_df, dd.DataFrame):
        pytest.xfail('Dask DataFrames cannot handle integer column names')

    es = ft.EntitySet(id='Failure')
    error_text = r"All column names must be strings \(Columns \[3\] are not strings\)"
    with pytest.raises(ValueError, match=error_text):
        es.add_dataframe(dataframe_name='str_cols',
                         dataframe=bad_df,
                         index='a')

    bad_df.ww.init()
    with pytest.raises(ValueError, match=error_text):
        es.add_dataframe(dataframe_name='str_cols',
                         dataframe=bad_df)


def test_sort_time_id():
    transactions_df = pd.DataFrame({"id": [1, 2, 3, 4, 5, 6],
                                    "transaction_time": pd.date_range(start="10:00", periods=6, freq="10s")[::-1]})

    es = EntitySet("test", dataframes={"t": (transactions_df.copy(), "id", "transaction_time")})
    assert es['t'] is not transactions_df
    times = list(es["t"].transaction_time)
    assert times == sorted(list(transactions_df.transaction_time))


def test_already_sorted_parameter():
    transactions_df = pd.DataFrame({"id": [1, 2, 3, 4, 5, 6],
                                    "transaction_time": [datetime(2014, 4, 6),
                                                         datetime(
                                                             2012, 4, 8),
                                                         datetime(
                                                             2012, 4, 8),
                                                         datetime(
                                                             2013, 4, 8),
                                                         datetime(
                                                             2015, 4, 8),
                                                         datetime(2016, 4, 9)]})

    es = EntitySet(id='test')
    es.add_dataframe(transactions_df.copy(),
                     dataframe_name='t',
                     index='id',
                     time_index="transaction_time",
                     already_sorted=True)

    assert es['t'] is not transactions_df
    times = list(es["t"].transaction_time)
    assert times == list(transactions_df.transaction_time)


<<<<<<< HEAD
def test_concat_not_inplace(es):
    first_es = copy.deepcopy(es)
    for df in first_es.dataframes:
        new_df = df.loc[[], :]
        first_es.update_dataframe(df.ww.name, new_df)

    second_es = copy.deepcopy(es)

    # set the data description
    first_es.metadata

    new_es = first_es.concat(second_es)

    assert new_es == es
    assert new_es._data_description is None
    assert first_es._data_description is not None


def test_concat_inplace(es):
    first_es = copy.deepcopy(es)
    second_es = copy.deepcopy(es)
    for df in first_es.dataframes:
        new_df = df.loc[[], :]
        first_es.update_dataframe(df.ww.name, new_df)

    # set the data description
    es.metadata

    es.concat(first_es, inplace=True)

    assert second_es == es
    assert es._data_description is None


def test_concat_with_lti(es):
    first_es = copy.deepcopy(es)
    for df in first_es.dataframes:
        if first_es.dataframe_type == Library.KOALAS.value:
            # Koalas cannot compute last time indexes on an empty Dataframe
            new_df = df.head(1)
        else:
            new_df = df.loc[[], :]
        first_es.update_dataframe(df.ww.name, new_df)

    second_es = copy.deepcopy(es)

    first_es.add_last_time_indexes()
    second_es.add_last_time_indexes()
=======
# TODO: equality check fails, dask series have no .equals method; error computing lti if categorical index
# TODO: dask deepcopy
def test_concat_entitysets(es):
    df = pd.DataFrame({'id': [0, 1, 2], 'category': ['a', 'b', 'a']})
    if es.dataframe_type == Library.DASK.value:
        pytest.xfail("Dask has no .equals method and issue with categoricals "
                     "and add_last_time_indexes")

    if es.dataframe_type == Library.KOALAS.value:
        pytest.xfail("Koalas deepcopy fails")

    vtypes = {'id': variable_types.Categorical,
              'category': variable_types.Categorical}
    es.entity_from_dataframe(entity_id='test_entity',
                             index='id1',
                             make_index=True,
                             variable_types=vtypes,
                             dataframe=df)
>>>>>>> e6afad06
    es.add_last_time_indexes()

    new_es = first_es.concat(second_es)

    assert new_es == es

    first_es['stores'].ww.pop(LTI_COLUMN_NAME)
    first_es['stores'].ww.metadata.pop('last_time_index')
    second_es['stores'].ww.pop(LTI_COLUMN_NAME)
    second_es['stores'].ww.metadata.pop('last_time_index')

    assert not first_es.__eq__(es, deep=False)
    assert not second_es.__eq__(es, deep=False)
    assert LTI_COLUMN_NAME not in first_es['stores']
    assert LTI_COLUMN_NAME not in second_es['stores']

    new_es = first_es.concat(second_es)

    assert new_es.__eq__(es, deep=True)
    # stores will get last time index re-added because it has children that will get lti calculated
    assert LTI_COLUMN_NAME in new_es['stores']


def test_concat_errors(es):
    # entitysets are not equal
    copy_es = copy.deepcopy(es)
    copy_es['customers'].ww.pop('phone_number')

    error = "Entitysets must have the same dataframes, relationships"\
        ", and column names"
    with pytest.raises(ValueError, match=error):
        es.concat(copy_es)


def test_concat_sort_index_with_time_index(pd_es):
    # only pandas dataframes sort on the index and time index
    es1 = copy.deepcopy(pd_es)
    es1.update_dataframe(dataframe_name='customers', df=pd_es['customers'].loc[[0, 1], :], already_sorted=True)
    es2 = copy.deepcopy(pd_es)
    es2.update_dataframe(dataframe_name='customers', df=pd_es['customers'].loc[[2], :], already_sorted=True)

    combined_es_order_1 = es1.concat(es2)
    combined_es_order_2 = es2.concat(es1)

    assert list(combined_es_order_1['customers'].index) == [2, 0, 1]
    assert list(combined_es_order_2['customers'].index) == [2, 0, 1]
    assert combined_es_order_1.__eq__(pd_es, deep=True)
    assert combined_es_order_2.__eq__(pd_es, deep=True)
    assert combined_es_order_2.__eq__(combined_es_order_1, deep=True)


def test_concat_sort_index_without_time_index(pd_es):
    # Sorting is only performed on DataFrames with time indices
    es1 = copy.deepcopy(pd_es)
    es1.update_dataframe(dataframe_name='products', df=pd_es['products'].iloc[[0, 1, 2], :], already_sorted=True)
    es2 = copy.deepcopy(pd_es)
    es2.update_dataframe(dataframe_name='products', df=pd_es['products'].iloc[[3, 4, 5], :], already_sorted=True)

    combined_es_order_1 = es1.concat(es2)
    combined_es_order_2 = es2.concat(es1)

    # order matters when we don't sort
    assert list(combined_es_order_1['products'].index) == ['Haribo sugar-free gummy bears',
                                                           'car',
                                                           'toothpaste',
                                                           'brown bag',
                                                           'coke zero',
                                                           'taco clock']
    assert list(combined_es_order_2['products'].index) == ['brown bag',
                                                           'coke zero',
                                                           'taco clock',
                                                           'Haribo sugar-free gummy bears',
                                                           'car',
                                                           'toothpaste'
                                                           ]
    assert combined_es_order_1.__eq__(pd_es, deep=True)
    assert not combined_es_order_2.__eq__(pd_es, deep=True)
    assert combined_es_order_2.__eq__(pd_es, deep=False)
    assert not combined_es_order_2.__eq__(combined_es_order_1, deep=True)


def test_concat_with_make_index(es):
    df = pd.DataFrame({'id': [0, 1, 2], 'category': ['a', 'b', 'a']})
    if es.dataframe_type == Library.DASK.value:
        df = dd.from_pandas(df, npartitions=2)
    elif es.dataframe_type == Library.KOALAS.value:
        df = ks.from_pandas(df)
    logical_types = {'id': Categorical,
                     'category': Categorical}
    es.add_dataframe(dataframe=df,
                     dataframe_name='test_df',
                     index='id1',
                     make_index=True,
                     logical_types=logical_types)

    es_1 = copy.deepcopy(es)
    es_2 = copy.deepcopy(es)

    assert es.__eq__(es_1, deep=True)
    assert es.__eq__(es_2, deep=True)

    # map of what rows to take from es_1 and es_2 for each entity
    emap = {
        'log': [list(range(10)) + [14, 15, 16], list(range(10, 14)) + [15, 16]],
        'sessions': [[0, 1, 2], [1, 3, 4, 5]],
        'customers': [[0, 2], [1, 2]],
        'test_df': [[0, 1], [0, 2]],
    }

    for i, _es in enumerate([es_1, es_2]):
        for df_name, rows in emap.items():
            df = _es[df_name]
            _es.update_dataframe(dataframe_name=df_name, df=df.loc[rows[i]])

    assert es.__eq__(es_1, deep=False)
    assert es.__eq__(es_2, deep=False)
    if es.dataframe_type == Library.PANDAS.value:
        assert not es.__eq__(es_1, deep=True)
        assert not es.__eq__(es_2, deep=True)

    old_es_1 = copy.deepcopy(es_1)
    old_es_2 = copy.deepcopy(es_2)
    es_3 = es_1.concat(es_2)

    assert old_es_1.__eq__(es_1, deep=True)
    assert old_es_2.__eq__(es_2, deep=True)

    assert es_3.__eq__(es, deep=True)


@pytest.fixture
def pd_transactions_df():
    return pd.DataFrame({"id": [1, 2, 3, 4, 5, 6],
                         "card_id": [1, 2, 1, 3, 4, 5],
                         "transaction_time": [10, 12, 13, 20, 21, 20],
                         "fraud": [True, False, False, False, True, True]})


@pytest.fixture
def dd_transactions_df(pd_transactions_df):
    return dd.from_pandas(pd_transactions_df, npartitions=3)


@pytest.fixture
def ks_transactions_df(pd_transactions_df):
    ks = pytest.importorskip('databricks.koalas', reason="Koalas not installed, skipping")
    return ks.from_pandas(pd_transactions_df)


@pytest.fixture(params=['pd_transactions_df', 'dd_transactions_df', 'ks_transactions_df'])
def transactions_df(request):
    return request.getfixturevalue(request.param)


def test_set_time_type_on_init(transactions_df):
    # create cards entity
    cards_df = pd.DataFrame({"id": [1, 2, 3, 4, 5]})
    if isinstance(transactions_df, dd.DataFrame):
        cards_df = dd.from_pandas(cards_df, npartitions=3)
    if ks and isinstance(transactions_df, ks.DataFrame):
        cards_df = ks.from_pandas(cards_df)
    if not isinstance(transactions_df, pd.DataFrame):
        cards_logical_types = {'id': Categorical}
        transactions_logical_types = {
            'id': Integer,
            'card_id': Categorical,
            'transaction_time': Integer,
            'fraud': Boolean
        }
    else:
        cards_logical_types = None
        transactions_logical_types = None

    entities = {
        "cards": (cards_df, "id", None, cards_logical_types),
        "transactions": (transactions_df, "id", "transaction_time", transactions_logical_types)
    }
    relationships = [("cards", "id", "transactions", "card_id")]
    es = EntitySet("fraud", entities, relationships)
    # assert time_type is set
    assert es.time_type == 'numeric'


def test_sets_time_when_adding_dataframe(transactions_df):
    accounts_df = pd.DataFrame({"id": [3, 4, 5],
                                "signup_date": [datetime(2002, 5, 1),
                                                datetime(2006, 3, 20),
                                                datetime(2011, 11, 11)]})
    accounts_df_string = pd.DataFrame({"id": [3, 4, 5],
                                       "signup_date": ["element",
                                                       "exporting",
                                                       "editable"]})
    if isinstance(transactions_df, dd.DataFrame):
        accounts_df = dd.from_pandas(accounts_df, npartitions=2)
    if ks and isinstance(transactions_df, ks.DataFrame):
        accounts_df = ks.from_pandas(accounts_df)
    if not isinstance(transactions_df, pd.DataFrame):
        accounts_logical_types = {'id': Categorical, 'signup_date': Datetime}
        transactions_logical_types = {
            'id': Integer,
            'card_id': Categorical,
            'transaction_time': Integer,
            'fraud': Boolean
        }
    else:
        accounts_logical_types = None
        transactions_logical_types = None

    # create empty entityset
    es = EntitySet("fraud")
    # assert it's not set
    assert getattr(es, "time_type", None) is None
    # add entity
    es.add_dataframe(transactions_df,
                     dataframe_name="transactions",
                     index="id",
                     time_index="transaction_time",
                     logical_types=transactions_logical_types)
    # assert time_type is set
    assert es.time_type == 'numeric'
    # add another entity
    es.normalize_dataframe("transactions",
                           "cards",
                           "card_id",
                           make_time_index=True)
    # assert time_type unchanged
    assert es.time_type == 'numeric'
    # add wrong time type entity
    error_text = "accounts time index is Datetime type which differs from other entityset time indexes"
    with pytest.raises(TypeError, match=error_text):
        es.add_dataframe(accounts_df,
                         dataframe_name="accounts",
                         index="id",
                         time_index="signup_date",
                         logical_types=accounts_logical_types)
    # add non time type as time index, only valid for pandas
    if isinstance(transactions_df, pd.DataFrame):
        error_text = "Time index column must contain datetime or numeric values"
        with pytest.raises(TypeError, match=error_text):
            es.add_dataframe(accounts_df_string,
                             dataframe_name="accounts",
                             index="id",
                             time_index="signup_date")


<<<<<<< HEAD
def test_secondary_time_index_no_primary_time_index(es):
    es['products'].ww.set_types(logical_types={'rating': 'Datetime'})
    assert es['products'].ww.time_index is None

    error = 'Cannot set secondary time index on a DataFrame that has no primary time index.'
    with pytest.raises(ValueError, match=error):
        es.set_secondary_time_index('products', {'rating': ['url']})

    assert 'secondary_time_index' not in es['products'].ww.metadata
    assert es['products'].ww.time_index is None


def test_set_non_valid_time_index_type(es):
    error_text = 'Time index column must be a Datetime or numeric column.'
=======
def test_checks_time_type_setting_time_index(es):
    # set non time type as time index, Dask/Koalas and Pandas error differently
    if es.dataframe_type == Library.PANDAS.value:
        error_text = 'log time index not recognized as numeric or datetime'
    else:
        error_text = "log time index is %s type which differs from" \
                     " other entityset time indexes" % (variable_types.NumericTimeIndex)
>>>>>>> e6afad06
    with pytest.raises(TypeError, match=error_text):
        es['log'].ww.set_time_index('purchased')


def test_checks_time_type_setting_secondary_time_index(es):
    # entityset is timestamp time type
    assert es.time_type == Datetime
    # add secondary index that is timestamp type
    new_2nd_ti = {'upgrade_date': ['upgrade_date', 'favorite_quote'],
                  'cancel_date': ['cancel_date', 'cancel_reason']}
    es.set_secondary_time_index("customers", new_2nd_ti)
    assert es.time_type == Datetime
    # add secondary index that is numeric type
    new_2nd_ti = {'age': ['age', 'loves_ice_cream']}

    error_text = "customers time index is numeric type which differs from other entityset time indexes"
    with pytest.raises(TypeError, match=error_text):
        es.set_secondary_time_index("customers", new_2nd_ti)
    # add secondary index that is non-time type
    new_2nd_ti = {'favorite_quote': ['favorite_quote', 'loves_ice_cream']}

    error_text = 'customers time index not recognized as numeric or datetime'
    with pytest.raises(TypeError, match=error_text):
        es.set_secondary_time_index("customers", new_2nd_ti)
    # add mismatched pair of secondary time indexes
    new_2nd_ti = {'upgrade_date': ['upgrade_date', 'favorite_quote'],
                  'age': ['age', 'loves_ice_cream']}

    error_text = "customers time index is numeric type which differs from other entityset time indexes"
    with pytest.raises(TypeError, match=error_text):
        es.set_secondary_time_index("customers", new_2nd_ti)

    # create entityset with numeric time type
    cards_df = pd.DataFrame({"id": [1, 2, 3, 4, 5]})
    transactions_df = pd.DataFrame({
        "id": [1, 2, 3, 4, 5, 6],
        "card_id": [1, 2, 1, 3, 4, 5],
        "transaction_time": [10, 12, 13, 20, 21, 20],
        "fraud_decision_time": [11, 14, 15, 21, 22, 21],
        "transaction_city": ["City A"] * 6,
        "transaction_date": [datetime(1989, 2, i) for i in range(1, 7)],
        "fraud": [True, False, False, False, True, True]
    })
    entities = {
        "cards": (cards_df, "id"),
        "transactions": (transactions_df, "id", "transaction_time")
    }
    relationships = [("cards", "id", "transactions", "card_id")]
    card_es = EntitySet("fraud", entities, relationships)
    assert card_es.time_type == 'numeric'
    # add secondary index that is numeric time type
    new_2nd_ti = {'fraud_decision_time': ['fraud_decision_time', 'fraud']}
    card_es.set_secondary_time_index("transactions", new_2nd_ti)
    assert card_es.time_type == 'numeric'
    # add secondary index that is timestamp type
    new_2nd_ti = {'transaction_date': ['transaction_date', 'fraud']}

    error_text = "transactions time index is Datetime type which differs from other entityset time indexes"
    with pytest.raises(TypeError, match=error_text):
        card_es.set_secondary_time_index("transactions", new_2nd_ti)
    # add secondary index that is non-time type
    new_2nd_ti = {'transaction_city': ['transaction_city', 'fraud']}

    error_text = 'transactions time index not recognized as numeric or datetime'
    with pytest.raises(TypeError, match=error_text):
        card_es.set_secondary_time_index("transactions", new_2nd_ti)
    # add mixed secondary time indexes
    new_2nd_ti = {'transaction_city': ['transaction_city', 'fraud'],
                  'fraud_decision_time': ['fraud_decision_time', 'fraud']}
    with pytest.raises(TypeError, match=error_text):
        card_es.set_secondary_time_index("transactions", new_2nd_ti)

    # add bool secondary time index
    error_text = 'transactions time index not recognized as numeric or datetime'
    with pytest.raises(TypeError, match=error_text):
        card_es.set_secondary_time_index("transactions", {'fraud': ['fraud']})


def test_normalize_dataframe(es):
    error_text = "'additional_columns' must be a list, but received type.*"
    with pytest.raises(TypeError, match=error_text):
        es.normalize_dataframe('sessions', 'device_types', 'device_type',
                               additional_columns='log')

    error_text = "'copy_columns' must be a list, but received type.*"
    with pytest.raises(TypeError, match=error_text):
        es.normalize_dataframe('sessions', 'device_types', 'device_type',
                               copy_columns='log')

    es.normalize_dataframe('sessions', 'device_types', 'device_type',
                           additional_columns=['device_name'],
                           make_time_index=False)

    assert len(es.get_forward_relationships('sessions')) == 2
    assert es.get_forward_relationships(
        'sessions')[1].parent_dataframe.ww.name == 'device_types'
    assert 'device_name' in es['device_types'].columns
    assert 'device_name' not in es['sessions'].columns
    assert 'device_type' in es['device_types'].columns


def test_normalize_dataframe_add_index_as_column(es):
    error_text = "Not adding device_type as both index and column in additional_columns"
    with pytest.raises(ValueError, match=error_text):
        es.normalize_dataframe('sessions', 'device_types', 'device_type',
                               additional_columns=['device_name', 'device_type'],
                               make_time_index=False)

    error_text = "Not adding device_type as both index and column in copy_columns"
    with pytest.raises(ValueError, match=error_text):
        es.normalize_dataframe('sessions', 'device_types', 'device_type',
                               copy_columns=['device_name', 'device_type'],
                               make_time_index=False)


def test_normalize_dataframe_new_time_index_in_base_dataframe_error_check(es):
    error_text = "'make_time_index' must be a column in the base dataframe"
    with pytest.raises(ValueError, match=error_text):
        es.normalize_dataframe(base_dataframe_name='customers',
                               new_dataframe_name='cancellations',
                               index='cancel_reason',
                               make_time_index="non-existent")


def test_normalize_dataframe_new_time_index_in_column_list_error_check(es):
    error_text = "'make_time_index' must be specified in 'additional_columns' or 'copy_columns'"
    with pytest.raises(ValueError, match=error_text):
        es.normalize_dataframe(base_dataframe_name='customers',
                               new_dataframe_name='cancellations',
                               index='cancel_reason',
                               make_time_index='cancel_date')


def test_normalize_dataframe_new_time_index_copy_success_check(es):
    es.normalize_dataframe(base_dataframe_name='customers',
                           new_dataframe_name='cancellations',
                           index='cancel_reason',
                           make_time_index='cancel_date',
                           additional_columns=[],
                           copy_columns=['cancel_date'])


def test_normalize_dataframe_new_time_index_additional_success_check(es):
    es.normalize_dataframe(base_dataframe_name='customers',
                           new_dataframe_name='cancellations',
                           index='cancel_reason',
                           make_time_index='cancel_date',
                           additional_columns=['cancel_date'],
                           copy_columns=[])


@pytest.fixture
def pd_normalize_es():
    df = pd.DataFrame({
        "id": [0, 1, 2, 3],
        "A": [5, 4, 2, 3],
        'time': [datetime(2020, 6, 3), (datetime(2020, 3, 12)), datetime(2020, 5, 1), datetime(2020, 4, 22)]
    })
    es = ft.EntitySet("es")
    return es.add_dataframe(
        dataframe_name="data",
        dataframe=df,
        index="id")


@pytest.fixture
def dd_normalize_es(pd_normalize_es):
    es = ft.EntitySet(id=pd_normalize_es.id)
    dd_df = dd.from_pandas(pd_normalize_es['data'], npartitions=2)
    dd_df.ww.init(schema=pd_normalize_es['data'].ww.schema)

    es.add_dataframe(dataframe=dd_df)
    return es


@pytest.fixture
def ks_normalize_es(pd_normalize_es):
    ks = pytest.importorskip('databricks.koalas', reason="Koalas not installed, skipping")
    es = ft.EntitySet(id=pd_normalize_es.id)
    ks_df = ks.from_pandas(pd_normalize_es['data'])
    ks_df.ww.init(schema=pd_normalize_es['data'].ww.schema)
    es.add_dataframe(dataframe=ks_df)
    return es


@pytest.fixture(params=['pd_normalize_es', 'dd_normalize_es', 'ks_normalize_es'])
def normalize_es(request):
    return request.getfixturevalue(request.param)


def test_normalize_time_index_from_none(normalize_es):
    assert normalize_es['data'].ww.time_index is None

    normalize_es.normalize_dataframe(base_dataframe_name='data',
                                     new_dataframe_name='normalized',
                                     index='A',
                                     make_time_index='time',
                                     copy_columns=['time'])
    assert normalize_es['normalized'].ww.time_index == 'time'
    df = normalize_es['normalized']

    # only pandas sorts by time index
    if isinstance(df, pd.DataFrame):
        assert df['time'].is_monotonic_increasing


def test_raise_error_if_dupicate_additional_columns_passed(es):
    error_text = "'additional_columns' contains duplicate columns. All columns must be unique."
    with pytest.raises(ValueError, match=error_text):
        es.normalize_dataframe('sessions', 'device_types', 'device_type',
                               additional_columns=['device_name', 'device_name'])


def test_raise_error_if_dupicate_copy_columns_passed(es):
    error_text = "'copy_columns' contains duplicate columns. All columns must be unique."
    with pytest.raises(ValueError, match=error_text):
        es.normalize_dataframe('sessions', 'device_types', 'device_type',
                               copy_columns=['device_name', 'device_name'])


def test_normalize_dataframe_copies_logical_types(es):
    es['log'].ww.set_types(logical_types={'value': Ordinal(order=[0.0, 1.0, 2.0, 3.0, 5.0, 7.0, 10.0, 14.0, 15.0, 20.0])})

    assert isinstance(es['log'].ww.logical_types['value'], Ordinal)
    assert len(es['log'].ww.logical_types['value'].order) == 10
    assert isinstance(es['log'].ww.logical_types['priority_level'], Ordinal)
    assert len(es['log'].ww.logical_types['priority_level'].order) == 3
    es.normalize_dataframe('log', 'values_2', 'value_2',
                           additional_columns=['priority_level'],
                           copy_columns=['value'],
                           make_time_index=False)

    assert len(es.get_forward_relationships('log')) == 3
    assert es.get_forward_relationships(
        'log')[2].parent_dataframe.ww.name == 'values_2'
    assert 'priority_level' in es['values_2'].columns
    assert 'value' in es['values_2'].columns
    assert 'priority_level' not in es['log'].columns
    assert 'value' in es['log'].columns
    assert 'value_2' in es['values_2'].columns
    assert isinstance(es['values_2'].ww.logical_types['priority_level'], Ordinal)
    assert len(es['values_2'].ww.logical_types['priority_level'].order) == 3
    assert isinstance(es['values_2'].ww.logical_types['value'], Ordinal)
    assert len(es['values_2'].ww.logical_types['value'].order) == 10


# sorting not supported in Dask, Koalas
def test_make_time_index_keeps_original_sorting():
    trips = {
        'trip_id': [999 - i for i in range(1000)],
        'flight_time': [datetime(1997, 4, 1) for i in range(1000)],
        'flight_id': [1 for i in range(350)] + [2 for i in range(650)]
    }
    order = [i for i in range(1000)]
    df = pd.DataFrame.from_dict(trips)
    es = EntitySet('flights')
    es.add_dataframe(dataframe=df,
                     dataframe_name="trips",
                     index="trip_id",
                     time_index='flight_time')
    assert (es['trips']['trip_id'] == order).all()
    es.normalize_dataframe(base_dataframe_name="trips",
                           new_dataframe_name="flights",
                           index="flight_id",
                           make_time_index=True)
    assert (es['trips']['trip_id'] == order).all()


def test_normalize_dataframe_new_time_index(es):
    new_time_index = 'value_time'
    es.normalize_dataframe('log', 'values', 'value',
                           make_time_index=True,
                           new_dataframe_time_index=new_time_index)

    assert es['values'].ww.time_index == new_time_index
    assert new_time_index in es['values'].columns
    assert len(es['values'].columns) == 2
    df = to_pandas(es['values'], sort_index=True)
    assert df[new_time_index].is_monotonic_increasing


def test_normalize_dataframe_same_index(es):
    transactions_df = pd.DataFrame({"id": [1, 2, 3],
                                    "transaction_time": pd.date_range(start="10:00", periods=3, freq="10s"),
                                    "first_df_time": [1, 2, 3]})
    es = ft.EntitySet("example")
    es.add_dataframe(dataframe_name="df",
                     index="id",
                     time_index="transaction_time",
                     dataframe=transactions_df)

    error_text = "'index' must be different from the index column of the base dataframe"
    with pytest.raises(ValueError, match=error_text):
        es.normalize_dataframe(base_dataframe_name="df",
                               new_dataframe_name="new_dataframe",
                               index="id",
                               make_time_index=True)


def test_secondary_time_index(es):
<<<<<<< HEAD
    es.normalize_dataframe('log', 'values', 'value',
                           make_time_index=True,
                           make_secondary_time_index={
=======
    if es.dataframe_type != Library.PANDAS.value:
        pytest.xfail('vtype error when attempting to normalize entity')
    es.normalize_entity('log', 'values', 'value',
                        make_time_index=True,
                        make_secondary_time_index={
>>>>>>> e6afad06
                               'datetime': ['comments']},
                           new_dataframe_time_index="value_time",
                           new_dataframe_secondary_time_index='second_ti')

    assert isinstance(es['values'].ww.logical_types['second_ti'], Datetime)
    assert (es['values'].ww.semantic_tags['second_ti'] == set())
    assert (es['values'].ww.metadata['secondary_time_index'] == {
            'second_ti': ['comments', 'second_ti']})


def test_sizeof(es):
    es.add_last_time_indexes()
    total_size = 0
    for df in es.dataframes:
        total_size += df.__sizeof__()

    assert es.__sizeof__() == total_size


def test_construct_without_id():
    assert ft.EntitySet().id is None


def test_repr_without_id():
    match = 'Entityset: None\n  DataFrames:\n  Relationships:\n    No relationships'
    assert repr(ft.EntitySet()) == match


def test_getitem_without_id():
    error_text = 'DataFrame test does not exist in entity set'
    with pytest.raises(KeyError, match=error_text):
        ft.EntitySet()['test']


def test_metadata_without_id():
    es = ft.EntitySet()
    assert es.metadata.id is None


@pytest.fixture
def pd_datetime3():
    return pd.DataFrame({'id': [0, 1, 2],
                         'ints': ['1', '2', '1']})


@pytest.fixture
def dd_datetime3(pd_datetime3):
    return dd.from_pandas(pd_datetime3, npartitions=2)


@pytest.fixture
def ks_datetime3(pd_datetime3):
    ks = pytest.importorskip('databricks.koalas', reason="Koalas not installed, skipping")
    return ks.from_pandas(pd_datetime3)


@pytest.fixture(params=['pd_datetime3', 'dd_datetime3', 'ks_datetime3'])
def datetime3(request):
    return request.getfixturevalue(request.param)


def test_datetime64_conversion(datetime3):
    df = datetime3
    df["time"] = pd.Timestamp.now()
    if ks and isinstance(df, ks.DataFrame):
        df['time'] = df['time'].astype(np.datetime64)
    else:
        df["time"] = df["time"].dt.tz_localize("UTC")

    if not isinstance(df, pd.DataFrame):
        logical_types = {
            'id': Integer,
            'ints': Integer,
            'time': Datetime
        }
    else:
        logical_types = None
    es = EntitySet(id='test')
    es.add_dataframe(dataframe_name='test_dataframe',
                     index='id',
                     dataframe=df,
                     logical_types=logical_types)
    es['test_dataframe'].ww.set_time_index('time')
    assert es['test_dataframe'].ww.time_index == 'time'


@pytest.fixture
def pd_index_df():
    return pd.DataFrame({"id": [1, 2, 3, 4, 5, 6],
                         "transaction_time": pd.date_range(start="10:00", periods=6, freq="10s"),
                         "first_dataframe_time": [1, 2, 3, 5, 6, 6]})


@pytest.fixture
def dd_index_df(pd_index_df):
    return dd.from_pandas(pd_index_df, npartitions=3)


@pytest.fixture
def ks_index_df(pd_index_df):
    ks = pytest.importorskip('databricks.koalas', reason="Koalas not installed, skipping")
    return ks.from_pandas(pd_index_df)


@pytest.fixture(params=['pd_index_df', 'dd_index_df', 'ks_index_df'])
def index_df(request):
    return request.getfixturevalue(request.param)


def test_same_index_values(index_df):
    if not isinstance(index_df, pd.DataFrame):
        logical_types = {
            'id': Integer,
            'transaction_time': Datetime,
            'first_dataframe_time': Integer
        }
    else:
        logical_types = None

    es = ft.EntitySet("example")

    error_text = '"id" is already set as the index. An index cannot also be the time index.'
    with pytest.raises(ValueError, match=error_text):
        es.add_dataframe(dataframe_name="dataframe",
                         index="id",
                         time_index="id",
                         dataframe=index_df,
                         logical_types=logical_types)

    es.add_dataframe(dataframe_name="dataframe",
                     index="id",
                     time_index="transaction_time",
                     dataframe=index_df,
                     logical_types=logical_types)

    error_text = "time_index and index cannot be the same value, first_dataframe_time"
    with pytest.raises(ValueError, match=error_text):
        es.normalize_dataframe(base_dataframe_name="dataframe",
                               new_dataframe_name="new_dataframe",
                               index="first_dataframe_time",
                               make_time_index=True)


def test_use_time_index(index_df):
    if not isinstance(index_df, pd.DataFrame):
        bad_ltypes = {
            'id': Integer,
            'transaction_time': Datetime,
            'first_dataframe_time': Integer
        }
        bad_semantic_tags = {'transaction_time': 'time_index'}
        logical_types = {
            'id': Integer,
            'transaction_time': Datetime,
            'first_dataframe_time': Integer
        }
    else:
        bad_ltypes = {"transaction_time": Datetime}
        bad_semantic_tags = {'transaction_time': 'time_index'}
        logical_types = None

    es = ft.EntitySet()

    error_text = re.escape("Cannot add 'time_index' tag directly for column transaction_time. To set a column as the time index, use DataFrame.ww.set_time_index() instead.")
    with pytest.raises(ValueError, match=error_text):
        es.add_dataframe(dataframe_name="entity",
                         index="id",
                         logical_types=bad_ltypes,
                         semantic_tags=bad_semantic_tags,
                         dataframe=index_df)

    es.add_dataframe(dataframe_name="entity",
                     index="id",
                     time_index="transaction_time",
                     logical_types=logical_types,
                     dataframe=index_df)


def test_normalize_with_datetime_time_index(es):
    es.normalize_dataframe(base_dataframe_name="customers",
                           new_dataframe_name="cancel_reason",
                           index="cancel_reason",
                           make_time_index=False,
                           copy_columns=['signup_date', 'upgrade_date'])

    assert isinstance(es['cancel_reason'].ww.logical_types['signup_date'], Datetime)
    assert isinstance(es['cancel_reason'].ww.logical_types['upgrade_date'], Datetime)


def test_normalize_with_numeric_time_index(int_es):
    int_es.normalize_dataframe(base_dataframe_name="customers",
                               new_dataframe_name="cancel_reason",
                               index="cancel_reason",
                               make_time_index=False,
                               copy_columns=['signup_date', 'upgrade_date'])

    assert int_es['cancel_reason'].ww.semantic_tags['signup_date'] == {'numeric'}


def test_normalize_with_invalid_time_index(es):
    error_text = 'Time index column must contain datetime or numeric values'
    with pytest.raises(TypeError, match=error_text):
        es.normalize_dataframe(base_dataframe_name="customers",
                               new_dataframe_name="cancel_reason",
                               index="cancel_reason",
                               copy_columns=['upgrade_date', 'favorite_quote'],
                               make_time_index='favorite_quote')


def test_entityset_init():
    cards_df = pd.DataFrame({"id": [1, 2, 3, 4, 5]})
    transactions_df = pd.DataFrame({"id": [1, 2, 3, 4, 5, 6],
                                    "card_id": [1, 2, 1, 3, 4, 5],
                                    "transaction_time": [10, 12, 13, 20, 21, 20],
                                    "upgrade_date": [51, 23, 45, 12, 22, 53],
                                    "fraud": [True, False, False, False, True, True]})
    logical_types = {
        'fraud': 'boolean',
        'card_id': 'integer'
    }
    dataframes = {
        "cards": (cards_df.copy(), "id", None, {'id': 'Integer'}),
        "transactions": (transactions_df.copy(), 'id', 'transaction_time',
                         logical_types, None, False)
    }
    relationships = [('cards', 'id', 'transactions', 'card_id')]
    es = ft.EntitySet(id="fraud_data",
                      dataframes=dataframes,
                      relationships=relationships)
    assert es['transactions'].ww.index == 'id'
    assert es['transactions'].ww.time_index == 'transaction_time'
    es_copy = ft.EntitySet(id="fraud_data")
    es_copy.add_dataframe(dataframe_name='cards',
                          dataframe=cards_df.copy(),
                          index='id')
    es_copy.add_dataframe(dataframe_name='transactions',
                          dataframe=transactions_df.copy(),
                          index='id',
                          logical_types=logical_types,
                          make_index=False,
                          time_index='transaction_time')
    es_copy.add_relationship('cards', 'id', 'transactions', 'card_id')

    assert es['cards'].ww == es_copy['cards'].ww
    assert es['transactions'].ww == es_copy['transactions'].ww


def test_add_interesting_values_specified_vals(es):
    product_vals = ['coke zero', 'taco clock']
    country_vals = ['AL', 'US']
    interesting_values = {
        'product_id': product_vals,
        'countrycode': country_vals,
    }
    es.add_interesting_values(dataframe_name='log', values=interesting_values)

    assert es['log'].ww['product_id'].ww.metadata['interesting_values'] == product_vals
    assert es['log'].ww['countrycode'].ww.metadata['interesting_values'] == country_vals


def test_add_interesting_values_vals_specified_without_dataframe_name(es):
    interesting_values = {
        'countrycode': ['AL', 'US'],
    }
    error_msg = "dataframe_name must be specified if values are provided"
    with pytest.raises(ValueError, match=error_msg):
        es.add_interesting_values(values=interesting_values)


def test_add_interesting_values_single_dataframe(pd_es):
    pd_es.add_interesting_values(dataframe_name='log')

    expected_vals = {
        'zipcode': ['02116', '02116-3899', '12345-6789', '1234567890', '0'],
        'countrycode': ['US', 'AL', 'ALB', 'USA'],
        'subregioncode': ['US-AZ', 'US-MT', 'ZM-06', 'UG-219'],
        'priority_level': [0, 1, 2],
    }

    for col in pd_es['log'].columns:
        if col in expected_vals:
            assert pd_es['log'].ww.columns[col].metadata.get('interesting_values') == expected_vals[col]
        else:
            assert pd_es['log'].ww.columns[col].metadata.get('interesting_values') is None


def test_add_interesting_values_multiple_dataframes(pd_es):
    pd_es.add_interesting_values()
    expected_cols_with_vals = {
        'régions': {'language'},
        'stores': {},
        'products': {'department'},
        'customers': {'cancel_reason', 'engagement_level'},
        'sessions': {'device_type', 'device_name'},
        'log': {'zipcode', 'countrycode', 'subregioncode', 'priority_level'},
        'cohorts': {'cohort_name'},
    }
    for df_id, df in pd_es.dataframe_dict.items():
        expected_cols = expected_cols_with_vals[df_id]
        for col in df.columns:
            if col in expected_cols:
                assert df.ww.columns[col].metadata.get('interesting_values') is not None
            else:
                assert df.ww.columns[col].metadata.get('interesting_values') is None


def test_add_interesting_values_verbose_output(caplog):
    es = ft.demo.load_retail(nrows=200)
    es['order_products'].ww.set_types({'quantity': 'Categorical'})
    es['orders'].ww.set_types({'country': 'Categorical'})
    logger = logging.getLogger('featuretools')
    logger.propagate = True
    logger_es = logging.getLogger('featuretools.entityset')
    logger_es.propagate = True
    es.add_interesting_values(verbose=True, max_values=10)
    logger.propagate = False
    logger_es.propagate = False
    assert 'Column country: Marking United Kingdom as an interesting value' in caplog.text
    assert 'Column quantity: Marking 6 as an interesting value' in caplog.text


def test_entityset_equality(es):
    first_es = EntitySet()
    second_es = EntitySet()
    assert first_es == second_es

    first_es.add_dataframe(dataframe_name='customers',
                           dataframe=es['customers'].copy(),
                           index='id',
                           time_index='signup_date',
                           logical_types=es['customers'].ww.logical_types,
                           semantic_tags=get_df_tags(es['customers']))
    assert first_es != second_es

    second_es.add_dataframe(dataframe_name='sessions',
                            dataframe=es['sessions'].copy(),
                            index='id',
                            logical_types=es['sessions'].ww.logical_types,
                            semantic_tags=get_df_tags(es['sessions']))
    assert first_es != second_es

    first_es.add_dataframe(dataframe_name='sessions',
                           dataframe=es['sessions'].copy(),
                           index='id',
                           logical_types=es['sessions'].ww.logical_types,
                           semantic_tags=get_df_tags(es['sessions']))
    second_es.add_dataframe(dataframe_name='customers',
                            dataframe=es['customers'].copy(),
                            index='id',
                            time_index='signup_date',
                            logical_types=es['customers'].ww.logical_types,
                            semantic_tags=get_df_tags(es['customers']))
    assert first_es == second_es

    first_es.add_relationship('customers', 'id', 'sessions', 'customer_id')
    assert first_es != second_es
    assert second_es != first_es

    second_es.add_relationship('customers', 'id', 'sessions', 'customer_id')
    assert first_es == second_es


def test_entityset_id_equality():
    first_es = EntitySet(id='first')
    first_es_copy = EntitySet(id='first')
    second_es = EntitySet(id='second')

    assert first_es != second_es
    assert first_es == first_es_copy


def test_entityset_time_type_equality():
    first_es = EntitySet()
    second_es = EntitySet()
    assert first_es == second_es

    first_es.time_type = 'numeric'
    assert first_es != second_es

    second_es.time_type = Datetime
    assert first_es != second_es

    second_es.time_type = 'numeric'
    assert first_es == second_es


def test_entityset_deep_equality(es):
    first_es = EntitySet()
    second_es = EntitySet()

    first_es.add_dataframe(dataframe_name='customers',
                           dataframe=es['customers'].copy(),
                           index='id',
                           time_index='signup_date',
                           logical_types=es['customers'].ww.logical_types,
                           semantic_tags=get_df_tags(es['customers']))
    first_es.add_dataframe(dataframe_name='sessions',
                           dataframe=es['sessions'].copy(),
                           index='id',
                           logical_types=es['sessions'].ww.logical_types,
                           semantic_tags=get_df_tags(es['sessions']))

    second_es.add_dataframe(dataframe_name='sessions',
                            dataframe=es['sessions'].copy(),
                            index='id',
                            logical_types=es['sessions'].ww.logical_types,
                            semantic_tags=get_df_tags(es['sessions']))
    second_es.add_dataframe(dataframe_name='customers',
                            dataframe=es['customers'].copy(),
                            index='id',
                            time_index='signup_date',
                            logical_types=es['customers'].ww.logical_types,
                            semantic_tags=get_df_tags(es['customers']))

    assert first_es.__eq__(second_es, deep=False)
    assert first_es.__eq__(second_es, deep=True)

    # Woodwork metadata only gets included in deep equality check
    first_es['sessions'].ww.metadata['created_by'] = 'user0'

    assert first_es.__eq__(second_es, deep=False)
    assert not first_es.__eq__(second_es, deep=True)

    second_es['sessions'].ww.metadata['created_by'] = 'user0'

    assert first_es.__eq__(second_es, deep=False)
    assert first_es.__eq__(second_es, deep=True)

    updated_df = first_es['customers'].loc[[2, 0], :]
    first_es.update_dataframe('customers', updated_df)

    assert first_es.__eq__(second_es, deep=False)
    # Uses woodwork equality which only looks at df content for pandas
    if isinstance(updated_df, pd.DataFrame):
        assert not first_es.__eq__(second_es, deep=True)
    else:
        assert first_es.__eq__(second_es, deep=True)


@pytest.fixture(params=['make_es', 'dask_es_to_copy'])
def es_to_copy(request):
    return request.getfixturevalue(request.param)


@pytest.fixture
def dask_es_to_copy(make_es):
    es = EntitySet(id=make_es.id)
    for df in make_es.dataframes:
        dd_df = dd.from_pandas(df.reset_index(drop=True), npartitions=4)
        dd_df.ww.init(schema=df.ww.schema)
        es.add_dataframe(dd_df)

    for rel in make_es.relationships:
        es.add_relationship(rel.parent_dataframe.ww.name, rel.parent_column.name,
                            rel.child_dataframe.ww.name, rel.child_column.name)
    return es


def test_deepcopy_entityset(es_to_copy):
    # Uses make_es since the es fixture uses deepcopy
    copied_es = copy.deepcopy(es_to_copy)

    assert copied_es == es_to_copy
    assert copied_es is not es_to_copy

    for df_name in es_to_copy.dataframe_dict.keys():
        original_df = es_to_copy[df_name]
        new_df = copied_es[df_name]

        assert new_df.ww.schema == original_df.ww.schema
        assert new_df.ww._schema is not original_df.ww._schema

        pd.testing.assert_frame_equal(to_pandas(new_df), to_pandas(original_df))
        assert new_df is not original_df


def test_deepcopy_entityset_woodwork_changes(es):
    copied_es = copy.deepcopy(es)

    assert copied_es == es
    assert copied_es is not es

    copied_es['products'].ww.add_semantic_tags({'id': 'new_tag'})

    assert copied_es['products'].ww.semantic_tags['id'] == {'index', 'new_tag'}
    assert es['products'].ww.semantic_tags['id'] == {'index'}
    assert copied_es != es


def test_deepcopy_entityset_featuretools_changes(es):
    copied_es = copy.deepcopy(es)

    assert copied_es == es
    assert copied_es is not es

    copied_es.set_secondary_time_index('customers', {'upgrade_date': ['engagement_level']})
    assert copied_es['customers'].ww.metadata['secondary_time_index'] == {'upgrade_date': ['engagement_level', 'upgrade_date']}
    assert es['customers'].ww.metadata['secondary_time_index'] == {'cancel_date': ['cancel_reason', 'cancel_date']}


def test_dataframe_type_empty_es():
    es = EntitySet("test")
    assert es.dataframe_type is None


<<<<<<< HEAD
=======
    second_es.add_relationship(ft.Relationship(es['customers']['id'], es['sessions']['customer_id']))
    assert first_es == second_es


def test_dataframe_type_empty_es():
    es = EntitySet("test")
    assert es.dataframe_type is None


>>>>>>> e6afad06
def test_dataframe_type_pandas_es(pd_es):
    assert pd_es.dataframe_type == Library.PANDAS.value<|MERGE_RESOLUTION|>--- conflicted
+++ resolved
@@ -8,11 +8,13 @@
 import pandas as pd
 import pytest
 from woodwork.logical_types import (
+    URL,
     Boolean,
     Categorical,
     CountryCode,
     Datetime,
     Double,
+    EmailAddress,
     Integer,
     LatLong,
     NaturalLanguage,
@@ -22,15 +24,9 @@
 )
 
 import featuretools as ft
-<<<<<<< HEAD
 from featuretools.entityset import EntitySet
 from featuretools.entityset.entityset import LTI_COLUMN_NAME
 from featuretools.tests.testing_utils import get_df_tags, to_pandas
-=======
-from featuretools import variable_types
-from featuretools.entityset import EntitySet, Relationship
-from featuretools.tests.testing_utils import to_pandas
->>>>>>> e6afad06
 from featuretools.utils.gen_utils import Library, import_or_none
 from featuretools.utils.koalas_utils import pd_to_ks_clean
 
@@ -110,7 +106,6 @@
 
 def test_add_relationships_convert_type(es):
     for r in es.relationships:
-<<<<<<< HEAD
         parent_df = es[r.parent_dataframe.ww.name]
         child_df = es[r.child_dataframe.ww.name]
         assert parent_df.ww.index == r.parent_column.name
@@ -138,39 +133,9 @@
         'value_many_nans': Double,
         'priority_level': Ordinal(order=[0, 1, 2]),
         'purchased': Boolean,
-        'comments': NaturalLanguage
-=======
-        parent_e = es[r.parent_entity.id]
-        child_e = es[r.child_entity.id]
-        assert type(r.parent_variable) == variable_types.Index
-        assert type(r.child_variable) == variable_types.Id
-        assert parent_e.df[r.parent_variable.id].dtype == child_e.df[r.child_variable.id].dtype
-
-
-# TODO: Koalas does not support categorical types
-def test_add_relationship_errors_on_dtype_mismatch(es):
-    if es.dataframe_type == Library.KOALAS.value:
-        pytest.xfail('Koalas does not support categorical types')
-    log_2_df = es['log'].df.copy()
-    log_variable_types = {
-        'id': variable_types.Categorical,
-        'session_id': variable_types.Id,
-        'product_id': variable_types.Id,
-        'datetime': variable_types.Datetime,
-        'value': variable_types.Numeric,
-        'value_2': variable_types.Numeric,
-        'latlong': variable_types.LatLong,
-        'latlong2': variable_types.LatLong,
-        'zipcode': variable_types.ZIPCode,
-        'countrycode': variable_types.CountryCode,
-        'subregioncode': variable_types.SubRegionCode,
-        'value_many_nans': variable_types.Numeric,
-        'priority_level': variable_types.Ordinal,
-        'purchased': variable_types.Boolean,
-        'comments': variable_types.NaturalLanguage,
-        'url': variable_types.URL,
-        'email_address': variable_types.EmailAddress
->>>>>>> e6afad06
+        'comments': NaturalLanguage,
+        'url': URL,
+        'email_address': EmailAddress
     }
     log_semantic_tags = {
         'session_id': 'foreign_key',
@@ -847,11 +812,7 @@
     else:
         df_shape = df.shape
     if es.dataframe_type == Library.DASK.value:
-<<<<<<< HEAD
         es_df_shape = (es['test_dataframe'].shape[0].compute(), es['test_dataframe'].shape[1])
-=======
-        es_df_shape = (es['test_entity'].df.shape[0].compute(), es['test_entity'].df.shape[1])
->>>>>>> e6afad06
     else:
         es_df_shape = es['test_dataframe'].shape
     assert es_df_shape == df_shape
@@ -859,15 +820,9 @@
     assert es['test_dataframe'].ww.time_index == 'time'
     assert set([v for v in es['test_dataframe'].ww.columns]) == set(df.columns)
 
-<<<<<<< HEAD
     assert es['test_dataframe']['time'].dtype == df['time'].dtype
     if es.dataframe_type == Library.KOALAS.value:
         assert set(es['test_dataframe']['id'].to_list()) == set(df['id'].to_list())
-=======
-    assert es['test_entity'].df['time'].dtype == df['time'].dtype
-    if es.dataframe_type == Library.KOALAS.value:
-        assert set(es['test_entity'].df['id'].to_list()) == set(df['id'].to_list())
->>>>>>> e6afad06
     else:
         assert set(es['test_dataframe']['id']) == set(df['id'])
 
@@ -940,7 +895,6 @@
     assert times == list(transactions_df.transaction_time)
 
 
-<<<<<<< HEAD
 def test_concat_not_inplace(es):
     first_es = copy.deepcopy(es)
     for df in first_es.dataframes:
@@ -989,26 +943,6 @@
 
     first_es.add_last_time_indexes()
     second_es.add_last_time_indexes()
-=======
-# TODO: equality check fails, dask series have no .equals method; error computing lti if categorical index
-# TODO: dask deepcopy
-def test_concat_entitysets(es):
-    df = pd.DataFrame({'id': [0, 1, 2], 'category': ['a', 'b', 'a']})
-    if es.dataframe_type == Library.DASK.value:
-        pytest.xfail("Dask has no .equals method and issue with categoricals "
-                     "and add_last_time_indexes")
-
-    if es.dataframe_type == Library.KOALAS.value:
-        pytest.xfail("Koalas deepcopy fails")
-
-    vtypes = {'id': variable_types.Categorical,
-              'category': variable_types.Categorical}
-    es.entity_from_dataframe(entity_id='test_entity',
-                             index='id1',
-                             make_index=True,
-                             variable_types=vtypes,
-                             dataframe=df)
->>>>>>> e6afad06
     es.add_last_time_indexes()
 
     new_es = first_es.concat(second_es)
@@ -1254,7 +1188,6 @@
                              time_index="signup_date")
 
 
-<<<<<<< HEAD
 def test_secondary_time_index_no_primary_time_index(es):
     es['products'].ww.set_types(logical_types={'rating': 'Datetime'})
     assert es['products'].ww.time_index is None
@@ -1269,15 +1202,6 @@
 
 def test_set_non_valid_time_index_type(es):
     error_text = 'Time index column must be a Datetime or numeric column.'
-=======
-def test_checks_time_type_setting_time_index(es):
-    # set non time type as time index, Dask/Koalas and Pandas error differently
-    if es.dataframe_type == Library.PANDAS.value:
-        error_text = 'log time index not recognized as numeric or datetime'
-    else:
-        error_text = "log time index is %s type which differs from" \
-                     " other entityset time indexes" % (variable_types.NumericTimeIndex)
->>>>>>> e6afad06
     with pytest.raises(TypeError, match=error_text):
         es['log'].ww.set_time_index('purchased')
 
@@ -1578,17 +1502,9 @@
 
 
 def test_secondary_time_index(es):
-<<<<<<< HEAD
     es.normalize_dataframe('log', 'values', 'value',
                            make_time_index=True,
                            make_secondary_time_index={
-=======
-    if es.dataframe_type != Library.PANDAS.value:
-        pytest.xfail('vtype error when attempting to normalize entity')
-    es.normalize_entity('log', 'values', 'value',
-                        make_time_index=True,
-                        make_secondary_time_index={
->>>>>>> e6afad06
                                'datetime': ['comments']},
                            new_dataframe_time_index="value_time",
                            new_dataframe_secondary_time_index='second_ti')
@@ -2094,17 +2010,5 @@
     assert es.dataframe_type is None
 
 
-<<<<<<< HEAD
-=======
-    second_es.add_relationship(ft.Relationship(es['customers']['id'], es['sessions']['customer_id']))
-    assert first_es == second_es
-
-
-def test_dataframe_type_empty_es():
-    es = EntitySet("test")
-    assert es.dataframe_type is None
-
-
->>>>>>> e6afad06
 def test_dataframe_type_pandas_es(pd_es):
     assert pd_es.dataframe_type == Library.PANDAS.value