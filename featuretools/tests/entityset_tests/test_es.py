--- conflicted
+++ resolved
@@ -990,7 +990,6 @@
                                     time_last=time_last)
 
 
-<<<<<<< HEAD
 def test_later_schema_version(es):
     def test_version(major, minor, patch, raises=True):
         version = '.'.join([str(v) for v in [major, minor, patch]])
@@ -1048,7 +1047,6 @@
         assert error_text == str(excinfo.value)
     else:
         deserialize.description_to_entityset(dictionary)
-=======
 def test_same_index_values():
     transactions_df = pd.DataFrame({"id": [1, 2, 3, 4, 5, 6],
                                     "transaction_time": pd.date_range(start="10:00", periods=6, freq="10s"),
@@ -1071,5 +1069,4 @@
         es.normalize_entity(base_entity_id="entity",
                             new_entity_id="new_entity",
                             index="first_entity_time",
-                            make_time_index=True)
->>>>>>> 11dbb41c
+                            make_time_index=True)