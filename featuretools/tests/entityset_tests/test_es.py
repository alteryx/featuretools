--- conflicted
+++ resolved
@@ -954,16 +954,10 @@
                         copy_variables=['date_of_birth'])
     assert es['birthdays'].time_index == 'date_of_birth'
     df = es['birthdays'].df
-<<<<<<< HEAD
 
     # only pandas sorts by time index
     if isinstance(df, pd.DataFrame):
         assert df['date_of_birth'].is_monotonic_increasing
-=======
-    if isinstance(df, dd.DataFrame):
-        df = df.compute()
-    assert df['date_of_birth'].is_monotonic_increasing
->>>>>>> cd1d58c7
 
 
 def test_raise_error_if_dupicate_additional_variables_passed(es):
