--- conflicted
+++ resolved
@@ -11,16 +11,9 @@
 import woodwork.logical_types as ltypes
 
 import featuretools as ft
-<<<<<<< HEAD
 from featuretools.entityset import EntitySet
 from featuretools.tests.testing_utils import get_df_tags, to_pandas
-from featuretools.utils.gen_utils import import_or_none
-=======
-from featuretools import variable_types
-from featuretools.entityset import EntitySet, Relationship
-from featuretools.tests.testing_utils import to_pandas
 from featuretools.utils.gen_utils import Library, import_or_none
->>>>>>> dd005d4d
 from featuretools.utils.koalas_utils import pd_to_ks_clean
 
 ks = import_or_none('databricks.koalas')
@@ -99,7 +92,6 @@
 
 def test_add_relationships_convert_type(es):
     for r in es.relationships:
-<<<<<<< HEAD
         parent_df = es[r.parent_dataframe.ww.name]
         child_df = es[r.child_dataframe.ww.name]
         assert parent_df.ww.index == r.parent_column.name
@@ -128,36 +120,6 @@
         'priority_level': ltypes.Ordinal(order=[0, 1, 2]),
         'purchased': ltypes.Boolean,
         'comments': ltypes.NaturalLanguage
-=======
-        parent_e = es[r.parent_entity.id]
-        child_e = es[r.child_entity.id]
-        assert type(r.parent_variable) == variable_types.Index
-        assert type(r.child_variable) == variable_types.Id
-        assert parent_e.df[r.parent_variable.id].dtype == child_e.df[r.child_variable.id].dtype
-
-
-# TODO: Koalas does not support categorical types
-def test_add_relationship_errors_on_dtype_mismatch(es):
-    if es.dataframe_type == Library.KOALAS.value:
-        pytest.xfail('Koalas does not support categorical types')
-    log_2_df = es['log'].df.copy()
-    log_variable_types = {
-        'id': variable_types.Categorical,
-        'session_id': variable_types.Id,
-        'product_id': variable_types.Id,
-        'datetime': variable_types.Datetime,
-        'value': variable_types.Numeric,
-        'value_2': variable_types.Numeric,
-        'latlong': variable_types.LatLong,
-        'latlong2': variable_types.LatLong,
-        'zipcode': variable_types.ZIPCode,
-        'countrycode': variable_types.CountryCode,
-        'subregioncode': variable_types.SubRegionCode,
-        'value_many_nans': variable_types.Numeric,
-        'priority_level': variable_types.Ordinal,
-        'purchased': variable_types.Boolean,
-        'comments': variable_types.NaturalLanguage
->>>>>>> dd005d4d
     }
     log_semantic_tags = {
         'session_id': 'foreign_key',
@@ -365,11 +327,7 @@
         instance_vals=[0, 1, 2, 3, 4],
         time_last=datetime(2011, 4, 9, 10, 30, 2 * 6))
     df = to_pandas(df)
-<<<<<<< HEAD
-    if ks and isinstance(es['log'], ks.DataFrame):
-=======
     if es.dataframe_type == Library.KOALAS.value:
->>>>>>> dd005d4d
         # Koalas doesn't maintain order
         df = df.sort_values('id')
 
@@ -385,11 +343,7 @@
 
     true_values = [
         i * 5 for i in range(5)] + [i * 1 for i in range(4)] + [0]
-<<<<<<< HEAD
-    if ks and isinstance(es['log'], ks.DataFrame):
-=======
     if es.dataframe_type == Library.KOALAS.value:
->>>>>>> dd005d4d
         # Koalas doesn't maintain order
         df = df.sort_values('id')
 
@@ -821,15 +775,9 @@
                                 for i in range(3)],
                        'category': ['a', 'b', 'a'],
                        'number': [4, 5, 6]})
-<<<<<<< HEAD
-    if any(isinstance(dataframe, dd.DataFrame) for dataframe in es.dataframes):
-        df = dd.from_pandas(df, npartitions=2)
-    if ks and any(isinstance(dataframe, ks.DataFrame) for dataframe in es.dataframes):
-=======
     if es.dataframe_type == Library.DASK.value:
         df = dd.from_pandas(df, npartitions=2)
     elif es.dataframe_type == Library.KOALAS.value:
->>>>>>> dd005d4d
         df = ks.from_pandas(df)
 
     logical_types = {'time': ltypes.Datetime}
@@ -846,13 +794,8 @@
         df_shape = (df.shape[0].compute(), df.shape[1])
     else:
         df_shape = df.shape
-<<<<<<< HEAD
-    if isinstance(es['test_dataframe'], dd.DataFrame):
+    if es.dataframe_type == Library.DASK.value:
         es_df_shape = (es['test_dataframe'].shape[0].compute(), es['test_dataframe'].shape[1])
-=======
-    if es.dataframe_type == Library.DASK.value:
-        es_df_shape = (es['test_entity'].df.shape[0].compute(), es['test_entity'].df.shape[1])
->>>>>>> dd005d4d
     else:
         es_df_shape = es['test_dataframe'].shape
     assert es_df_shape == df_shape
@@ -860,15 +803,9 @@
     assert es['test_dataframe'].ww.time_index == 'time'
     assert set([v for v in es['test_dataframe'].ww.columns]) == set(df.columns)
 
-<<<<<<< HEAD
     assert es['test_dataframe']['time'].dtype == df['time'].dtype
-    if ks and isinstance(es['test_dataframe'], ks.DataFrame):
+    if es.dataframe_type == Library.KOALAS.value:
         assert set(es['test_dataframe']['id'].to_list()) == set(df['id'].to_list())
-=======
-    assert es['test_entity'].df['time'].dtype == df['time'].dtype
-    if es.dataframe_type == Library.KOALAS.value:
-        assert set(es['test_entity'].df['id'].to_list()) == set(df['id'].to_list())
->>>>>>> dd005d4d
     else:
         assert set(es['test_dataframe']['id']) == set(df['id'])
 
@@ -941,7 +878,6 @@
     assert times == list(transactions_df.transaction_time)
 
 
-<<<<<<< HEAD
 # # TODO: equality check fails, dask series have no .equals method; error computing lti if categorical index
 # # TODO: dask deepcopy
 # def test_concat_entitysets(es):
@@ -1034,100 +970,6 @@
 #                 assert ((pd.isnull(x) and pd.isnull(y)) or (x == y))
 #         else:
 #             assert es_4[entity.id].last_time_index is None
-=======
-# TODO: equality check fails, dask series have no .equals method; error computing lti if categorical index
-# TODO: dask deepcopy
-def test_concat_entitysets(es):
-    df = pd.DataFrame({'id': [0, 1, 2], 'category': ['a', 'b', 'a']})
-    if es.dataframe_type == Library.DASK.value:
-        pytest.xfail("Dask has no .equals method and issue with categoricals "
-                     "and add_last_time_indexes")
-
-    if es.dataframe_type == Library.KOALAS.value:
-        pytest.xfail("Koalas deepcopy fails")
-
-    vtypes = {'id': variable_types.Categorical,
-              'category': variable_types.Categorical}
-    es.entity_from_dataframe(entity_id='test_entity',
-                             index='id1',
-                             make_index=True,
-                             variable_types=vtypes,
-                             dataframe=df)
-    es.add_last_time_indexes()
-
-    assert es.__eq__(es)
-    es_1 = copy.deepcopy(es)
-    es_2 = copy.deepcopy(es)
-
-    # map of what rows to take from es_1 and es_2 for each entity
-    emap = {
-        'log': [list(range(10)) + [14, 15, 16], list(range(10, 14)) + [15, 16]],
-        'sessions': [[0, 1, 2, 5], [1, 3, 4, 5]],
-        'customers': [[0, 2], [1, 2]],
-        'test_entity': [[0, 1], [0, 2]],
-    }
-
-    assert es.__eq__(es_1, deep=True)
-    assert es.__eq__(es_2, deep=True)
-
-    for i, _es in enumerate([es_1, es_2]):
-        for entity, rows in emap.items():
-            df = _es[entity].df
-            _es[entity].update_data(df=df.loc[rows[i]])
-
-    assert 10 not in es_1['log'].last_time_index.index
-    assert 10 in es_2['log'].last_time_index.index
-    assert 9 in es_1['log'].last_time_index.index
-    assert 9 not in es_2['log'].last_time_index.index
-    assert not es.__eq__(es_1, deep=True)
-    assert not es.__eq__(es_2, deep=True)
-
-    # make sure internal indexes work before concat
-    regions = es_1.query_by_values('customers', ['United States'], variable_id=u'région_id')
-    assert regions.index.isin(es_1['customers'].df.index).all()
-
-    assert es_1.__eq__(es_2)
-    assert not es_1.__eq__(es_2, deep=True)
-
-    old_es_1 = copy.deepcopy(es_1)
-    old_es_2 = copy.deepcopy(es_2)
-    es_3 = es_1.concat(es_2)
-
-    assert old_es_1.__eq__(es_1, deep=True)
-    assert old_es_2.__eq__(es_2, deep=True)
-
-    assert es_3.__eq__(es)
-    for entity in es.entities:
-        df = es[entity.id].df.sort_index()
-        df_3 = es_3[entity.id].df.sort_index()
-        for column in df:
-            for x, y in zip(df[column], df_3[column]):
-                assert ((pd.isnull(x) and pd.isnull(y)) or (x == y))
-        orig_lti = es[entity.id].last_time_index.sort_index()
-        new_lti = es_3[entity.id].last_time_index.sort_index()
-        for x, y in zip(orig_lti, new_lti):
-            assert ((pd.isnull(x) and pd.isnull(y)) or (x == y))
-
-    es_1['stores'].last_time_index = None
-    es_1['test_entity'].last_time_index = None
-    es_2['test_entity'].last_time_index = None
-    es_4 = es_1.concat(es_2)
-    assert not es_4.__eq__(es, deep=True)
-    for entity in es.entities:
-        df = es[entity.id].df.sort_index()
-        df_4 = es_4[entity.id].df.sort_index()
-        for column in df:
-            for x, y in zip(df[column], df_4[column]):
-                assert ((pd.isnull(x) and pd.isnull(y)) or (x == y))
-
-        if entity.id != 'test_entity':
-            orig_lti = es[entity.id].last_time_index.sort_index()
-            new_lti = es_4[entity.id].last_time_index.sort_index()
-            for x, y in zip(orig_lti, new_lti):
-                assert ((pd.isnull(x) and pd.isnull(y)) or (x == y))
-        else:
-            assert es_4[entity.id].last_time_index is None
->>>>>>> dd005d4d
 
 
 @pytest.fixture
@@ -1245,7 +1087,6 @@
                              time_index="signup_date")
 
 
-<<<<<<< HEAD
 def test_secondary_time_index_no_primary_time_index(es):
     es['products'].ww.set_types(logical_types={'rating': 'Datetime'})
     assert es['products'].ww.time_index is None
@@ -1260,15 +1101,6 @@
 
 def test_set_non_valid_time_index_type(es):
     error_text = 'Time index column must be a Datetime or numeric column.'
-=======
-def test_checks_time_type_setting_time_index(es):
-    # set non time type as time index, Dask/Koalas and Pandas error differently
-    if es.dataframe_type == Library.PANDAS.value:
-        error_text = 'log time index not recognized as numeric or datetime'
-    else:
-        error_text = "log time index is %s type which differs from" \
-                     " other entityset time indexes" % (variable_types.NumericTimeIndex)
->>>>>>> dd005d4d
     with pytest.raises(TypeError, match=error_text):
         es['log'].ww.set_time_index('purchased')
 
@@ -1569,17 +1401,9 @@
 
 
 def test_secondary_time_index(es):
-<<<<<<< HEAD
     es.normalize_dataframe('log', 'values', 'value',
                            make_time_index=True,
                            make_secondary_time_index={
-=======
-    if es.dataframe_type != Library.PANDAS.value:
-        pytest.xfail('vtype error when attempting to normalize entity')
-    es.normalize_entity('log', 'values', 'value',
-                        make_time_index=True,
-                        make_secondary_time_index={
->>>>>>> dd005d4d
                                'datetime': ['comments']},
                            new_dataframe_time_index="value_time",
                            new_dataframe_secondary_time_index='second_ti')
@@ -1959,7 +1783,6 @@
     first_es.time_type = 'numeric'
     assert first_es != second_es
 
-<<<<<<< HEAD
     second_es.time_type = ltypes.Datetime
     assert first_es != second_es
 
@@ -2085,9 +1908,6 @@
     copied_es.set_secondary_time_index('customers', {'upgrade_date': ['engagement_level']})
     assert copied_es['customers'].ww.metadata['secondary_time_index'] == {'upgrade_date': ['engagement_level', 'upgrade_date']}
     assert es['customers'].ww.metadata['secondary_time_index'] == {'cancel_date': ['cancel_reason', 'cancel_date']}
-=======
-    second_es.add_relationship(ft.Relationship(es['customers']['id'], es['sessions']['customer_id']))
-    assert first_es == second_es
 
 
 def test_dataframe_type_empty_es():
@@ -2096,5 +1916,4 @@
 
 
 def test_dataframe_type_pandas_es(pd_es):
-    assert pd_es.dataframe_type == Library.PANDAS.value
->>>>>>> dd005d4d
+    assert pd_es.dataframe_type == Library.PANDAS.value