# -*- coding: utf-8 -*-

import copy
from builtins import range
from datetime import datetime

import numpy as np
import pandas as pd
import pytest

import featuretools as ft
from featuretools import variable_types
from featuretools.entityset import EntitySet, Relationship


def test_operations_invalidate_metadata(es):
    new_es = ft.EntitySet(id="test")
    # test metadata gets created on access
    assert new_es._data_description is None
    assert new_es.metadata is not None  # generated after access
    assert new_es._data_description is not None

    new_es.entity_from_dataframe("customers",
                                 es["customers"].df,
                                 index=es["customers"].index)
    new_es.entity_from_dataframe("sessions",
                                 es["sessions"].df,
                                 index=es["sessions"].index)
    assert new_es._data_description is None
    assert new_es.metadata is not None
    assert new_es._data_description is not None

    r = ft.Relationship(new_es["customers"]["id"],
                        new_es["sessions"]["customer_id"])
    new_es = new_es.add_relationship(r)
    assert new_es._data_description is None
    assert new_es.metadata is not None
    assert new_es._data_description is not None

    new_es = new_es.normalize_entity("customers", "cohort", "cohort")
    assert new_es._data_description is None
    assert new_es.metadata is not None
    assert new_es._data_description is not None

    new_es.add_last_time_indexes()
    assert new_es._data_description is None
    assert new_es.metadata is not None
    assert new_es._data_description is not None

    new_es.add_interesting_values()
    assert new_es._data_description is None
    assert new_es.metadata is not None
    assert new_es._data_description is not None


def test_reset_metadata(es):
    assert es.metadata is not None
    assert es._data_description is not None
    es.reset_data_description()
    assert es._data_description is None


def test_cannot_read_relationships_that_already_exists(es):
    before_len = len(es.relationships)
    es.add_relationship(es.relationships[0])
    after_len = len(es.relationships)
    assert before_len == after_len


def test_add_relationships_convert_type(es):
    for r in es.relationships:
        parent_e = es[r.parent_entity.id]
        child_e = es[r.child_entity.id]
        assert type(r.parent_variable) == variable_types.Index
        assert type(r.child_variable) == variable_types.Id
        assert parent_e.df[r.parent_variable.id].dtype == child_e.df[r.child_variable.id].dtype


def test_add_relationship_errors_on_dtype_mismatch(es):
    log_2_df = es['log'].df.copy()
    log_variable_types = {
        'id': variable_types.Categorical,
        'session_id': variable_types.Id,
        'product_id': variable_types.Id,
        'datetime': variable_types.Datetime,
        'value': variable_types.Numeric,
        'value_2': variable_types.Numeric,
        'latlong': variable_types.LatLong,
        'latlong2': variable_types.LatLong,
        'value_many_nans': variable_types.Numeric,
        'priority_level': variable_types.Ordinal,
        'purchased': variable_types.Boolean,
        'comments': variable_types.Text
    }
    es.entity_from_dataframe(entity_id='log2',
                             dataframe=log_2_df,
                             index='id',
                             variable_types=log_variable_types,
                             time_index='datetime')

    error_text = u'Unable to add relationship because id in customers is Pandas dtype category and session_id in log2 is Pandas dtype int64.'
    with pytest.raises(ValueError, match=error_text):
        mismatch = Relationship(es[u'customers']['id'], es['log2']['session_id'])
        es.add_relationship(mismatch)


def test_query_by_id(es):
    df = es['log'].query_by_values(instance_vals=[0])
    assert df['id'].values[0] == 0


def test_query_by_id_with_time(es):
    df = es['log'].query_by_values(
        instance_vals=[0, 1, 2, 3, 4],
        time_last=datetime(2011, 4, 9, 10, 30, 2 * 6))

    assert df['id'].get_values().tolist() == [0, 1, 2]


def test_get_forward_entities_deep(es):
    entities = es.get_forward_entities('log', 'deep')
    assert entities == set(['sessions', 'customers', 'products', u'régions', 'cohorts'])


def test_query_by_variable_with_time(es):
    df = es['log'].query_by_values(
        instance_vals=[0, 1, 2], variable_id='session_id',
        time_last=datetime(2011, 4, 9, 10, 50, 0))

    true_values = [
        i * 5 for i in range(5)] + [i * 1 for i in range(4)] + [0]
    assert df['id'].get_values().tolist() == list(range(10))
    assert df['value'].get_values().tolist() == true_values


def test_query_by_variable_with_training_window(es):
    df = es['log'].query_by_values(
        instance_vals=[0, 1, 2], variable_id='session_id',
        time_last=datetime(2011, 4, 9, 10, 50, 0),
        training_window='15m')

    assert df['id'].get_values().tolist() == [9]
    assert df['value'].get_values().tolist() == [0]


def test_query_by_indexed_variable(es):
    df = es['log'].query_by_values(
        instance_vals=['taco clock'],
        variable_id='product_id')

    assert df['id'].get_values().tolist() == [15, 16]


def test_check_variables_and_dataframe():
    # matches
    df = pd.DataFrame({'id': [0, 1, 2], 'category': ['a', 'b', 'a']})
    vtypes = {'id': variable_types.Categorical,
              'category': variable_types.Categorical}
    es = EntitySet(id='test')
    es.entity_from_dataframe('test_entity', df, index='id',
                             variable_types=vtypes)
    assert es.entity_dict['test_entity'].variable_types['category'] == variable_types.Categorical


def test_make_index_variable_ordering():
    df = pd.DataFrame({'id': [0, 1, 2], 'category': ['a', 'b', 'a']})
    vtypes = {'id': variable_types.Categorical,
              'category': variable_types.Categorical}

    es = EntitySet(id='test')
    es.entity_from_dataframe(entity_id='test_entity',
                             index='id1',
                             make_index=True,
                             variable_types=vtypes,
                             dataframe=df)
    assert es.entity_dict['test_entity'].df.columns[0] == 'id1'


def test_extra_variable_type():
    # more variables
    df = pd.DataFrame({'id': [0, 1, 2], 'category': ['a', 'b', 'a']})
    vtypes = {'id': variable_types.Categorical,
              'category': variable_types.Categorical,
              'category2': variable_types.Categorical}

    error_text = "Variable ID category2 not in DataFrame"
    with pytest.raises(LookupError, match=error_text):
        es = EntitySet(id='test')
        es.entity_from_dataframe(entity_id='test_entity',
                                 index='id',
                                 variable_types=vtypes, dataframe=df)


def test_add_parent_not_index_varible(es):
    error_text = "Parent variable.*is not the index of entity Entity.*"
    with pytest.raises(AttributeError, match=error_text):
        es.add_relationship(Relationship(es[u'régions']['language'],
                                         es['customers'][u'région_id']))


def test_none_index():
    df = pd.DataFrame({'category': [1, 2, 3], 'category2': ['1', '2', '3']})
    vtypes = {'category': variable_types.Categorical, 'category2': variable_types.Categorical}

    es = EntitySet(id='test')
    es.entity_from_dataframe(entity_id='test_entity',
                             dataframe=df,
                             variable_types=vtypes)
    assert es['test_entity'].index == 'category'
    assert isinstance(es['test_entity']['category'], variable_types.Index)


def test_unknown_index():
    # more variables
    df = pd.DataFrame({'category': ['a', 'b', 'a']})
    vtypes = {'category': variable_types.Categorical}

    es = EntitySet(id='test')
    es.entity_from_dataframe(entity_id='test_entity',
                             index='id',
                             variable_types=vtypes, dataframe=df)
    assert es['test_entity'].index == 'id'
    assert es['test_entity'].df['id'].tolist() == list(range(3))


def test_doesnt_remake_index():
    # more variables
    df = pd.DataFrame({'id': [0, 1, 2], 'category': ['a', 'b', 'a']})

    error_text = "Cannot make index: index variable already present"
    with pytest.raises(RuntimeError, match=error_text):
        es = EntitySet(id='test')
        es.entity_from_dataframe(entity_id='test_entity',
                                 index='id',
                                 make_index=True,
                                 dataframe=df)


def test_bad_time_index_variable():
    df = pd.DataFrame({'category': ['a', 'b', 'a']})

    error_text = "Time index not found in dataframe"
    with pytest.raises(LookupError, match=error_text):
        es = EntitySet(id='test')
        es.entity_from_dataframe(entity_id='test_entity',
                                 index="id",
                                 dataframe=df,
                                 time_index='time')


def test_converts_variable_types_on_init():
    df = pd.DataFrame({'id': [0, 1, 2],
                       'category': ['a', 'b', 'a'],
                       'category_int': [1, 2, 3],
                       'ints': ['1', '2', '3'],
                       'floats': ['1', '2', '3.0']})
    df["category_int"] = df["category_int"].astype("category")

    vtypes = {'id': variable_types.Categorical,
              'ints': variable_types.Numeric,
              'floats': variable_types.Numeric}
    es = EntitySet(id='test')
    es.entity_from_dataframe(entity_id='test_entity', index='id',
                             variable_types=vtypes, dataframe=df)

    entity_df = es['test_entity'].df
    assert entity_df['ints'].dtype.name in variable_types.PandasTypes._pandas_numerics
    assert entity_df['floats'].dtype.name in variable_types.PandasTypes._pandas_numerics

    # this is infer from pandas dtype
    e = es["test_entity"]
    assert isinstance(e['category_int'], variable_types.Categorical)


def test_converts_variable_type_after_init():
    df = pd.DataFrame({'id': [0, 1, 2],
                       'category': ['a', 'b', 'a'],
                       'ints': ['1', '2', '1']})

    df["category"] = df["category"].astype("category")

    es = EntitySet(id='test')
    es.entity_from_dataframe(entity_id='test_entity', index='id',
                             dataframe=df)
    e = es['test_entity']
    df = es['test_entity'].df

    e.convert_variable_type('ints', variable_types.Numeric)
    assert isinstance(e['ints'], variable_types.Numeric)
    assert df['ints'].dtype.name in variable_types.PandasTypes._pandas_numerics

    e.convert_variable_type('ints', variable_types.Categorical)
    assert isinstance(e['ints'], variable_types.Categorical)

    e.convert_variable_type('ints', variable_types.Ordinal)
    assert isinstance(e['ints'], variable_types.Ordinal)

    e.convert_variable_type('ints', variable_types.Boolean,
                            true_val=1, false_val=2)
    assert isinstance(e['ints'], variable_types.Boolean)
    assert df['ints'].dtype.name == 'bool'


def test_converts_datetime():
    # string converts to datetime correctly
    # This test fails without defining vtypes.  Entityset
    # infers time column should be numeric type
    times = pd.date_range('1/1/2011', periods=3, freq='H')
    time_strs = times.strftime('%Y-%m-%d')
    df = pd.DataFrame({'id': [0, 1, 2], 'time': time_strs})
    vtypes = {'id': variable_types.Categorical,
              'time': variable_types.Datetime}

    es = EntitySet(id='test')
    es.entity_from_dataframe(
        entity_id='test_entity',
        index='id',
        time_index="time",
        variable_types=vtypes,
        dataframe=df)
    pd_col = es['test_entity'].df['time']
    # assert type(es['test_entity']['time']) == variable_types.Datetime
    assert type(pd_col[0]) == pd.Timestamp


def test_handles_datetime_format():
    # check if we load according to the format string
    # pass in an ambigious date
    datetime_format = "%d-%m-%Y"
    actual = pd.Timestamp('Jan 2, 2011')
    time_strs = [actual.strftime(datetime_format)] * 3
    df = pd.DataFrame(
        {'id': [0, 1, 2], 'time_format': time_strs, 'time_no_format': time_strs})
    vtypes = {'id': variable_types.Categorical,
              'time_format': (variable_types.Datetime, {"format": datetime_format}),
              'time_no_format': variable_types.Datetime}

    es = EntitySet(id='test')
    es.entity_from_dataframe(
        entity_id='test_entity',
        index='id',
        variable_types=vtypes,
        dataframe=df)

    col_format = es['test_entity'].df['time_format']
    col_no_format = es['test_entity'].df['time_no_format']
    # without formatting pandas gets it wrong
    assert (col_no_format != actual).all()

    # with formatting we correctly get jan2
    assert (col_format == actual).all()


def test_handles_datetime_mismatch():
    # can't convert arbitrary strings
    df = pd.DataFrame({'id': [0, 1, 2], 'time': ['a', 'b', 'tomorrow']})
    vtypes = {'id': variable_types.Categorical,
              'time': variable_types.Datetime}

    error_text = "Given date string not likely a datetime."
    with pytest.raises(ValueError, match=error_text):
        es = EntitySet(id='test')
        es.entity_from_dataframe('test_entity', df, 'id',
                                 time_index='time', variable_types=vtypes)


def test_entity_init(es):
    # Note: to convert the time column directly either the variable type
    # or convert_date_columns must be specifie
    df = pd.DataFrame({'id': [0, 1, 2],
                       'time': [datetime(2011, 4, 9, 10, 31, 3 * i)
                                for i in range(3)],
                       'category': ['a', 'b', 'a'],
                       'number': [4, 5, 6]})

    vtypes = {'time': variable_types.Datetime}
    es.entity_from_dataframe('test_entity', df, index='id',
                             time_index='time', variable_types=vtypes)
    assert es['test_entity'].df.shape == df.shape
    assert es['test_entity'].index == 'id'
    assert es['test_entity'].time_index == 'time'
    assert set([v.id for v in es['test_entity'].variables]) == set(df.columns)

    assert es['test_entity'].df['time'].dtype == df['time'].dtype
    assert set(es['test_entity'].df['id']) == set(df['id'])


def test_nonstr_column_names():
    df = pd.DataFrame({'a': [1, 2, 3], 'b': [4, 5, 6], 3: ['a', 'b', 'c']})
    es = ft.EntitySet(id='Failure')

    error_text = "All column names must be strings.*"
    with pytest.raises(ValueError, match=error_text) as excinfo:
        es.entity_from_dataframe(entity_id='str_cols',
                                 dataframe=df,
                                 index='index')
    assert 'All column names must be strings (Column 3 is not a string)' in str(excinfo)


def test_sort_time_id():
    transactions_df = pd.DataFrame({"id": [1, 2, 3, 4, 5, 6],
                                    "transaction_time": pd.date_range(start="10:00", periods=6, freq="10s")[::-1]})

    es = EntitySet("test", entities={"t": (transactions_df, "id", "transaction_time")})
    times = es["t"].df.transaction_time.tolist()
    assert times == sorted(transactions_df.transaction_time.tolist())


def test_already_sorted_parameter():
    transactions_df = pd.DataFrame({"id": [1, 2, 3, 4, 5, 6],
                                    "transaction_time": [datetime(2014, 4, 6),
                                                         datetime(
                                                             2012, 4, 8),
                                                         datetime(
                                                             2012, 4, 8),
                                                         datetime(
                                                             2013, 4, 8),
                                                         datetime(
                                                             2015, 4, 8),
                                                         datetime(2016, 4, 9)]})

    es = EntitySet(id='test')
    es.entity_from_dataframe('t',
                             transactions_df,
                             index='id',
                             time_index="transaction_time",
                             already_sorted=True)
    times = es["t"].df.transaction_time.tolist()
    assert times == transactions_df.transaction_time.tolist()


def test_concat_entitysets(es):
    df = pd.DataFrame({'id': [0, 1, 2], 'category': ['a', 'b', 'a']})
    vtypes = {'id': variable_types.Categorical,
              'category': variable_types.Categorical}
    es.entity_from_dataframe(entity_id='test_entity',
                             index='id1',
                             make_index=True,
                             variable_types=vtypes,
                             dataframe=df)
    es.add_last_time_indexes()

    assert es.__eq__(es)
    es_1 = copy.deepcopy(es)
    es_2 = copy.deepcopy(es)

    emap = {
        'log': [list(range(10)) + [14, 15, 16], list(range(10, 14)) + [15, 16]],
        'sessions': [[0, 1, 2, 5], [1, 3, 4, 5]],
        'customers': [[0, 2], [1, 2]],
        'test_entity': [[0, 1], [0, 2]],
    }

    assert es.__eq__(es_1, deep=True)
    assert es.__eq__(es_2, deep=True)

    for i, _es in enumerate([es_1, es_2]):
        for entity, rows in emap.items():
            df = _es[entity].df
            _es[entity].update_data(df=df.loc[rows[i]])

    assert 10 not in es_1['log'].last_time_index.index
    assert 10 in es_2['log'].last_time_index.index
    assert 9 in es_1['log'].last_time_index.index
    assert 9 not in es_2['log'].last_time_index.index
    assert not es.__eq__(es_1, deep=True)
    assert not es.__eq__(es_2, deep=True)

    # make sure internal indexes work before concat
    regions = es_1['customers'].query_by_values(['United States'], variable_id=u'région_id')
    assert regions.index.isin(es_1['customers'].df.index).all()

    assert es_1.__eq__(es_2)
    assert not es_1.__eq__(es_2, deep=True)

    old_es_1 = copy.deepcopy(es_1)
    old_es_2 = copy.deepcopy(es_2)
    es_3 = es_1.concat(es_2)

    assert old_es_1.__eq__(es_1, deep=True)
    assert old_es_2.__eq__(es_2, deep=True)

    assert es_3.__eq__(es, deep=True)
    for entity in es.entities:
        df = es[entity.id].df.sort_index()
        df_3 = es_3[entity.id].df.sort_index()
        for column in df:
            for x, y in zip(df[column], df_3[column]):
                assert ((pd.isnull(x) and pd.isnull(y)) or (x == y))
        orig_lti = es[entity.id].last_time_index.sort_index()
        new_lti = es_3[entity.id].last_time_index.sort_index()
        for x, y in zip(orig_lti, new_lti):
            assert ((pd.isnull(x) and pd.isnull(y)) or (x == y))

    es_1['stores'].last_time_index = None
    es_1['test_entity'].last_time_index = None
    es_2['test_entity'].last_time_index = None
    es_4 = es_1.concat(es_2)
    assert not es_4.__eq__(es, deep=True)
    for entity in es.entities:
        df = es[entity.id].df.sort_index()
        df_4 = es_4[entity.id].df.sort_index()
        for column in df:
            for x, y in zip(df[column], df_4[column]):
                assert ((pd.isnull(x) and pd.isnull(y)) or (x == y))

        if entity.id != 'test_entity':
            orig_lti = es[entity.id].last_time_index.sort_index()
            new_lti = es_4[entity.id].last_time_index.sort_index()
            for x, y in zip(orig_lti, new_lti):
                assert ((pd.isnull(x) and pd.isnull(y)) or (x == y))
        else:
            assert es_4[entity.id].last_time_index is None


def test_set_time_type_on_init():
    # create cards entity
    cards_df = pd.DataFrame({"id": [1, 2, 3, 4, 5]})
    transactions_df = pd.DataFrame({"id": [1, 2, 3, 4, 5, 6],
                                    "card_id": [1, 2, 1, 3, 4, 5],
                                    "transaction_time": [10, 12, 13, 20, 21, 20],
                                    "fraud": [True, False, False, False, True, True]})
    entities = {
        "cards": (cards_df, "id"),
        "transactions": (transactions_df, "id", "transaction_time")
    }
    relationships = [("cards", "id", "transactions", "card_id")]
    es = EntitySet("fraud", entities, relationships)
    # assert time_type is set
    assert es.time_type == variable_types.NumericTimeIndex


def test_sets_time_when_adding_entity():
    transactions_df = pd.DataFrame({"id": [1, 2, 3, 4, 5, 6],
                                    "card_id": [1, 2, 1, 3, 4, 5],
                                    "transaction_time": [10, 12, 13, 20, 21, 20],
                                    "fraud": [True, False, False, False, True, True]})
    accounts_df = pd.DataFrame({"id": [3, 4, 5],
                                "signup_date": [datetime(2002, 5, 1),
                                                datetime(2006, 3, 20),
                                                datetime(2011, 11, 11)]})
    accounts_df_string = pd.DataFrame({"id": [3, 4, 5],
                                       "signup_date": ["element",
                                                       "exporting",
                                                       "editable"]})
    # create empty entityset
    es = EntitySet("fraud")
    # assert it's not set
    assert getattr(es, "time_type", None) is None
    # add entity
    es.entity_from_dataframe("transactions",
                             transactions_df,
                             index="id",
                             time_index="transaction_time")
    # assert time_type is set
    assert es.time_type == variable_types.NumericTimeIndex
    # add another entity
    es.normalize_entity("transactions",
                        "cards",
                        "card_id",
                        make_time_index=True)
    # assert time_type unchanged
    assert es.time_type == variable_types.NumericTimeIndex
    # add wrong time type entity
    error_text = "accounts time index is <class 'featuretools.variable_types.variable.DatetimeTimeIndex'> type which differs from other entityset time indexes"
    with pytest.raises(TypeError, match=error_text):
        es.entity_from_dataframe("accounts",
                                 accounts_df,
                                 index="id",
                                 time_index="signup_date")
    # add non time type as time index
    error_text = "Attempted to convert all string column signup_date to numeric"
    with pytest.raises(TypeError, match=error_text):
        es.entity_from_dataframe("accounts",
                                 accounts_df_string,
                                 index="id",
                                 time_index="signup_date")


def test_checks_time_type_setting_time_index(es):
    # set non time type as time index
    error_text = 'log time index not recognized as numeric or datetime'
    with pytest.raises(TypeError, match=error_text):
        es['log'].set_time_index('purchased')


def test_checks_time_type_setting_secondary_time_index(es):
    # entityset is timestamp time type
    assert es.time_type == variable_types.DatetimeTimeIndex
    # add secondary index that is timestamp type
    new_2nd_ti = {'upgrade_date': ['upgrade_date', 'favorite_quote'],
                  'cancel_date': ['cancel_date', 'cancel_reason']}
    es["customers"].set_secondary_time_index(new_2nd_ti)
    assert es.time_type == variable_types.DatetimeTimeIndex
    # add secondary index that is numeric type
    new_2nd_ti = {'age': ['age', 'loves_ice_cream']}

    error_text = "customers time index is <class 'featuretools.variable_types.variable.NumericTimeIndex'> type which differs from other entityset time indexes"
    with pytest.raises(TypeError, match=error_text):
        es["customers"].set_secondary_time_index(new_2nd_ti)
    # add secondary index that is non-time type
    new_2nd_ti = {'favorite_quote': ['favorite_quote', 'loves_ice_cream']}

    error_text = "data type \"All members of the working classes must seize the means of production.\" not understood"
    with pytest.raises(TypeError, match=error_text):
        es["customers"].set_secondary_time_index(new_2nd_ti)
    # add mismatched pair of secondary time indexes
    new_2nd_ti = {'upgrade_date': ['upgrade_date', 'favorite_quote'],
                  'age': ['age', 'loves_ice_cream']}

    error_text = "customers time index is <class 'featuretools.variable_types.variable.NumericTimeIndex'> type which differs from other entityset time indexes"
    with pytest.raises(TypeError, match=error_text):
        es["customers"].set_secondary_time_index(new_2nd_ti)

    # create entityset with numeric time type
    cards_df = pd.DataFrame({"id": [1, 2, 3, 4, 5]})
    transactions_df = pd.DataFrame({
        "id": [1, 2, 3, 4, 5, 6],
        "card_id": [1, 2, 1, 3, 4, 5],
        "transaction_time": [10, 12, 13, 20, 21, 20],
        "fraud_decision_time": [11, 14, 15, 21, 22, 21],
        "transaction_city": ["City A"] * 6,
        "transaction_date": [datetime(1989, 2, i) for i in range(1, 7)],
        "fraud": [True, False, False, False, True, True]
    })
    entities = {
        "cards": (cards_df, "id"),
        "transactions": (transactions_df, "id", "transaction_time")
    }
    relationships = [("cards", "id", "transactions", "card_id")]
    card_es = EntitySet("fraud", entities, relationships)
    assert card_es.time_type == variable_types.NumericTimeIndex
    # add secondary index that is numeric time type
    new_2nd_ti = {'fraud_decision_time': ['fraud_decision_time', 'fraud']}
    card_es['transactions'].set_secondary_time_index(new_2nd_ti)
    assert card_es.time_type == variable_types.NumericTimeIndex
    # add secondary index that is timestamp type
    new_2nd_ti = {'transaction_date': ['transaction_date', 'fraud']}

    error_text = "transactions time index is <class 'featuretools.variable_types.variable.DatetimeTimeIndex'> type which differs from other entityset time indexes"
    with pytest.raises(TypeError, match=error_text):
        card_es['transactions'].set_secondary_time_index(new_2nd_ti)
    # add secondary index that is non-time type
    new_2nd_ti = {'transaction_city': ['transaction_city', 'fraud']}

    error_text = 'data type \"City A\" not understood'
    with pytest.raises(TypeError, match=error_text):
        card_es['transactions'].set_secondary_time_index(new_2nd_ti)
    # add mixed secondary time indexes
    new_2nd_ti = {'transaction_city': ['transaction_city', 'fraud'],
                  'fraud_decision_time': ['fraud_decision_time', 'fraud']}
    with pytest.raises(TypeError, match=error_text):
        card_es['transactions'].set_secondary_time_index(new_2nd_ti)

    # add bool secondary time index
    error_text = 'transactions time index not recognized as numeric or datetime'
    with pytest.raises(TypeError, match=error_text):
        card_es['transactions'].set_secondary_time_index({'fraud': ['fraud']})


def test_related_instances_backward(es):
    result = es.related_instances(
        start_entity_id=u'régions', final_entity_id='log',
        instance_ids=['United States'])

    col = es['log'].df['id'].values
    assert len(result['id'].values) == len(col)
    assert set(result['id'].values) == set(col)

    result = es.related_instances(
        start_entity_id=u'régions', final_entity_id='log',
        instance_ids=['Mexico'])

    assert len(result['id'].values) == 0


def test_related_instances_forward(es):
    result = es.related_instances(
        start_entity_id='log', final_entity_id=u'régions',
        instance_ids=[0, 1])

    assert len(result['id'].values) == 1
    assert result['id'].values[0] == 'United States'


def test_related_instances_mixed_path(es):
    result = es.related_instances(
        start_entity_id='customers', final_entity_id='products',
        instance_ids=[1])
    related = ["Haribo sugar-free gummy bears", "coke zero"]
    assert set(related) == set(result['id'].values)


def test_related_instances_all(es):
    # test querying across the entityset
    result = es.related_instances(
        start_entity_id='customers', final_entity_id='products',
        instance_ids=None)

    for p in es['products'].df['id'].values:
        assert p in result['id'].values


def test_related_instances_all_cutoff_time_same_entity(es):
    # test querying across the entityset
    result = es.related_instances(
        start_entity_id='log', final_entity_id='log',
        instance_ids=None, time_last=pd.Timestamp('2011/04/09 10:30:31'))

    assert result['id'].values.tolist() == list(range(5))


def test_get_pandas_slice(es):
    filter_eids = ['products', u'régions', 'customers']
    result = es.get_pandas_data_slice(filter_entity_ids=filter_eids,
                                      index_eid='customers',
                                      instances=[0])

    # make sure all necessary filter frames are present
    assert set(result.keys()) == set(filter_eids)
    assert set(result['products'].keys()), set(['products', 'log'])
    assert set(result['customers'].keys()) == set(
        ['customers', 'sessions', 'log'])
    assert set(result[u'régions'].keys()) == set(
        [u'régions', 'stores', 'customers', 'sessions', 'log'])

    # make sure different subsets of the log are included in each filtering
    assert set(result['customers']['log']['id'].values) == set(range(10))
    assert set(result['products']['log']['id'].values) == set(
        list(range(10)) + list(range(11, 15)))
    assert set(result[u'régions']['log']['id'].values) == set(range(17))


def test_get_pandas_slice_times(es):
    # todo these test used to use time first time last. i remvoed and it
    # still passes,but we should double check this okay
    filter_eids = ['products', u'régions', 'customers']
    start = np.datetime64(datetime(2011, 4, 1))
    end = np.datetime64(datetime(2011, 4, 9, 10, 31, 10))
    result = es.get_pandas_data_slice(filter_entity_ids=filter_eids,
                                      index_eid='customers',
                                      instances=[0],
                                      time_last=end)

    # make sure no times outside range are included in any frames
    for eid in filter_eids:
        for t in result[eid]['log']['datetime'].values:
            assert t >= start and t < end

        # the instance ids should be the same for all filters
        for i in range(7):
            assert i in result[eid]['log']['id'].values


def test_get_pandas_slice_times_include(es):
    # todo these test used to use time first time last. i remvoed and it
    # still passes,but we should double check this okay
    filter_eids = ['products', u'régions', 'customers']
    start = np.datetime64(datetime(2011, 4, 1))
    end = np.datetime64(datetime(2011, 4, 9, 10, 31, 10))
    result = es.get_pandas_data_slice(filter_entity_ids=filter_eids,
                                      index_eid='customers',
                                      instances=[0],
                                      time_last=end)

    # make sure no times outside range are included in any frames
    for eid in filter_eids:
        for t in result[eid]['log']['datetime'].values:
            assert t >= start and t <= end

        # the instance ids should be the same for all filters
        for i in range(7):
            assert i in result[eid]['log']['id'].values


def test_get_pandas_slice_secondary_index(es):
    filter_eids = ['products', u'régions', 'customers']
    # this date is before the cancel date of customers 1 and 2
    end = np.datetime64(datetime(2011, 10, 1))
    all_instances = [0, 1, 2]
    result = es.get_pandas_data_slice(filter_entity_ids=filter_eids,
                                      index_eid='customers',
                                      instances=all_instances,
                                      time_last=end)

    # only customer 0 should have values from these columns
    customers_df = result["customers"]["customers"]
    for col in ["cancel_date", "cancel_reason"]:
        nulls = customers_df.iloc[all_instances][col].isnull() == [
            False, True, True]
        assert nulls.all(), "Some instance has data it shouldn't for column %s" % col


def test_add_link_vars(es):
    eframes = {e_id: es[e_id].df
               for e_id in ["log", "sessions", "customers", u"régions"]}

    es._add_multigenerational_link_vars(frames=eframes,
                                        start_entity_id=u'régions',
                                        end_entity_id='log')

    assert 'sessions.customer_id' in eframes['log'].columns
    assert u'sessions.customers.région_id' in eframes['log'].columns


def test_normalize_entity(es):
    error_text = "'additional_variables' must be a list, but received type.*"
    with pytest.raises(TypeError, match=error_text):
        es.normalize_entity('sessions', 'device_types', 'device_type',
                            additional_variables='log')

    error_text = "'copy_variables' must be a list, but received type.*"
    with pytest.raises(TypeError, match=error_text):
        es.normalize_entity('sessions', 'device_types', 'device_type',
                            copy_variables='log')

    es.normalize_entity('sessions', 'device_types', 'device_type',
                        additional_variables=['device_name'],
                        make_time_index=False)

    assert len(es.get_forward_relationships('sessions')) == 2
    assert es.get_forward_relationships(
        'sessions')[1].parent_entity.id == 'device_types'
    assert 'device_name' in es['device_types'].df.columns
    assert 'device_name' not in es['sessions'].df.columns
    assert 'device_type' in es['device_types'].df.columns


<<<<<<< HEAD
def test_normalize_time_index_from_none(es):
    es['customers'].time_index = None
    es.normalize_entity('customers', 'birthdays', 'date_of_birth', make_time_index='date_of_birth')
    assert es['birthdays'].time_index == 'date_of_birth'
=======
def test_normalize_time_index_from_none(entityset):
    entityset['customers'].time_index = None
    entityset.normalize_entity('customers', 'birthdays', 'date_of_birth', make_time_index='date_of_birth')
    assert entityset['birthdays'].time_index == 'date_of_birth'
    assert entityset['birthdays'].df['date_of_birth'].is_monotonic_increasing
>>>>>>> d3998980


def test_raise_error_if_dupicate_additional_variables_passed(es):
    error_text = "'additional_variables' contains duplicate variables. All variables must be unique."
    with pytest.raises(ValueError, match=error_text):
        es.normalize_entity('sessions', 'device_types', 'device_type',
                            additional_variables=['device_name', 'device_name'])


def test_raise_error_if_dupicate_copy_variables_passed(es):
    error_text = "'copy_variables' contains duplicate variables. All variables must be unique."
    with pytest.raises(ValueError, match=error_text):
        es.normalize_entity('sessions', 'device_types', 'device_type',
                            copy_variables=['device_name', 'device_name'])


def test_normalize_entity_copies_variable_types(es):
    es['log'].convert_variable_type(
        'value', variable_types.Ordinal, convert_data=False)
    assert es['log'].variable_types['value'] == variable_types.Ordinal
    assert es['log'].variable_types['priority_level'] == variable_types.Ordinal
    es.normalize_entity('log', 'values_2', 'value_2',
                        additional_variables=['priority_level'],
                        copy_variables=['value'],
                        make_time_index=False)

    assert len(es.get_forward_relationships('log')) == 3
    assert es.get_forward_relationships(
        'log')[2].parent_entity.id == 'values_2'
    assert 'priority_level' in es['values_2'].df.columns
    assert 'value' in es['values_2'].df.columns
    assert 'priority_level' not in es['log'].df.columns
    assert 'value' in es['log'].df.columns
    assert 'value_2' in es['values_2'].df.columns
    assert es['values_2'].variable_types['priority_level'] == variable_types.Ordinal
    assert es['values_2'].variable_types['value'] == variable_types.Ordinal


def test_make_time_index_keeps_original_sorting():
    trips = {
        'trip_id': [999 - i for i in range(1000)],
        'flight_time': [datetime(1997, 4, 1) for i in range(1000)],
        'flight_id': [1 for i in range(350)] + [2 for i in range(650)]
    }
    order = [i for i in range(1000)]
    df = pd.DataFrame.from_dict(trips)
    es = EntitySet('flights')
    es.entity_from_dataframe("trips",
                             dataframe=df,
                             index="trip_id",
                             time_index='flight_time')
    assert (es['trips'].df['trip_id'] == order).all()
    es.normalize_entity(base_entity_id="trips",
                        new_entity_id="flights",
                        index="flight_id",
                        make_time_index=True)
    assert (es['trips'].df['trip_id'] == order).all()


<<<<<<< HEAD
def test_normalize_entity_new_time_index(es):
    es.normalize_entity('log', 'values', 'value',
                        make_time_index=True,
                        new_entity_time_index="value_time")

    assert es['values'].time_index == 'value_time'
    assert 'value_time' in es['values'].df.columns
    assert len(es['values'].df.columns) == 2
=======
def test_normalize_entity_new_time_index(entityset):
    new_time_index = 'value_time'
    entityset.normalize_entity('log', 'values', 'value',
                               make_time_index=True,
                               new_entity_time_index=new_time_index)

    assert entityset['values'].time_index == new_time_index
    assert new_time_index in entityset['values'].df.columns
    assert len(entityset['values'].df.columns) == 2
    assert entityset['values'].df[new_time_index].is_monotonic_increasing
>>>>>>> d3998980


def test_secondary_time_index(es):
    es.normalize_entity('log', 'values', 'value',
                        make_time_index=True,
                        make_secondary_time_index={
                            'datetime': ['comments']},
                        new_entity_time_index="value_time",
                        new_entity_secondary_time_index='second_ti')

    assert (isinstance(es['values'].df['second_ti'], pd.Series))
    assert (es['values']['second_ti'].type_string == 'datetime')
    assert (es['values'].secondary_time_index == {
            'second_ti': ['comments', 'second_ti']})


def test_sizeof(es):
    total_size = 0
    for entity in es.entities:
        total_size += entity.df.__sizeof__()
        total_size += entity.last_time_index.__sizeof__()

    assert es.__sizeof__() == total_size


def test_construct_without_id():
    assert ft.EntitySet().id is None


def test_repr_without_id():
    match = 'Entityset: None\n  Entities:\n  Relationships:\n    No relationships'
    assert repr(ft.EntitySet()) == match


def test_getitem_without_id():
    error_text = 'Entity test does not exist'
    with pytest.raises(KeyError, match=error_text):
        ft.EntitySet()['test']


def test_metadata_without_id():
    es = ft.EntitySet()
    assert es.metadata.id is None


def test_datetime64_conversion():
    df = pd.DataFrame({'id': [0, 1, 2],
                       'ints': ['1', '2', '1']})
    df["time"] = pd.Timestamp.now()
    df["time"] = df["time"].astype("datetime64[ns, UTC]")

    es = EntitySet(id='test')
    es.entity_from_dataframe(entity_id='test_entity', index='id', dataframe=df)
    vtype_time_index = variable_types.variable.DatetimeTimeIndex
    es['test_entity'].convert_variable_type('time', vtype_time_index)<|MERGE_RESOLUTION|>--- conflicted
+++ resolved
@@ -826,18 +826,11 @@
     assert 'device_type' in es['device_types'].df.columns
 
 
-<<<<<<< HEAD
 def test_normalize_time_index_from_none(es):
     es['customers'].time_index = None
     es.normalize_entity('customers', 'birthdays', 'date_of_birth', make_time_index='date_of_birth')
     assert es['birthdays'].time_index == 'date_of_birth'
-=======
-def test_normalize_time_index_from_none(entityset):
-    entityset['customers'].time_index = None
-    entityset.normalize_entity('customers', 'birthdays', 'date_of_birth', make_time_index='date_of_birth')
-    assert entityset['birthdays'].time_index == 'date_of_birth'
-    assert entityset['birthdays'].df['date_of_birth'].is_monotonic_increasing
->>>>>>> d3998980
+    assert es['birthdays'].df['date_of_birth'].is_monotonic_increasing
 
 
 def test_raise_error_if_dupicate_additional_variables_passed(es):
@@ -897,27 +890,16 @@
     assert (es['trips'].df['trip_id'] == order).all()
 
 
-<<<<<<< HEAD
 def test_normalize_entity_new_time_index(es):
+    new_time_index = 'value_time'
     es.normalize_entity('log', 'values', 'value',
-                        make_time_index=True,
-                        new_entity_time_index="value_time")
-
-    assert es['values'].time_index == 'value_time'
-    assert 'value_time' in es['values'].df.columns
-    assert len(es['values'].df.columns) == 2
-=======
-def test_normalize_entity_new_time_index(entityset):
-    new_time_index = 'value_time'
-    entityset.normalize_entity('log', 'values', 'value',
                                make_time_index=True,
                                new_entity_time_index=new_time_index)
 
-    assert entityset['values'].time_index == new_time_index
-    assert new_time_index in entityset['values'].df.columns
-    assert len(entityset['values'].df.columns) == 2
-    assert entityset['values'].df[new_time_index].is_monotonic_increasing
->>>>>>> d3998980
+    assert es['values'].time_index == new_time_index
+    assert new_time_index in es['values'].df.columns
+    assert len(es['values'].df.columns) == 2
+    assert es['values'].df[new_time_index].is_monotonic_increasing
 
 
 def test_secondary_time_index(es):
