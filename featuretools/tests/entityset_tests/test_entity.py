--- conflicted
+++ resolved
@@ -167,22 +167,20 @@
     assert 'age' in entity.df.columns
 
 
-<<<<<<< HEAD
 # def test_variable_types_unmodified():
 #     df = pd.DataFrame({"id": [1, 2, 3, 4, 5, 6],
 #                        "transaction_time": [10, 12, 13, 20, 21, 20],
 #                        "fraud": [True, False, False, False, True, True]})
 
 #     es = ft.EntitySet()
-#     variable_types = {'fraud': ft.variable_types.Boolean}
-#     old_variable_types = variable_types.copy()
-#     es.entity_from_dataframe(entity_id="transactions",
-#                              dataframe=df,
-#                              index='id',
-#                              time_index='transaction_time',
-#                              variable_types=variable_types)
-#     assert old_variable_types == variable_types
-
+#     logical_types = {'fraud': ww.logical_types.Boolean}
+#     old_logical_types = logical_types.copy()
+#     es.add_dataframe(dataframe_name="transactions",
+#                      dataframe=df,
+#                      index='id',
+#                      time_index='transaction_time',
+#                      logical_types=logical_types)
+#     assert old_logical_types == logical_types
 
 # def test_passing_strings_to_variable_types_entity_init():
 #     raise NotImplementedError("refactor or delete")  # TODO
@@ -214,8 +212,8 @@
 #     es = EntitySet()
 #     dataframe = pd.DataFrame(columns=list(reversed_variable_types))
 #     with pytest.warns(UserWarning, match='Variable type {} was unrecognized, Unknown variable type was used instead'.format('some unknown type string')):
-#         es.entity_from_dataframe(
-#             entity_id="reversed_variable_types",
+#         es.add_dataframe(
+#             dataframe_name="reversed_variable_types",
 #             dataframe=dataframe,
 #             index="<class 'featuretools.variable_types.variable.Index'>",
 #             time_index="<class 'featuretools.variable_types.variable.NumericTimeIndex'>",
@@ -235,93 +233,4 @@
 
 #     with pytest.warns(UserWarning, match="LatLong columns should contain only tuples. All single 'NaN' values in column 'latlong' have been replaced with '\\(NaN, NaN\\)'."):
 #         entity = ft.Entity(id="nan_latlong_entity", df=df, entityset=nan_es, variable_types=pd_es['log'].variable_types)
-#     assert entity.df['latlong'][0] == (np.nan, np.nan)
-=======
-def test_variable_types_unmodified():
-    df = pd.DataFrame({"id": [1, 2, 3, 4, 5, 6],
-                       "transaction_time": [10, 12, 13, 20, 21, 20],
-                       "fraud": [True, False, False, False, True, True]})
-
-    es = ft.EntitySet()
-    logical_types = {'fraud': ww.logical_types.Boolean}
-    old_logical_types = logical_types.copy()
-    es.add_dataframe(dataframe_name="transactions",
-                     dataframe=df,
-                     index='id',
-                     time_index='transaction_time',
-                     logical_types=logical_types)
-    assert old_logical_types == logical_types
-
-
-def test_passing_strings_to_variable_types_entity_init():
-    variable_types = find_variable_types()
-    reversed_variable_types = {str(v): k for k, v in variable_types.items()}
-    reversed_variable_types['unknown variable'] = 'some unknown type string'
-
-    es = EntitySet()
-    dataframe = pd.DataFrame(columns=list(reversed_variable_types))
-    with pytest.warns(UserWarning, match='Variable type {} was unrecognized, Unknown variable type was used instead'.format('some unknown type string')):
-        entity = Entity('reversed_variable_types', dataframe, es,
-                        variable_types=reversed_variable_types,
-                        index="<class 'featuretools.variable_types.variable.Index'>",
-                        time_index="<class 'featuretools.variable_types.variable.NumericTimeIndex'>",
-                        )
-
-    reversed_variable_types["unknown variable"] = "unknown"
-    for variable in entity.variables:
-        variable_class = variable.__class__
-        assert variable_class.type_string == reversed_variable_types[variable.id]
-
-
-def test_passing_strings_to_variable_types_from_dataframe():
-    variable_types = find_variable_types()
-    reversed_variable_types = {str(v): k for k, v in variable_types.items()}
-    reversed_variable_types['unknown variable'] = 'some unknown type string'
-
-    es = EntitySet()
-    dataframe = pd.DataFrame(columns=list(reversed_variable_types))
-    with pytest.warns(UserWarning, match='Variable type {} was unrecognized, Unknown variable type was used instead'.format('some unknown type string')):
-        es.add_dataframe(
-            dataframe_name="reversed_variable_types",
-            dataframe=dataframe,
-            index="<class 'featuretools.variable_types.variable.Index'>",
-            time_index="<class 'featuretools.variable_types.variable.NumericTimeIndex'>",
-            variable_types=reversed_variable_types)
-
-    entity = es["reversed_variable_types"]
-    reversed_variable_types["unknown variable"] = "unknown"
-    for variable in entity.variables:
-        variable_class = variable.__class__
-        assert variable_class.type_string == reversed_variable_types[variable.id]
-
-
-def test_replace_latlong_nan_during_entity_creation(pd_es):
-    nan_es = ft.EntitySet("latlong_nan")
-    df = pd_es['log'].df.copy()
-    df['latlong'][0] = np.nan
-
-    with pytest.warns(UserWarning, match="LatLong columns should contain only tuples. All single 'NaN' values in column 'latlong' have been replaced with '\\(NaN, NaN\\)'."):
-        entity = ft.Entity(id="nan_latlong_entity", df=df, entityset=nan_es, variable_types=pd_es['log'].variable_types)
-    assert entity.df['latlong'][0] == (np.nan, np.nan)
-
-
-def test_text_deprecation_warning():
-    data = pd.DataFrame({
-        "id": [1, 2, 3, 4, 5],
-        "value": ["a", "c", "b", "a", "a"]
-    })
-
-    for text_repr in ['text', ft.variable_types.Text]:
-        es = ft.EntitySet()
-        match = "Text has been deprecated. Please use NaturalLanguage instead."
-        with pytest.warns(FutureWarning, match=match):
-            es = es.add_dataframe(dataframe_name="test", dataframe=data, index="id",
-                                  variable_types={"value": text_repr})
-
-    for nl_repr in ['natural_language', ft.variable_types.NaturalLanguage]:
-        es = ft.EntitySet()
-        with pytest.warns(None) as record:
-            es = es.add_dataframe(dataframe_name="test", dataframe=data, index="id",
-                                  variable_types={"value": nl_repr})
-        assert len(record) == 0
->>>>>>> b93294bf
+#     assert entity.df['latlong'][0] == (np.nan, np.nan)