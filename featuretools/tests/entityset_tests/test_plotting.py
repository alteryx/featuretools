import os
import re

import graphviz
import pandas as pd
import pytest
from dask import dataframe as dd

import featuretools as ft
from featuretools.utils.gen_utils import Library


@pytest.fixture
def pd_simple():
    es = ft.EntitySet("test")
    df = pd.DataFrame({"foo": [1]})
    es.add_dataframe(df, dataframe_name='test')
    return es


@pytest.fixture
def dd_simple():
    es = ft.EntitySet("test")
    df = pd.DataFrame({"foo": [1]})
    df = dd.from_pandas(df, npartitions=2)
    es.add_dataframe(df, dataframe_name='test')
    return es


@pytest.fixture
def ks_simple():
    ks = pytest.importorskip('databricks.koalas', reason="Koalas not installed, skipping")
    es = ft.EntitySet("test")
    df = ks.DataFrame({'foo': [1]})
    es.add_dataframe(df, dataframe_name='test')
    return es


@pytest.fixture(params=['pd_simple', 'dd_simple', 'ks_simple'])
def simple_es(request):
    return request.getfixturevalue(request.param)


def test_returns_digraph_object(es):
    graph = es.plot()

    assert isinstance(graph, graphviz.Digraph)


def test_saving_png_file(es, tmpdir):
    output_path = str(tmpdir.join("test1.png"))

    es.plot(to_file=output_path)

    assert os.path.isfile(output_path)
    os.remove(output_path)


def test_missing_file_extension(es):
    output_path = "test1"

    with pytest.raises(ValueError) as excinfo:
        es.plot(to_file=output_path)

    assert str(excinfo.value).startswith("Please use a file extension")


def test_invalid_format(es):
    output_path = "test1.xzy"

    with pytest.raises(ValueError) as excinfo:
        es.plot(to_file=output_path)

    assert str(excinfo.value).startswith("Unknown format")


def test_multiple_rows(es):
    plot_ = es.plot()
    result = re.findall(r"\((\d+\srows?)\)", plot_.source)
<<<<<<< HEAD
    expected = ["{} rows".format(str(i.shape[0])) for i in es.dataframes]
    if any(isinstance(df, dd.DataFrame) for df in es.dataframes):
=======
    expected = ["{} rows".format(str(i.shape[0])) for i in es.entities]
    if es.dataframe_type == Library.DASK.value:
>>>>>>> dd005d4d
        # Dask does not list number of rows in plot
        assert result == []
    else:
        assert result == expected


def test_single_row(simple_es):
    plot_ = simple_es.plot()
    result = re.findall(r"\((\d+\srows?)\)", plot_.source)
    expected = ["1 row"]
<<<<<<< HEAD
    if any(isinstance(df, dd.DataFrame) for df in simple_es.dataframes):
=======
    if simple_es.dataframe_type == Library.DASK.value:
>>>>>>> dd005d4d
        # Dask does not list number of rows in plot
        assert result == []
    else:
        assert result == expected<|MERGE_RESOLUTION|>--- conflicted
+++ resolved
@@ -77,13 +77,8 @@
 def test_multiple_rows(es):
     plot_ = es.plot()
     result = re.findall(r"\((\d+\srows?)\)", plot_.source)
-<<<<<<< HEAD
     expected = ["{} rows".format(str(i.shape[0])) for i in es.dataframes]
-    if any(isinstance(df, dd.DataFrame) for df in es.dataframes):
-=======
-    expected = ["{} rows".format(str(i.shape[0])) for i in es.entities]
     if es.dataframe_type == Library.DASK.value:
->>>>>>> dd005d4d
         # Dask does not list number of rows in plot
         assert result == []
     else:
@@ -94,11 +89,7 @@
     plot_ = simple_es.plot()
     result = re.findall(r"\((\d+\srows?)\)", plot_.source)
     expected = ["1 row"]
-<<<<<<< HEAD
-    if any(isinstance(df, dd.DataFrame) for df in simple_es.dataframes):
-=======
     if simple_es.dataframe_type == Library.DASK.value:
->>>>>>> dd005d4d
         # Dask does not list number of rows in plot
         assert result == []
     else:
