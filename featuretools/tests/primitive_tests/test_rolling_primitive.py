from unittest.mock import patch

import pandas as pd
import pytest
import numpy as np

from featuretools.primitives import (
    RollingCount,
    RollingMax,
    RollingMean,
    RollingMin,
    RollingSTD,
    RollingTrend,
    roll_series_with_gap,
)
from featuretools.tests.primitive_tests.utils import get_number_from_offset


@pytest.mark.parametrize(
    "window_length, gap",
    [
        (5, 2),
        (5, 0),
        ("5d", "7d"),
        ("5d", "0d"),
    ],
)
@pytest.mark.parametrize("min_periods", [1, 0, 2, 5])
def test_rolling_max(min_periods, window_length, gap, rolling_series_pd):
    gap_num = get_number_from_offset(gap)
    window_length_num = get_number_from_offset(window_length)
    # Since we're using a uniform series we can check correctness using numeric parameters
    expected_vals = (
<<<<<<< HEAD
        roll_series_with_gap(
            rolling_series_pd, window_length_num, gap=gap_num, min_periods=min_periods
=======
        _roll_series_with_gap(
            rolling_series_pd,
            window_length_num,
            gap=gap_num,
            min_periods=min_periods,
>>>>>>> 73744e70
        )
        .max()
        .values
    )

    primitive_instance = RollingMax(
        window_length=window_length,
        gap=gap,
        min_periods=min_periods,
    )
    primitive_func = primitive_instance.get_function()

    actual_vals = pd.Series(
        primitive_func(rolling_series_pd.index, pd.Series(rolling_series_pd.values)),
    )

    # Since min_periods of 0 is the same as min_periods of 1
    num_nans_from_min_periods = min_periods or 1

    assert actual_vals.isna().sum() == gap_num + num_nans_from_min_periods - 1
    pd.testing.assert_series_equal(pd.Series(expected_vals), actual_vals)


@pytest.mark.parametrize(
    "window_length, gap",
    [
        (5, 2),
        (5, 0),
        ("5d", "7d"),
        ("5d", "0d"),
    ],
)
@pytest.mark.parametrize("min_periods", [1, 0, 2, 5])
def test_rolling_min(min_periods, window_length, gap, rolling_series_pd):
    gap_num = get_number_from_offset(gap)
    window_length_num = get_number_from_offset(window_length)

    # Since we're using a uniform series we can check correctness using numeric parameters
    expected_vals = (
<<<<<<< HEAD
        roll_series_with_gap(
            rolling_series_pd, window_length_num, gap=gap_num, min_periods=min_periods
=======
        _roll_series_with_gap(
            rolling_series_pd,
            window_length_num,
            gap=gap_num,
            min_periods=min_periods,
>>>>>>> 73744e70
        )
        .min()
        .values
    )

    primitive_instance = RollingMin(
        window_length=window_length,
        gap=gap,
        min_periods=min_periods,
    )
    primitive_func = primitive_instance.get_function()

    actual_vals = pd.Series(
        primitive_func(rolling_series_pd.index, pd.Series(rolling_series_pd.values)),
    )

    # Since min_periods of 0 is the same as min_periods of 1
    num_nans_from_min_periods = min_periods or 1

    assert actual_vals.isna().sum() == gap_num + num_nans_from_min_periods - 1
    pd.testing.assert_series_equal(pd.Series(expected_vals), actual_vals)


@pytest.mark.parametrize(
    "window_length, gap",
    [
        (5, 2),
        (5, 0),
        ("5d", "7d"),
        ("5d", "0d"),
    ],
)
@pytest.mark.parametrize("min_periods", [1, 0, 2, 5])
def test_rolling_mean(min_periods, window_length, gap, rolling_series_pd):
    gap_num = get_number_from_offset(gap)
    window_length_num = get_number_from_offset(window_length)

    # Since we're using a uniform series we can check correctness using numeric parameters
    expected_vals = (
<<<<<<< HEAD
        roll_series_with_gap(
            rolling_series_pd, window_length_num, gap=gap_num, min_periods=min_periods
=======
        _roll_series_with_gap(
            rolling_series_pd,
            window_length_num,
            gap=gap_num,
            min_periods=min_periods,
>>>>>>> 73744e70
        )
        .mean()
        .values
    )

    primitive_instance = RollingMean(
        window_length=window_length,
        gap=gap,
        min_periods=min_periods,
    )
    primitive_func = primitive_instance.get_function()

    actual_vals = pd.Series(
        primitive_func(rolling_series_pd.index, pd.Series(rolling_series_pd.values)),
    )

    # Since min_periods of 0 is the same as min_periods of 1
    num_nans_from_min_periods = min_periods or 1

    assert actual_vals.isna().sum() == gap_num + num_nans_from_min_periods - 1
    pd.testing.assert_series_equal(pd.Series(expected_vals), actual_vals)


@pytest.mark.parametrize(
    "window_length, gap",
    [
        (5, 2),
        (5, 0),
        ("5d", "7d"),
        ("5d", "0d"),
    ],
)
@pytest.mark.parametrize("min_periods", [1, 0, 2, 5])
def test_rolling_std(min_periods, window_length, gap, rolling_series_pd):
    gap_num = get_number_from_offset(gap)
    window_length_num = get_number_from_offset(window_length)

    # Since we're using a uniform series we can check correctness using numeric parameters
    expected_vals = (
<<<<<<< HEAD
        roll_series_with_gap(
            rolling_series_pd, window_length_num, gap=gap_num, min_periods=min_periods
=======
        _roll_series_with_gap(
            rolling_series_pd,
            window_length_num,
            gap=gap_num,
            min_periods=min_periods,
>>>>>>> 73744e70
        )
        .std()
        .values
    )

    primitive_instance = RollingSTD(
        window_length=window_length,
        gap=gap,
        min_periods=min_periods,
    )
    primitive_func = primitive_instance.get_function()

    actual_vals = pd.Series(
        primitive_func(rolling_series_pd.index, pd.Series(rolling_series_pd.values)),
    )

    # Since min_periods of 0 is the same as min_periods of 1
    num_nans_from_min_periods = min_periods or 2

    if min_periods in [0, 1]:
        # the additional nan is because std pandas function returns NaN if there's only one value
        num_nans = gap_num + 1
    else:
        num_nans = gap_num + num_nans_from_min_periods - 1

    # The extra 1 at the beinning is because the std pandas function returns NaN if there's only one value
    assert actual_vals.isna().sum() == num_nans
    pd.testing.assert_series_equal(pd.Series(expected_vals), actual_vals)


@pytest.mark.parametrize(
    "window_length, gap",
    [
        (5, 2),
        ("6d", "7d"),
    ],
)
def test_rolling_count(window_length, gap, rolling_series_pd):
    gap_num = get_number_from_offset(gap)
    window_length_num = get_number_from_offset(window_length)

    expected_vals = (
        roll_series_with_gap(
            rolling_series_pd,
            window_length_num,
            gap=gap_num,
            min_periods=window_length_num,
        )
        .count()
        .values
    )

    primitive_instance = RollingCount(
        window_length=window_length,
        gap=gap,
        min_periods=window_length_num,
    )
    primitive_func = primitive_instance.get_function()

    actual_vals = pd.Series(primitive_func(rolling_series_pd.index))

    num_nans = gap_num + window_length_num - 1
    assert actual_vals.isna().sum() == num_nans
    # RollingCount will not match the exact roll_series_with_gap call,
    # because it handles the min_periods difference within the primitive
    pd.testing.assert_series_equal(
        pd.Series(expected_vals).iloc[num_nans:],
        actual_vals.iloc[num_nans:],
    )


@pytest.mark.parametrize(
    "min_periods, expected_num_nams",
    [(0, 2), (1, 2), (3, 4), (5, 6)],  # 0 and 1 get treated the same
)
@pytest.mark.parametrize("window_length, gap", [("5d", "2d"), (5, 2)])
def test_rolling_count_primitive_min_periods_nans(
    window_length,
    gap,
    min_periods,
    expected_num_nams,
    rolling_series_pd,
):
    primitive_instance = RollingCount(
        window_length=window_length,
        gap=gap,
        min_periods=min_periods,
    )
    primitive_func = primitive_instance.get_function()
    vals = pd.Series(primitive_func(rolling_series_pd.index))

    assert vals.isna().sum() == expected_num_nams


@pytest.mark.parametrize(
    "min_periods, expected_num_nams",
    [(0, 0), (1, 0), (3, 2), (5, 4)],  # 0 and 1 get treated the same
)
@pytest.mark.parametrize("window_length, gap", [("5d", "0d"), (5, 0)])
def test_rolling_count_with_no_gap(
    window_length,
    gap,
    min_periods,
    expected_num_nams,
    rolling_series_pd,
):
    primitive_instance = RollingCount(
        window_length=window_length,
        gap=gap,
        min_periods=min_periods,
    )
    primitive_func = primitive_instance.get_function()
    vals = pd.Series(primitive_func(rolling_series_pd.index))

    assert vals.isna().sum() == expected_num_nams


@pytest.mark.parametrize(
<<<<<<< HEAD
    "window_length, gap, expected_vals",
    [
        (3, 0, [np.nan, np.nan, 1, 1, 1, 1, 1, 1, 1, 1, 1, 1, 1, 1, 1, 1, 1, 1, 1, 1]),
        (
            4,
            1,
            [np.nan, np.nan, np.nan, 1, 1, 1, 1, 1, 1, 1, 1, 1, 1, 1, 1, 1, 1, 1, 1, 1],
        ),
        (
            "5d",
            "7d",
            [
                np.nan,
                np.nan,
                np.nan,
                np.nan,
                np.nan,
                np.nan,
                np.nan,
                np.nan,
                np.nan,
                1,
                1,
                1,
                1,
                1,
                1,
                1,
                1,
                1,
                1,
                1,
            ],
        ),
        (
            "5d",
            "0d",
            [np.nan, np.nan, 1, 1, 1, 1, 1, 1, 1, 1, 1, 1, 1, 1, 1, 1, 1, 1, 1, 1],
        ),
    ],
)
def test_rolling_trend(window_length, gap, expected_vals, rolling_series_pd):
    primitive_instance = RollingTrend(window_length=window_length, gap=gap)

    actual_vals = primitive_instance(rolling_series_pd.index, rolling_series_pd.values)

    pd.testing.assert_series_equal(pd.Series(expected_vals), pd.Series(actual_vals))


def test_rolling_trend_window_length_less_than_three(rolling_series_pd):
    primitive_instance = RollingTrend(window_length=2)

    vals = primitive_instance(rolling_series_pd.index, rolling_series_pd.values)

    for v in vals:
        assert np.isnan(v)


@pytest.mark.parametrize(
    "min_periods,expected_vals",
    [
        (0, [np.nan, np.nan, 1.5, 2.3, 4.6, 6.8, 12.8, 26.4, 55.2, 110.4]),
        (
            2,
            [np.nan, np.nan, 1.5, 2.3, 4.6, 6.8, 12.8, 26.4, 55.2, 110.4],
        ),
        (
            3,
            [np.nan, np.nan, 1.5, 2.3, 4.6, 6.8, 12.8, 26.4, 55.2, 110.4],
        ),
    ],
)
def test_rolling_trend_min_periods(min_periods, expected_vals):
    times = pd.date_range(start="2019-01-01", freq="1D", periods=10)
    primitive_instance = RollingTrend(window_length=3, min_periods=min_periods)
    actual_vals = primitive_instance(times, [1, 2, 4, 8, 16, 24, 48, 96, 192, 384])
    pd.testing.assert_series_equal(pd.Series(expected_vals), pd.Series(actual_vals))


@pytest.mark.parametrize(
    "primitive",
    [
        RollingCount,
        RollingMax,
        RollingMin,
        RollingMean,
    ],
=======
    "primitive",
    [RollingCount, RollingMax, RollingMin, RollingMean],
>>>>>>> 73744e70
)
def test_rolling_primitives_non_uniform(primitive):
    # When the data isn't uniform, this impacts the number of values in each rolling window
    datetimes = (
        list(pd.date_range(start="2017-01-01", freq="1d", periods=3))
        + list(pd.date_range(start="2017-01-10", freq="2d", periods=4))
        + list(pd.date_range(start="2017-01-22", freq="1d", periods=7))
    )
    no_freq_series = pd.Series(range(len(datetimes)), index=datetimes)

    # Should match RollingCount exactly and have same nan values as other primitives
    expected_series = pd.Series(
        [None, 1, 2] + [None, 1, 1, 1] + [None, 1, 2, 3, 3, 3, 3],
    )

    primitive_instance = primitive(window_length="3d", gap="1d")
    if isinstance(primitive_instance, RollingCount):
        rolled_series = pd.Series(primitive_instance(no_freq_series.index))
        pd.testing.assert_series_equal(rolled_series, expected_series)
    else:
        rolled_series = pd.Series(
            primitive_instance(no_freq_series.index, pd.Series(no_freq_series.values)),
        )
        pd.testing.assert_series_equal(expected_series.isna(), rolled_series.isna())


def test_rolling_std_non_uniform():
    # When the data isn't uniform, this impacts the number of values in each rolling window
    datetimes = (
        list(pd.date_range(start="2017-01-01", freq="1d", periods=3))
        + list(pd.date_range(start="2017-01-10", freq="2d", periods=4))
        + list(pd.date_range(start="2017-01-22", freq="1d", periods=7))
    )
    no_freq_series = pd.Series(range(len(datetimes)), index=datetimes)

    # There will be at least two null values at the beginning of each range's rows, the first for the
    # row skipped by the gap, and the second because pandas' std returns NaN if there's only one row
    expected_series = pd.Series(
        [None, None, 0.707107]
        + [None, None, None, None]
        + [  # Because the freq was 2 days, there will never be more than 1 observation
            None,
            None,
            0.707107,
            1.0,
            1.0,
            1.0,
            1.0,
        ],
    )

    primitive_instance = RollingSTD(window_length="3d", gap="1d")
    rolled_series = pd.Series(
        primitive_instance(no_freq_series.index, pd.Series(no_freq_series.values)),
    )

    pd.testing.assert_series_equal(rolled_series, expected_series)


@pytest.mark.parametrize(
    "primitive",
<<<<<<< HEAD
    [RollingCount, RollingMax, RollingMin, RollingMean, RollingSTD, RollingTrend],
=======
    [RollingCount, RollingMax, RollingMin, RollingMean, RollingSTD],
)
@patch(
    "featuretools.primitives.rolling_transform_primitive._apply_roll_with_offset_gap",
>>>>>>> 73744e70
)
@patch("featuretools.primitives.rolling_transform_primitive.apply_roll_with_offset_gap")
def test_no_call_to_apply_roll_with_offset_gap_with_numeric(
    mock_apply_roll,
    primitive,
    rolling_series_pd,
):
    assert not mock_apply_roll.called

    fully_numeric_primitive = primitive(window_length=3, gap=1)
    primitive_func = fully_numeric_primitive.get_function()
    if isinstance(fully_numeric_primitive, RollingCount):
        pd.Series(primitive_func(rolling_series_pd.index))
    else:
        pd.Series(
            primitive_func(
                rolling_series_pd.index,
                pd.Series(rolling_series_pd.values),
            ),
        )

    assert not mock_apply_roll.called

    offset_window_primitive = primitive(window_length="3d", gap=1)
    primitive_func = offset_window_primitive.get_function()
    if isinstance(offset_window_primitive, RollingCount):
        pd.Series(primitive_func(rolling_series_pd.index))
    else:
        pd.Series(
            primitive_func(
                rolling_series_pd.index,
                pd.Series(rolling_series_pd.values),
            ),
        )

    assert not mock_apply_roll.called

    no_gap_specified_primitive = primitive(window_length="3d")
    primitive_func = no_gap_specified_primitive.get_function()
    if isinstance(no_gap_specified_primitive, RollingCount):
        pd.Series(primitive_func(rolling_series_pd.index))
    else:
        pd.Series(
            primitive_func(
                rolling_series_pd.index,
                pd.Series(rolling_series_pd.values),
            ),
        )

    assert not mock_apply_roll.called

    no_gap_specified_primitive = primitive(window_length="3d", gap="1d")
    primitive_func = no_gap_specified_primitive.get_function()
    if isinstance(no_gap_specified_primitive, RollingCount):
        pd.Series(primitive_func(rolling_series_pd.index))
    else:
        pd.Series(
            primitive_func(
                rolling_series_pd.index,
                pd.Series(rolling_series_pd.values),
            ),
        )

    assert mock_apply_roll.called<|MERGE_RESOLUTION|>--- conflicted
+++ resolved
@@ -31,16 +31,11 @@
     window_length_num = get_number_from_offset(window_length)
     # Since we're using a uniform series we can check correctness using numeric parameters
     expected_vals = (
-<<<<<<< HEAD
         roll_series_with_gap(
-            rolling_series_pd, window_length_num, gap=gap_num, min_periods=min_periods
-=======
-        _roll_series_with_gap(
             rolling_series_pd,
             window_length_num,
             gap=gap_num,
             min_periods=min_periods,
->>>>>>> 73744e70
         )
         .max()
         .values
@@ -80,16 +75,11 @@
 
     # Since we're using a uniform series we can check correctness using numeric parameters
     expected_vals = (
-<<<<<<< HEAD
         roll_series_with_gap(
-            rolling_series_pd, window_length_num, gap=gap_num, min_periods=min_periods
-=======
-        _roll_series_with_gap(
             rolling_series_pd,
             window_length_num,
             gap=gap_num,
             min_periods=min_periods,
->>>>>>> 73744e70
         )
         .min()
         .values
@@ -129,16 +119,11 @@
 
     # Since we're using a uniform series we can check correctness using numeric parameters
     expected_vals = (
-<<<<<<< HEAD
         roll_series_with_gap(
-            rolling_series_pd, window_length_num, gap=gap_num, min_periods=min_periods
-=======
-        _roll_series_with_gap(
             rolling_series_pd,
             window_length_num,
             gap=gap_num,
             min_periods=min_periods,
->>>>>>> 73744e70
         )
         .mean()
         .values
@@ -178,16 +163,11 @@
 
     # Since we're using a uniform series we can check correctness using numeric parameters
     expected_vals = (
-<<<<<<< HEAD
         roll_series_with_gap(
-            rolling_series_pd, window_length_num, gap=gap_num, min_periods=min_periods
-=======
-        _roll_series_with_gap(
             rolling_series_pd,
             window_length_num,
             gap=gap_num,
             min_periods=min_periods,
->>>>>>> 73744e70
         )
         .std()
         .values
@@ -306,7 +286,6 @@
 
 
 @pytest.mark.parametrize(
-<<<<<<< HEAD
     "window_length, gap, expected_vals",
     [
         (3, 0, [np.nan, np.nan, 1, 1, 1, 1, 1, 1, 1, 1, 1, 1, 1, 1, 1, 1, 1, 1, 1, 1]),
@@ -394,10 +373,6 @@
         RollingMin,
         RollingMean,
     ],
-=======
-    "primitive",
-    [RollingCount, RollingMax, RollingMin, RollingMean],
->>>>>>> 73744e70
 )
 def test_rolling_primitives_non_uniform(primitive):
     # When the data isn't uniform, this impacts the number of values in each rolling window
@@ -459,16 +434,11 @@
 
 @pytest.mark.parametrize(
     "primitive",
-<<<<<<< HEAD
     [RollingCount, RollingMax, RollingMin, RollingMean, RollingSTD, RollingTrend],
-=======
-    [RollingCount, RollingMax, RollingMin, RollingMean, RollingSTD],
 )
 @patch(
     "featuretools.primitives.rolling_transform_primitive._apply_roll_with_offset_gap",
->>>>>>> 73744e70
-)
-@patch("featuretools.primitives.rolling_transform_primitive.apply_roll_with_offset_gap")
+)
 def test_no_call_to_apply_roll_with_offset_gap_with_numeric(
     mock_apply_roll,
     primitive,
