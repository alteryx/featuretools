from datetime import datetime
from inspect import isclass
from math import isnan

import numpy as np
import pandas as pd
import pytest
from woodwork.column_schema import ColumnSchema
from woodwork.logical_types import Datetime

from featuretools import (
    AggregationFeature,
    Feature,
    IdentityFeature,
    Timedelta,
    calculate_feature_matrix,
    dfs,
    primitives,
)
from featuretools.entityset.relationship import RelationshipPath
from featuretools.primitives import (
    Count,
    Max,
    Mean,
    Median,
    NMostCommon,
    NumTrue,
    NumUnique,
    Sum,
    TimeSinceFirst,
    TimeSinceLast,
    get_aggregation_primitives,
)
from featuretools.primitives.base import AggregationPrimitive
from featuretools.synthesis.deep_feature_synthesis import (
    DeepFeatureSynthesis,
    check_stacking,
    match,
)
from featuretools.tests.testing_utils import backward_path, feature_with_name, to_pandas
from featuretools.utils.gen_utils import Library


@pytest.fixture
def test_primitive():
    class TestAgg(AggregationPrimitive):
        name = "test"
        input_types = [ColumnSchema(semantic_tags={"numeric"})]
        return_type = ColumnSchema(semantic_tags={"numeric"})
        stack_on = []

        def get_function(self, agg_type="pandas"):
            return None

    return TestAgg


def test_get_depth(es):
    log_id_feat = IdentityFeature(es["log"].ww["id"])
    customer_id_feat = IdentityFeature(es["customers"].ww["id"])
    count_logs = Feature(log_id_feat, parent_dataframe_name="sessions", primitive=Count)
    sum_count_logs = Feature(
        count_logs, parent_dataframe_name="customers", primitive=Sum
    )
    num_logs_greater_than_5 = sum_count_logs > 5
    count_customers = Feature(
        customer_id_feat,
        parent_dataframe_name="régions",
        where=num_logs_greater_than_5,
        primitive=Count,
    )
    num_customers_region = Feature(count_customers, dataframe_name="customers")

    depth = num_customers_region.get_depth()
    assert depth == 5


def test_makes_count(es):
    dfs = DeepFeatureSynthesis(
        target_dataframe_name="sessions",
        entityset=es,
        agg_primitives=[Count],
        trans_primitives=[],
    )

    features = dfs.build_features()
    assert feature_with_name(features, "device_type")
    assert feature_with_name(features, "customer_id")
    assert feature_with_name(features, "customers.région_id")
    assert feature_with_name(features, "customers.age")
    assert feature_with_name(features, "COUNT(log)")
    assert feature_with_name(features, "customers.COUNT(sessions)")
    assert feature_with_name(features, "customers.régions.language")
    assert feature_with_name(features, "customers.COUNT(log)")


def test_count_null(pd_es):
    class Count(AggregationPrimitive):
        name = "count"
        input_types = [[ColumnSchema(semantic_tags={"foreign_key"})], [ColumnSchema()]]
        return_type = ColumnSchema(semantic_tags={"numeric"})
        stack_on_self = False

        def __init__(self, count_null=True):
            self.count_null = count_null

        def get_function(self):
            def count_func(values):
                if self.count_null:
                    values = values.fillna(0)

                return values.count()

            return count_func

        def generate_name(
            self,
            base_feature_names,
            relationship_path_name,
            parent_dataframe_name,
            where_str,
            use_prev_str,
        ):
            return "COUNT(%s%s%s)" % (relationship_path_name, where_str, use_prev_str)

    count_null = Feature(
        pd_es["log"].ww["value"],
        parent_dataframe_name="sessions",
        primitive=Count(count_null=True),
    )
    feature_matrix = calculate_feature_matrix([count_null], entityset=pd_es)
    values = [5, 4, 1, 2, 3, 2]
    assert (values == feature_matrix[count_null.get_name()]).all()


def test_check_input_types(es):
    count = Feature(
        es["sessions"].ww["id"], parent_dataframe_name="customers", primitive=Count
    )
    mean = Feature(count, parent_dataframe_name="régions", primitive=Mean)
    assert mean._check_input_types()

    boolean = count > 3
    mean = Feature(
        count, parent_dataframe_name="régions", where=boolean, primitive=Mean
    )
    assert mean._check_input_types()


def test_mean_nan(es):
    array = pd.Series([5, 5, 5, 5, 5])
    mean_func_nans_default = Mean().get_function()
    mean_func_nans_false = Mean(skipna=False).get_function()
    mean_func_nans_true = Mean(skipna=True).get_function()
    assert mean_func_nans_default(array) == 5
    assert mean_func_nans_false(array) == 5
    assert mean_func_nans_true(array) == 5
    array = pd.Series([5, np.nan, np.nan, np.nan, np.nan, 10])
    assert mean_func_nans_default(array) == 7.5
    assert isnan(mean_func_nans_false(array))
    assert mean_func_nans_true(array) == 7.5
    array_nans = pd.Series([np.nan, np.nan, np.nan, np.nan])
    assert isnan(mean_func_nans_default(array_nans))
    assert isnan(mean_func_nans_false(array_nans))
    assert isnan(mean_func_nans_true(array_nans))

    # test naming
    default_feat = Feature(
        es["log"].ww["value"], parent_dataframe_name="customers", primitive=Mean
    )
    assert default_feat.get_name() == "MEAN(log.value)"
    ignore_nan_feat = Feature(
        es["log"].ww["value"],
        parent_dataframe_name="customers",
        primitive=Mean(skipna=True),
    )
    assert ignore_nan_feat.get_name() == "MEAN(log.value)"
    include_nan_feat = Feature(
        es["log"].ww["value"],
        parent_dataframe_name="customers",
        primitive=Mean(skipna=False),
    )
    assert include_nan_feat.get_name() == "MEAN(log.value, skipna=False)"


def test_base_of_and_stack_on_heuristic(es, test_primitive):
    child = Feature(
        es["sessions"].ww["id"], parent_dataframe_name="customers", primitive=Count
    )
    test_primitive.stack_on = []
    child.primitive.base_of = []
    assert not check_stacking(test_primitive(), [child])

    test_primitive.stack_on = []
    child.primitive.base_of = None
    assert check_stacking(test_primitive(), [child])

    test_primitive.stack_on = []
    child.primitive.base_of = [test_primitive]
    assert check_stacking(test_primitive(), [child])

    test_primitive.stack_on = None
    child.primitive.base_of = []
    assert check_stacking(test_primitive(), [child])

    test_primitive.stack_on = None
    child.primitive.base_of = None
    assert check_stacking(test_primitive(), [child])

    test_primitive.stack_on = None
    child.primitive.base_of = [test_primitive]
    assert check_stacking(test_primitive(), [child])

    test_primitive.stack_on = [type(child.primitive)]
    child.primitive.base_of = []
    assert check_stacking(test_primitive(), [child])

    test_primitive.stack_on = [type(child.primitive)]
    child.primitive.base_of = None
    assert check_stacking(test_primitive(), [child])

    test_primitive.stack_on = [type(child.primitive)]
    child.primitive.base_of = [test_primitive]
    assert check_stacking(test_primitive(), [child])

    test_primitive.stack_on = None
    child.primitive.base_of = None
    child.primitive.base_of_exclude = [test_primitive]
    assert not check_stacking(test_primitive(), [child])


def test_stack_on_self(es, test_primitive):
    # test stacks on self
    child = Feature(
        es["log"].ww["value"], parent_dataframe_name="régions", primitive=test_primitive
    )
    test_primitive.stack_on = []
    child.primitive.base_of = []
    test_primitive.stack_on_self = False
    child.primitive.stack_on_self = False
    assert not check_stacking(test_primitive(), [child])

    test_primitive.stack_on_self = True
    assert check_stacking(test_primitive(), [child])

    test_primitive.stack_on = None
    test_primitive.stack_on_self = False
    assert not check_stacking(test_primitive(), [child])


def test_init_and_name(es):
    log = es["log"]

    # Add a BooleanNullable column so primitives with that input type get tested
    boolean_nullable = log.ww["purchased"]
    boolean_nullable = boolean_nullable.ww.set_logical_type("BooleanNullable")
    log.ww["boolean_nullable"] = boolean_nullable

    features = [Feature(es["log"].ww[col]) for col in log.columns]

    # check all primitives have name
    for attribute_string in dir(primitives):
        attr = getattr(primitives, attribute_string)
        if isclass(attr):
            if issubclass(attr, AggregationPrimitive) and attr != AggregationPrimitive:
                assert getattr(attr, "name") is not None

    agg_primitives = get_aggregation_primitives().values()
    # If Dask EntitySet use only Dask compatible primitives
    if es.dataframe_type == Library.DASK.value:
        agg_primitives = [
            prim for prim in agg_primitives if Library.DASK in prim.compatibility
        ]
    if es.dataframe_type == Library.SPARK.value:
        agg_primitives = [
            prim for prim in agg_primitives if Library.SPARK in prim.compatibility
        ]

    for agg_prim in agg_primitives:
        input_types = agg_prim.input_types
        if type(input_types[0]) != list:
            input_types = [input_types]

        # test each allowed input_types for this primitive
        for it in input_types:
            # use the input_types matching function from DFS
            matching_types = match(it, features)
            if len(matching_types) == 0:
                raise Exception("Agg Primitive %s not tested" % agg_prim.name)
            for t in matching_types:
                instance = Feature(
                    t, parent_dataframe_name="sessions", primitive=agg_prim
                )

                # try to get name and calculate
                instance.get_name()
                calculate_feature_matrix([instance], entityset=es)


def test_invalid_init_args(diamond_es):
    error_text = "parent_dataframe must match first relationship in path"
    with pytest.raises(AssertionError, match=error_text):
        path = backward_path(diamond_es, ["stores", "transactions"])
        AggregationFeature(
            IdentityFeature(diamond_es["transactions"].ww["amount"]),
            "customers",
            Mean,
            relationship_path=path,
        )

    error_text = (
        "Base feature must be defined on the dataframe at the end of relationship_path"
    )
    with pytest.raises(AssertionError, match=error_text):
        path = backward_path(diamond_es, ["regions", "stores"])
        AggregationFeature(
            IdentityFeature(diamond_es["transactions"].ww["amount"]),
            "regions",
            Mean,
            relationship_path=path,
        )

    error_text = "All relationships in path must be backward"
    with pytest.raises(AssertionError, match=error_text):
        backward = backward_path(diamond_es, ["customers", "transactions"])
        forward = RelationshipPath([(True, r) for _, r in backward])
        path = RelationshipPath(list(forward) + list(backward))
        AggregationFeature(
            IdentityFeature(diamond_es["transactions"].ww["amount"]),
            "transactions",
            Mean,
            relationship_path=path,
        )


def test_init_with_multiple_possible_paths(diamond_es):
    error_text = (
        "There are multiple possible paths to the base dataframe. "
        "You must specify a relationship path."
    )
    with pytest.raises(RuntimeError, match=error_text):
        AggregationFeature(
            IdentityFeature(diamond_es["transactions"].ww["amount"]),
            "regions",
            Mean,
        )

    # Does not raise if path specified.
    path = backward_path(diamond_es, ["regions", "customers", "transactions"])
    AggregationFeature(
        IdentityFeature(diamond_es["transactions"].ww["amount"]),
        "regions",
        Mean,
        relationship_path=path,
    )


def test_init_with_single_possible_path(diamond_es):
    # This uses diamond_es to test that there being a cycle somewhere in the
    # graph doesn't cause an error.
    feat = AggregationFeature(
        IdentityFeature(diamond_es["transactions"].ww["amount"]),
        "customers",
        Mean,
    )
    expected_path = backward_path(diamond_es, ["customers", "transactions"])
    assert feat.relationship_path == expected_path


def test_init_with_no_path(diamond_es):
    error_text = 'No backward path from "transactions" to "customers" found.'
    with pytest.raises(RuntimeError, match=error_text):
        AggregationFeature(
            IdentityFeature(diamond_es["customers"].ww["name"]),
            "transactions",
            Count,
        )

    error_text = 'No backward path from "transactions" to "transactions" found.'
    with pytest.raises(RuntimeError, match=error_text):
        AggregationFeature(
            IdentityFeature(diamond_es["transactions"].ww["amount"]),
            "transactions",
            Mean,
        )


def test_name_with_multiple_possible_paths(diamond_es):
    path = backward_path(diamond_es, ["regions", "customers", "transactions"])
    feat = AggregationFeature(
        IdentityFeature(diamond_es["transactions"].ww["amount"]),
        "regions",
        Mean,
        relationship_path=path,
    )

    assert feat.get_name() == "MEAN(customers.transactions.amount)"
    assert feat.relationship_path_name() == "customers.transactions"


def test_copy(games_es):
    home_games = next(
        r for r in games_es.relationships if r._child_column_name == "home_team_id"
    )
    path = RelationshipPath([(False, home_games)])
    feat = AggregationFeature(
        IdentityFeature(games_es["games"].ww["home_team_score"]),
        "teams",
        relationship_path=path,
        primitive=Mean,
    )
    copied = feat.copy()
    assert copied.dataframe_name == feat.dataframe_name
    assert copied.base_features == feat.base_features
    assert copied.relationship_path == feat.relationship_path
    assert copied.primitive == feat.primitive


def test_serialization(es):
<<<<<<< HEAD
    primitives_deserializer = PrimitivesDeserializer()
    value = IdentityFeature(es["log"].ww["value"])
    primitive = Max()
    max1 = AggregationFeature(value, "customers", primitive)
=======
    value = ft.IdentityFeature(es["log"].ww["value"])
    primitive = ft.primitives.Max()
    max1 = ft.AggregationFeature(value, "customers", primitive)
>>>>>>> 8c55cfb5

    path = next(es.find_backward_paths("customers", "log"))
    dictionary = {
        "name": max1.get_name(),
        "base_features": [value.unique_name()],
        "relationship_path": [r.to_dictionary() for r in path],
        "primitive": primitive,
        "where": None,
        "use_previous": None,
    }

    assert dictionary == max1.get_arguments()
<<<<<<< HEAD
    deserialized = AggregationFeature.from_dictionary(
        dictionary, es, {value.unique_name(): value}, primitives_deserializer
=======
    deserialized = ft.AggregationFeature.from_dictionary(
        dictionary, es, {value.unique_name(): value}, primitive
>>>>>>> 8c55cfb5
    )
    _assert_agg_feats_equal(max1, deserialized)

    is_purchased = IdentityFeature(es["log"].ww["purchased"])
    use_previous = Timedelta(3, "d")
    max2 = AggregationFeature(
        value, "customers", primitive, where=is_purchased, use_previous=use_previous
    )

    dictionary = {
        "name": max2.get_name(),
        "base_features": [value.unique_name()],
        "relationship_path": [r.to_dictionary() for r in path],
        "primitive": primitive,
        "where": is_purchased.unique_name(),
        "use_previous": use_previous.get_arguments(),
    }

    assert dictionary == max2.get_arguments()
    dependencies = {
        value.unique_name(): value,
        is_purchased.unique_name(): is_purchased,
    }
<<<<<<< HEAD
    deserialized = AggregationFeature.from_dictionary(
        dictionary, es, dependencies, primitives_deserializer
=======
    deserialized = ft.AggregationFeature.from_dictionary(
        dictionary, es, dependencies, primitive
>>>>>>> 8c55cfb5
    )
    _assert_agg_feats_equal(max2, deserialized)


def test_time_since_last(pd_es):
    f = Feature(
        pd_es["log"].ww["datetime"],
        parent_dataframe_name="customers",
        primitive=TimeSinceLast,
    )
    fm = calculate_feature_matrix(
        [f], entityset=pd_es, instance_ids=[0, 1, 2], cutoff_time=datetime(2015, 6, 8)
    )

    correct = [131376000.0, 131289534.0, 131287797.0]
    # note: must round to nearest second
    assert all(fm[f.get_name()].round().values == correct)


def test_time_since_first(pd_es):
    f = Feature(
        pd_es["log"].ww["datetime"],
        parent_dataframe_name="customers",
        primitive=TimeSinceFirst,
    )
    fm = calculate_feature_matrix(
        [f], entityset=pd_es, instance_ids=[0, 1, 2], cutoff_time=datetime(2015, 6, 8)
    )

    correct = [131376600.0, 131289600.0, 131287800.0]
    # note: must round to nearest second
    assert all(fm[f.get_name()].round().values == correct)


def test_median(pd_es):
    f = Feature(
        pd_es["log"].ww["value_many_nans"],
        parent_dataframe_name="customers",
        primitive=Median,
    )
    fm = calculate_feature_matrix(
        [f], entityset=pd_es, instance_ids=[0, 1, 2], cutoff_time=datetime(2015, 6, 8)
    )

    correct = [1, 3, np.nan]
    np.testing.assert_equal(fm[f.get_name()].values, correct)


def test_agg_same_method_name(es):
    """
    Pandas relies on the function name when calculating aggregations. This means if a two
    primitives with the same function name are applied to the same column, pandas
    can't differentiate them. We have a work around to this based on the name property
    that we test here.
    """
    # TODO: Update to work with Dask and Spark
    if es.dataframe_type != Library.PANDAS.value:
        pytest.xfail("Need to update to work with Dask and Spark EntitySets")

    # test with normally defined functions
    class Sum(AggregationPrimitive):
        name = "sum"
        input_types = [ColumnSchema(semantic_tags={"numeric"})]
        return_type = ColumnSchema(semantic_tags={"numeric"})

        def get_function(self):
            def custom_primitive(x):
                return x.sum()

            return custom_primitive

    class Max(AggregationPrimitive):
        name = "max"
        input_types = [ColumnSchema(semantic_tags={"numeric"})]
        return_type = ColumnSchema(semantic_tags={"numeric"})

        def get_function(self):
            def custom_primitive(x):
                return x.max()

            return custom_primitive

    f_sum = Feature(
        es["log"].ww["value"], parent_dataframe_name="customers", primitive=Sum
    )
    f_max = Feature(
        es["log"].ww["value"], parent_dataframe_name="customers", primitive=Max
    )

    fm = calculate_feature_matrix([f_sum, f_max], entityset=es)
    assert fm.columns.tolist() == [f_sum.get_name(), f_max.get_name()]

    # test with lambdas
    class Sum(AggregationPrimitive):
        name = "sum"
        input_types = [ColumnSchema(semantic_tags={"numeric"})]
        return_type = ColumnSchema(semantic_tags={"numeric"})

        def get_function(self):
            return lambda x: x.sum()

    class Max(AggregationPrimitive):
        name = "max"
        input_types = [ColumnSchema(semantic_tags={"numeric"})]
        return_type = ColumnSchema(semantic_tags={"numeric"})

        def get_function(self):
            return lambda x: x.max()

    f_sum = Feature(
        es["log"].ww["value"], parent_dataframe_name="customers", primitive=Sum
    )
    f_max = Feature(
        es["log"].ww["value"], parent_dataframe_name="customers", primitive=Max
    )
    fm = calculate_feature_matrix([f_sum, f_max], entityset=es)
    assert fm.columns.tolist() == [f_sum.get_name(), f_max.get_name()]


def test_time_since_last_custom(pd_es):
    class TimeSinceLast(AggregationPrimitive):
        name = "time_since_last"
        input_types = [
            ColumnSchema(logical_type=Datetime, semantic_tags={"time_index"})
        ]
        return_type = ColumnSchema(semantic_tags={"numeric"})
        uses_calc_time = True

        def get_function(self):
            def time_since_last(values, time):
                time_since = time - values.iloc[0]
                return time_since.total_seconds()

            return time_since_last

    f = Feature(
        pd_es["log"].ww["datetime"],
        parent_dataframe_name="customers",
        primitive=TimeSinceLast,
    )
    fm = calculate_feature_matrix(
        [f], entityset=pd_es, instance_ids=[0, 1, 2], cutoff_time=datetime(2015, 6, 8)
    )

    correct = [131376600, 131289600, 131287800]
    # note: must round to nearest second
    assert all(fm[f.get_name()].round().values == correct)


def test_custom_primitive_multiple_inputs(pd_es):
    class MeanSunday(AggregationPrimitive):
        name = "mean_sunday"
        input_types = [
            ColumnSchema(semantic_tags={"numeric"}),
            ColumnSchema(logical_type=Datetime),
        ]
        return_type = ColumnSchema(semantic_tags={"numeric"})

        def get_function(self):
            def mean_sunday(numeric, datetime):
                """
                Finds the mean of non-null values of a feature that occurred on Sundays
                """
                days = pd.DatetimeIndex(datetime).weekday.values
                df = pd.DataFrame({"numeric": numeric, "time": days})
                return df[df["time"] == 6]["numeric"].mean()

            return mean_sunday

    fm, features = dfs(
        entityset=pd_es,
        target_dataframe_name="sessions",
        agg_primitives=[MeanSunday],
        trans_primitives=[],
    )
    mean_sunday_value = pd.Series([None, None, None, 2.5, 7, None])
    iterator = zip(fm["MEAN_SUNDAY(log.value, datetime)"], mean_sunday_value)
    for x, y in iterator:
        assert (pd.isnull(x) and pd.isnull(y)) or (x == y)

    pd_es.add_interesting_values()
    mean_sunday_value_priority_0 = pd.Series([None, None, None, 2.5, 0, None])
    fm, features = dfs(
        entityset=pd_es,
        target_dataframe_name="sessions",
        agg_primitives=[MeanSunday],
        trans_primitives=[],
        where_primitives=[MeanSunday],
    )
    where_feat = "MEAN_SUNDAY(log.value, datetime WHERE priority_level = 0)"
    for x, y in zip(fm[where_feat], mean_sunday_value_priority_0):
        assert (pd.isnull(x) and pd.isnull(y)) or (x == y)


def test_custom_primitive_default_kwargs(es):
    class SumNTimes(AggregationPrimitive):
        name = "sum_n_times"
        input_types = [ColumnSchema(semantic_tags={"numeric"})]
        return_type = ColumnSchema(semantic_tags={"numeric"})

        def __init__(self, n=1):
            self.n = n

    sum_n_1_n = 1
    sum_n_1_base_f = Feature(es["log"].ww["value"])
    sum_n_1 = Feature(
        [sum_n_1_base_f],
        parent_dataframe_name="sessions",
        primitive=SumNTimes(n=sum_n_1_n),
    )
    sum_n_2_n = 2
    sum_n_2_base_f = Feature(es["log"].ww["value_2"])
    sum_n_2 = Feature(
        [sum_n_2_base_f],
        parent_dataframe_name="sessions",
        primitive=SumNTimes(n=sum_n_2_n),
    )
    assert sum_n_1_base_f == sum_n_1.base_features[0]
    assert sum_n_1_n == sum_n_1.primitive.n
    assert sum_n_2_base_f == sum_n_2.base_features[0]
    assert sum_n_2_n == sum_n_2.primitive.n


def test_makes_numtrue(es):
    if es.dataframe_type == Library.SPARK.value:
        pytest.xfail("Spark EntitySets do not support NumTrue primitive")
    dfs = DeepFeatureSynthesis(
        target_dataframe_name="sessions",
        entityset=es,
        agg_primitives=[NumTrue],
        trans_primitives=[],
    )
    features = dfs.build_features()
    assert feature_with_name(features, "customers.NUM_TRUE(log.purchased)")
    assert feature_with_name(features, "NUM_TRUE(log.purchased)")


def test_make_three_most_common(pd_es):
    class NMostCommoner(AggregationPrimitive):
        name = "pd_top3"
        input_types = ([ColumnSchema(semantic_tags={"category"})],)
        return_type = None
        number_output_features = 3

        def get_function(self):
            def pd_top3(x):
                counts = x.value_counts()
                counts = counts[counts > 0]
                array = np.array(counts[:3].index)
                if len(array) < 3:
                    filler = np.full(3 - len(array), np.nan)
                    array = np.append(array, filler)
                return array

            return pd_top3

    fm, features = dfs(
        entityset=pd_es,
        target_dataframe_name="customers",
        instance_ids=[0, 1, 2],
        agg_primitives=[NMostCommoner],
        trans_primitives=[],
    )

    df = fm[["PD_TOP3(log.product_id)[%s]" % i for i in range(3)]]

    assert set(df.iloc[0].values[:2]) == set(
        ["coke zero", "toothpaste"]
    )  # coke zero and toothpaste have same number of occurrences
    assert df.iloc[0].values[2] in [
        "car",
        "brown bag",
    ]  # so just check that the top two match

    assert (
        df.iloc[1]
        .reset_index(drop=True)
        .equals(pd.Series(["coke zero", "Haribo sugar-free gummy bears", np.nan]))
    )
    assert (
        df.iloc[2]
        .reset_index(drop=True)
        .equals(pd.Series(["taco clock", np.nan, np.nan]))
    )


def test_stacking_multi(pd_es):
    threecommon = NMostCommon(3)
    tc = Feature(
        pd_es["log"].ww["product_id"],
        parent_dataframe_name="sessions",
        primitive=threecommon,
    )

    stacked = []
    for i in range(3):
        stacked.append(
            Feature(tc[i], parent_dataframe_name="customers", primitive=NumUnique)
        )

    fm = calculate_feature_matrix(stacked, entityset=pd_es, instance_ids=[0, 1, 2])

    correct_vals = [[3, 2, 1], [2, 1, 0], [0, 0, 0]]
    correct_vals1 = [[3, 1, 1], [2, 1, 0], [0, 0, 0]]
    # either of the above can be correct, and the outcome depends on the sorting of
    # two values in the initial n most common function, which changes arbitrarily.

    for i in range(3):
        f = "NUM_UNIQUE(sessions.N_MOST_COMMON(log.product_id)[%d])" % i
        cols = fm.columns
        assert f in cols
        assert (
            fm[cols[i]].tolist() == correct_vals[i]
            or fm[cols[i]].tolist() == correct_vals1[i]
        )


def test_use_previous_pd_dateoffset(es):
    total_events_pd = Feature(
        es["log"].ww["id"],
        parent_dataframe_name="customers",
        use_previous=pd.DateOffset(hours=47, minutes=60),
        primitive=Count,
    )

    feature_matrix = calculate_feature_matrix(
        [total_events_pd],
        es,
        cutoff_time=pd.Timestamp("2011-04-11 10:31:30"),
        instance_ids=[0, 1, 2],
    )
    feature_matrix = to_pandas(feature_matrix, index="id", sort_index=True)
    col_name = list(feature_matrix.head().keys())[0]
    assert (feature_matrix[col_name] == [1, 5, 2]).all()


def _assert_agg_feats_equal(f1, f2):
    assert f1.unique_name() == f2.unique_name()
    assert f1.child_dataframe_name == f2.child_dataframe_name
    assert f1.parent_dataframe_name == f2.parent_dataframe_name
    assert f1.relationship_path == f2.relationship_path
    assert f1.use_previous == f2.use_previous


def test_override_multi_feature_names(pd_es):
    def gen_custom_names(
        primitive,
        base_feature_names,
        relationship_path_name,
        parent_dataframe_name,
        where_str,
        use_prev_str,
    ):
        base_string = "Custom_%s({}.{})".format(
            parent_dataframe_name, base_feature_names
        )
        return [base_string % i for i in range(primitive.number_output_features)]

    class NMostCommoner(AggregationPrimitive):
        name = "pd_top3"
        input_types = [ColumnSchema(semantic_tags={"numeric"})]
        return_type = ColumnSchema(semantic_tags={"category"})
        number_output_features = 3

        def generate_names(
            self,
            base_feature_names,
            relationship_path_name,
            parent_dataframe_name,
            where_str,
            use_prev_str,
        ):
            return gen_custom_names(
                self,
                base_feature_names,
                relationship_path_name,
                parent_dataframe_name,
                where_str,
                use_prev_str,
            )

    fm, features = dfs(
        entityset=pd_es,
        target_dataframe_name="products",
        instance_ids=[0, 1, 2],
        agg_primitives=[NMostCommoner],
        trans_primitives=[],
    )

    expected_names = []
    base_names = [["value"], ["value_2"], ["value_many_nans"]]
    for name in base_names:
        expected_names += gen_custom_names(
            NMostCommoner, name, None, "products", None, None
        )

    for name in expected_names:
        assert name in fm.columns<|MERGE_RESOLUTION|>--- conflicted
+++ resolved
@@ -417,16 +417,10 @@
 
 
 def test_serialization(es):
-<<<<<<< HEAD
     primitives_deserializer = PrimitivesDeserializer()
     value = IdentityFeature(es["log"].ww["value"])
     primitive = Max()
     max1 = AggregationFeature(value, "customers", primitive)
-=======
-    value = ft.IdentityFeature(es["log"].ww["value"])
-    primitive = ft.primitives.Max()
-    max1 = ft.AggregationFeature(value, "customers", primitive)
->>>>>>> 8c55cfb5
 
     path = next(es.find_backward_paths("customers", "log"))
     dictionary = {
@@ -439,13 +433,8 @@
     }
 
     assert dictionary == max1.get_arguments()
-<<<<<<< HEAD
     deserialized = AggregationFeature.from_dictionary(
         dictionary, es, {value.unique_name(): value}, primitives_deserializer
-=======
-    deserialized = ft.AggregationFeature.from_dictionary(
-        dictionary, es, {value.unique_name(): value}, primitive
->>>>>>> 8c55cfb5
     )
     _assert_agg_feats_equal(max1, deserialized)
 
@@ -469,13 +458,8 @@
         value.unique_name(): value,
         is_purchased.unique_name(): is_purchased,
     }
-<<<<<<< HEAD
     deserialized = AggregationFeature.from_dictionary(
         dictionary, es, dependencies, primitives_deserializer
-=======
-    deserialized = ft.AggregationFeature.from_dictionary(
-        dictionary, es, dependencies, primitive
->>>>>>> 8c55cfb5
     )
     _assert_agg_feats_equal(max2, deserialized)
 
