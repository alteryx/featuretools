--- conflicted
+++ resolved
@@ -596,31 +596,13 @@
                           agg_primitives=[NMostCommoner],
                           trans_primitives=[])
 
-<<<<<<< HEAD
-    df = fm[["PD_TOP3(log.product_id)__%s" % i for i in range(3)]]
+    df = fm[["PD_TOP3(log.product_id)[%s]" % i for i in range(3)]]
 
     assert set(df.iloc[0].values[:2]) == set(['coke zero', 'toothpaste'])  # coke zero and toothpaste have same number of occurrences
     assert df.iloc[0].values[2] in ['car', 'brown bag']  # so just check that the top two match
 
     assert df.iloc[1].reset_index(drop=True).equals(pd.Series(['coke zero', 'Haribo sugar-free gummy bears', np.nan]))
     assert df.iloc[2].reset_index(drop=True).equals(pd.Series(['taco clock', np.nan, np.nan]))
-=======
-    true_results = pd.DataFrame([
-        ['coke zero', 'toothpaste', "car"],
-        ['coke zero', 'Haribo sugar-free gummy bears', np.nan],
-        ['taco clock', np.nan, np.nan]
-    ])
-    df = fm[["PD_TOP3(log.product_id)[%s]" % i for i in range(3)]]
-    for i in range(df.shape[0]):
-        if i == 0:
-            # coke zero and toothpaste have same number of occurrences
-            # so just check that the top two match
-            assert set(true_results.iloc[i].values[:2]) == set(df.iloc[i].values[:2])
-            assert df.iloc[0].values[2] in ("brown bag", "car")
-        else:
-            for i1, i2 in zip(true_results.iloc[i], df.iloc[i]):
-                assert (pd.isnull(i1) and pd.isnull(i2)) or (i1 == i2)
->>>>>>> 56048d20
 
 
 def test_stacking_multi(es):
