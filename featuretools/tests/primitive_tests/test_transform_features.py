import dask.dataframe as dd
import numpy as np
import pandas as pd
import pytest

import featuretools as ft
from featuretools.computational_backends.feature_set import FeatureSet
from featuretools.computational_backends.feature_set_calculator import (
    FeatureSetCalculator
)
from featuretools.primitives import (
    Absolute,
    AddNumeric,
    AddNumericScalar,
    Age,
    Count,
    Day,
    Diff,
    DivideByFeature,
    DivideNumeric,
    DivideNumericScalar,
    Equal,
    EqualScalar,
    GreaterThanEqualToScalar,
    GreaterThanScalar,
    Haversine,
    Hour,
    IsIn,
    IsNull,
    Latitude,
    LessThanEqualToScalar,
    LessThanScalar,
    Longitude,
    Minute,
    Mode,
    Month,
    MultiplyNumeric,
    MultiplyNumericScalar,
    Not,
    NotEqual,
    NotEqualScalar,
    NumCharacters,
    NumWords,
    Percentile,
    ScalarSubtractNumericFeature,
    Second,
    SubtractNumeric,
    SubtractNumericScalar,
    Sum,
    TransformPrimitive,
    Year,
    get_transform_primitives
)
from featuretools.primitives.base import make_trans_primitive
from featuretools.primitives.utils import (
    PrimitivesDeserializer,
    serialize_primitive
)
from featuretools.synthesis.deep_feature_synthesis import match
from featuretools.tests.testing_utils import feature_with_name
from featuretools.variable_types import Boolean, Datetime, Numeric, Variable


def test_init_and_name(es):
    log = es['log']
    rating = ft.Feature(es["products"]["rating"], es["log"])
    log_features = [ft.Feature(v) for v in log.variables] +\
        [ft.Feature(rating, primitive=GreaterThanScalar(2.5))]
    # Add Timedelta feature
    # features.append(pd.Timestamp.now() - ft.Feature(log['datetime']))
<<<<<<< HEAD
    trans_primitives = get_transform_primitives().values()
    # If Dask EntitySet use only Dask compatible primitives
    if isinstance(es['log'].df, dd.DataFrame):
        trans_primitives = [prim for prim in trans_primitives if prim.dask_compatible]
    for transform_prim in trans_primitives:
=======
    customers_features = [ft.Feature(v) for v in es["customers"].variables]
    for transform_prim in get_transform_primitives().values():

        features_to_use = log_features

>>>>>>> af0a5526
        # skip automated testing if a few special cases
        if transform_prim in [NotEqual, Equal]:
            continue
        if transform_prim in [Age]:
            features_to_use = customers_features

        # use the input_types matching function from DFS
        input_types = transform_prim.input_types
        if type(input_types[0]) == list:
            matching_inputs = match(input_types[0], features_to_use)
        else:
            matching_inputs = match(input_types, features_to_use)
        if len(matching_inputs) == 0:
            raise Exception(
                "Transform Primitive %s not tested" % transform_prim.name)
        for prim in matching_inputs:
            instance = ft.Feature(prim, primitive=transform_prim)

            # try to get name and calculate
            instance.get_name()
            ft.calculate_feature_matrix([instance], entityset=es)


def test_relationship_path(es):
    f = ft.TransformFeature(es['log']['datetime'], Hour)

    assert len(f.relationship_path) == 0


def test_serialization(es):
    value = ft.IdentityFeature(es['log']['value'])
    primitive = ft.primitives.MultiplyNumericScalar(value=2)
    value_x2 = ft.TransformFeature(value, primitive)

    dictionary = {
        'name': None,
        'base_features': [value.unique_name()],
        'primitive': serialize_primitive(primitive),
    }

    assert dictionary == value_x2.get_arguments()
    assert value_x2 == \
        ft.TransformFeature.from_dictionary(dictionary, es,
                                            {value.unique_name(): value},
                                            PrimitivesDeserializer())


def test_make_trans_feat(es):
    f = ft.Feature(es['log']['datetime'], primitive=Hour)

    feature_set = FeatureSet([f])
    calculator = FeatureSetCalculator(es, feature_set=feature_set)
    df = calculator.run(np.array([0]))
    if isinstance(df, dd.DataFrame):
        df = df.compute()
    v = df[f.get_name()][0]
    assert v == 10


<<<<<<< HEAD
def test_diff(pd_es):
    value = ft.Feature(pd_es['log']['value'])
    customer_id_feat = ft.Feature(pd_es['sessions']['customer_id'], entity=pd_es['log'])
    diff1 = ft.Feature(value, groupby=pd_es['log']['session_id'], primitive=Diff)
=======
@pytest.fixture
def simple_es():
    df = pd.DataFrame({
        'id': range(4),
        'value': pd.Categorical(['a', 'c', 'b', 'd']),
        'value2': pd.Categorical(['a', 'b', 'a', 'd']),
        'object': ['time1', 'time2', 'time3', 'time4'],
        'datetime': pd.Series([pd.Timestamp('2001-01-01'),
                               pd.Timestamp('2001-01-02'),
                               pd.Timestamp('2001-01-03'),
                               pd.Timestamp('2001-01-04')])
    })

    es = ft.EntitySet('equal_test')
    es.entity_from_dataframe('values', df, index='id')

    return es


def test_equal_categorical(simple_es):
    f1 = ft.Feature([simple_es['values']['value'], simple_es['values']['value2']],
                    primitive=Equal)

    df = ft.calculate_feature_matrix(entityset=simple_es, features=[f1])

    assert set(simple_es['values'].df['value'].cat.categories) != \
        set(simple_es['values'].df['value2'].cat.categories)
    assert df['value = value2'].to_list() == [True, False, False, True]


def test_equal_different_dtypes(simple_es):
    f1 = ft.Feature([simple_es['values']['object'], simple_es['values']['datetime']],
                    primitive=Equal)
    f2 = ft.Feature([simple_es['values']['datetime'], simple_es['values']['object']],
                    primitive=Equal)

    # verify that equals works for different dtypes regardless of order
    df = ft.calculate_feature_matrix(entityset=simple_es, features=[f1, f2])

    assert df['object = datetime'].to_list() == [False, False, False, False]
    assert df['datetime = object'].to_list() == [False, False, False, False]


def test_not_equal_categorical(simple_es):
    f1 = ft.Feature([simple_es['values']['value'], simple_es['values']['value2']],
                    primitive=NotEqual)

    df = ft.calculate_feature_matrix(entityset=simple_es, features=[f1])

    assert set(simple_es['values'].df['value'].cat.categories) != \
        set(simple_es['values'].df['value2'].cat.categories)
    assert df['value != value2'].to_list() == [False, True, True, False]


def test_not_equal_different_dtypes(simple_es):
    f1 = ft.Feature([simple_es['values']['object'], simple_es['values']['datetime']],
                    primitive=NotEqual)
    f2 = ft.Feature([simple_es['values']['datetime'], simple_es['values']['object']],
                    primitive=NotEqual)

    # verify that equals works for different dtypes regardless of order
    df = ft.calculate_feature_matrix(entityset=simple_es, features=[f1, f2])
    print(df)
    assert df['object != datetime'].to_list() == [True, True, True, True]
    assert df['datetime != object'].to_list() == [True, True, True, True]


def test_diff(es):
    value = ft.Feature(es['log']['value'])
    customer_id_feat = ft.Feature(es['sessions']['customer_id'], entity=es['log'])
    diff1 = ft.Feature(value, groupby=es['log']['session_id'], primitive=Diff)
>>>>>>> af0a5526
    diff2 = ft.Feature(value, groupby=customer_id_feat, primitive=Diff)

    feature_set = FeatureSet([diff1, diff2])
    calculator = FeatureSetCalculator(pd_es, feature_set=feature_set)
    df = calculator.run(np.array(range(15)))

    val1 = df[diff1.get_name()].values.tolist()
    val2 = df[diff2.get_name()].values.tolist()
    correct_vals1 = [
        np.nan, 5, 5, 5, 5, np.nan, 1, 1, 1, np.nan, np.nan, 5, np.nan, 7, 7
    ]
    correct_vals2 = [np.nan, 5, 5, 5, 5, -20, 1, 1, 1, -3, np.nan, 5, -5, 7, 7]
    for i, v in enumerate(val1):
        v1 = val1[i]
        if np.isnan(v1):
            assert (np.isnan(correct_vals1[i]))
        else:
            assert v1 == correct_vals1[i]
        v2 = val2[i]
        if np.isnan(v2):
            assert (np.isnan(correct_vals2[i]))
        else:
            assert v2 == correct_vals2[i]


def test_diff_single_value(pd_es):
    diff = ft.Feature(pd_es['stores']['num_square_feet'], groupby=pd_es['stores'][u'région_id'], primitive=Diff)
    feature_set = FeatureSet([diff])
    calculator = FeatureSetCalculator(pd_es, feature_set=feature_set)
    df = calculator.run(np.array([4]))
    assert df[diff.get_name()][4] == 6000.0


def test_diff_reordered(pd_es):
    sum_feat = ft.Feature(pd_es['log']['value'], parent_entity=pd_es["sessions"], primitive=Sum)
    diff = ft.Feature(sum_feat, primitive=Diff)
    feature_set = FeatureSet([diff])
    calculator = FeatureSetCalculator(pd_es, feature_set=feature_set)
    df = calculator.run(np.array([4, 2]))
    assert df[diff.get_name()][4] == 16
    assert df[diff.get_name()][2] == -6


def test_diff_single_value_is_nan(pd_es):
    diff = ft.Feature(pd_es['stores']['num_square_feet'], groupby=pd_es['stores'][u'région_id'], primitive=Diff)
    feature_set = FeatureSet([diff])
    calculator = FeatureSetCalculator(pd_es, feature_set=feature_set)
    df = calculator.run(np.array([5]))
    assert df.shape[0] == 1
    assert df[diff.get_name()].dropna().shape[0] == 0


def test_compare_of_identity(es):
    to_test = [(EqualScalar, [False, False, True, False]),
               (NotEqualScalar, [True, True, False, True]),
               (LessThanScalar, [True, True, False, False]),
               (LessThanEqualToScalar, [True, True, True, False]),
               (GreaterThanScalar, [False, False, False, True]),
               (GreaterThanEqualToScalar, [False, False, True, True])]

    features = []
    for test in to_test:
        features.append(ft.Feature(es['log']['value'], primitive=test[0](10)))

    df = ft.calculate_feature_matrix(entityset=es, features=features, instance_ids=[0, 1, 2, 3])
    if isinstance(df, dd.DataFrame):
        df = df.compute()

    for i, test in enumerate(to_test):
        v = df[features[i].get_name()].values.tolist()
        assert v == test[1]


def test_compare_of_direct(es):
    log_rating = ft.Feature(es['products']['rating'], entity=es['log'])
    to_test = [(EqualScalar, [False, False, False, False]),
               (NotEqualScalar, [True, True, True, True]),
               (LessThanScalar, [False, False, False, True]),
               (LessThanEqualToScalar, [False, False, False, True]),
               (GreaterThanScalar, [True, True, True, False]),
               (GreaterThanEqualToScalar, [True, True, True, False])]

    features = []
    for test in to_test:
        features.append(ft.Feature(log_rating, primitive=test[0](4.5)))

    df = ft.calculate_feature_matrix(entityset=es, features=features, instance_ids=[0, 1, 2, 3])
    if isinstance(df, dd.DataFrame):
        df = df.compute()

    for i, test in enumerate(to_test):
        v = df[features[i].get_name()].values.tolist()
        assert v == test[1]


def test_compare_of_transform(es):
    day = ft.Feature(es['log']['datetime'], primitive=Day)
    to_test = [(EqualScalar, [False, True]),
               (NotEqualScalar, [True, False]),
               (LessThanScalar, [True, False]),
               (LessThanEqualToScalar, [True, True]),
               (GreaterThanScalar, [False, False]),
               (GreaterThanEqualToScalar, [False, True])]

    features = []
    for test in to_test:
        features.append(ft.Feature(day, primitive=test[0](10)))

    df = ft.calculate_feature_matrix(entityset=es, features=features, instance_ids=[0, 14])
    if isinstance(df, dd.DataFrame):
        df = df.compute()

    for i, test in enumerate(to_test):
        v = df[features[i].get_name()].values.tolist()
        assert v == test[1]


def test_compare_of_agg(es):
    count_logs = ft.Feature(es['log']['id'], parent_entity=es['sessions'], primitive=Count)

    to_test = [(EqualScalar, [False, False, False, True]),
               (NotEqualScalar, [True, True, True, False]),
               (LessThanScalar, [False, False, True, False]),
               (LessThanEqualToScalar, [False, False, True, True]),
               (GreaterThanScalar, [True, True, False, False]),
               (GreaterThanEqualToScalar, [True, True, False, True])]

    features = []
    for test in to_test:
        features.append(ft.Feature(count_logs, primitive=test[0](2)))

    df = ft.calculate_feature_matrix(entityset=es, features=features, instance_ids=[0, 1, 2, 3])
    if isinstance(df, dd.DataFrame):
        df = df.compute()

    for i, test in enumerate(to_test):
        v = df[features[i].get_name()].values.tolist()
        assert v == test[1]


def test_compare_all_nans(es):
    nan_feat = ft.Feature(es['log']['product_id'], parent_entity=es['sessions'], primitive=Mode)
    compare = nan_feat == 'brown bag'
    # before all data
    time_last = pd.Timestamp('1/1/1993')

    df = ft.calculate_feature_matrix(entityset=es, features=[nan_feat, compare], instance_ids=[0, 1, 2], cutoff_time=time_last)
    if isinstance(df, dd.DataFrame):
        df = df.compute()
    assert df[nan_feat.get_name()].dropna().shape[0] == 0
    assert not df[compare.get_name()].any()


def test_arithmetic_of_val(es):
    to_test = [(AddNumericScalar, [2.0, 7.0, 12.0, 17.0]),
               (SubtractNumericScalar, [-2.0, 3.0, 8.0, 13.0]),
               (ScalarSubtractNumericFeature, [2.0, -3.0, -8.0, -13.0]),
               (MultiplyNumericScalar, [0, 10, 20, 30]),
               (DivideNumericScalar, [0, 2.5, 5, 7.5]),
               (DivideByFeature, [np.inf, 0.4, 0.2, 2 / 15.0])]

    features = []
    for test in to_test:
        features.append(ft.Feature(es['log']['value'], primitive=test[0](2)))

    features.append(ft.Feature(es['log']['value']) / 0)

    df = ft.calculate_feature_matrix(entityset=es, features=features, instance_ids=[0, 1, 2, 3])
    if isinstance(df, dd.DataFrame):
        df = df.compute()

    for f, test in zip(features, to_test):
        v = df[f.get_name()].values.tolist()
        assert v == test[1]

    test = [np.nan, np.inf, np.inf, np.inf]
    v = df[features[-1].get_name()].values.tolist()
    assert (np.isnan(v[0]))
    assert v[1:] == test[1:]


def test_arithmetic_two_vals_fails(es):
    error_text = "Not a feature"
    with pytest.raises(Exception, match=error_text):
        ft.Feature([2, 2], primitive=AddNumeric)


def test_arithmetic_of_identity(es):
    logs = es['log']

    to_test = [(AddNumeric, [0., 7., 14., 21.]),
               (SubtractNumeric, [0, 3, 6, 9]),
               (MultiplyNumeric, [0, 10, 40, 90]),
               (DivideNumeric, [np.nan, 2.5, 2.5, 2.5])]

    features = []
    for test in to_test:
        features.append(ft.Feature([logs['value'], logs['value_2']], primitive=test[0]))

    df = ft.calculate_feature_matrix(entityset=es, features=features, instance_ids=[0, 1, 2, 3])
    if isinstance(df, dd.DataFrame):
        df = df.compute()

    for i, test in enumerate(to_test[:-1]):
        v = df[features[i].get_name()].values.tolist()
        assert v == test[1]
    i, test = 3, to_test[-1]
    v = df[features[i].get_name()].values.tolist()
    assert (np.isnan(v[0]))
    assert v[1:] == test[1][1:]


def test_arithmetic_of_direct(es):
    rating = es['products']['rating']
    log_rating = ft.Feature(rating, entity=es['log'])
    customer_age = es['customers']['age']
    session_age = ft.Feature(customer_age, entity=es['sessions'])
    log_age = ft.Feature(session_age, entity=es['log'])

    to_test = [(AddNumeric, [38, 37, 37.5, 37.5]),
               (SubtractNumeric, [28, 29, 28.5, 28.5]),
               (MultiplyNumeric, [165, 132, 148.5, 148.5]),
               (DivideNumeric, [6.6, 8.25, 22. / 3, 22. / 3])]

    features = []
    for test in to_test:
        features.append(ft.Feature([log_age, log_rating], primitive=test[0]))

    df = ft.calculate_feature_matrix(entityset=es, features=features, instance_ids=[0, 3, 5, 7])
    if isinstance(df, dd.DataFrame):
        df = df.compute().set_index('id').sort_index()

    for i, test in enumerate(to_test):
        v = df[features[i].get_name()].values.tolist()
        assert v == test[1]


@pytest.fixture(params=['pd_boolean_mult_es', 'dask_boolean_mult_es'])
def boolean_mult_es(request):
    return request.getfixturevalue(request.param)


@pytest.fixture
def pd_boolean_mult_es():
    es = ft.EntitySet()
    df = pd.DataFrame({"index": [0, 1, 2],
                       "bool": [True, False, True],
                       "numeric": [2, 3, np.nan]})

    es.entity_from_dataframe(entity_id="test",
                             dataframe=df,
                             index="index")

    return es


@pytest.fixture
def dask_boolean_mult_es(pd_boolean_mult_es):
    entities = {}
    for entity in pd_boolean_mult_es.entities:
        entities[entity.id] = (dd.from_pandas(entity.df, npartitions=2), entity.index, None, entity.variable_types)

    return ft.EntitySet(id=pd_boolean_mult_es.id, entities=entities)


def test_boolean_multiply(boolean_mult_es):
    es = boolean_mult_es
    to_test = [
        ('numeric', 'numeric'),
        ('numeric', 'bool'),
        ('bool', 'numeric'),
        ('bool', 'bool')
    ]
    features = []
    for row in to_test:
        features.append(ft.Feature(es["test"][row[0]]) * ft.Feature(es["test"][row[1]]))

    fm = ft.calculate_feature_matrix(entityset=es, features=features)

    if isinstance(fm, dd.DataFrame):
        fm = fm.compute()

    df = es['test'].df
    if isinstance(df, dd.DataFrame):
        df = df.compute()

    for row in to_test:
        col_name = '{} * {}'.format(row[0], row[1])
        if row[0] == 'bool' and row[1] == 'bool':
            assert fm[col_name].equals(df[row[0]] & df[row[1]])
        else:
            assert fm[col_name].equals(df[row[0]] * df[row[1]])


def test_arithmetic_of_transform(es):
    diff1 = ft.Feature([es['log']['value']], primitive=Diff)
    diff2 = ft.Feature([es['log']['value_2']], primitive=Diff)

    to_test = [(AddNumeric, [np.nan, 7., -7., 10.]),
               (SubtractNumeric, [np.nan, 3., -3., 4.]),
               (MultiplyNumeric, [np.nan, 10., 10., 21.]),
               (DivideNumeric, [np.nan, 2.5, 2.5, 2.3333333333333335])]

    features = []
    for test in to_test:
        features.append(ft.Feature([diff1, diff2], primitive=test[0]()))

    feature_set = FeatureSet(features)
    calculator = FeatureSetCalculator(es, feature_set=feature_set)
    df = calculator.run(np.array([0, 2, 12, 13]))
    if isinstance(df, dd.DataFrame):
        df = df.compute()
    for i, test in enumerate(to_test):
        v = df[features[i].get_name()].values.tolist()
        assert np.isnan(v.pop(0))
        assert np.isnan(test[1].pop(0))
        assert v == test[1]


def test_not_feature(es):
    not_feat = ft.Feature(es['customers']['loves_ice_cream'], primitive=Not)
    features = [not_feat]
    df = ft.calculate_feature_matrix(entityset=es, features=features, instance_ids=[0, 1])
    if isinstance(df, dd.DataFrame):
        df = df.compute()
    v = df[not_feat.get_name()].values
    assert not v[0]
    assert v[1]


def test_arithmetic_of_agg(es):
    customer_id_feat = es['customers']['id']
    store_id_feat = es['stores']['id']
    count_customer = ft.Feature(customer_id_feat, parent_entity=es[u'régions'], primitive=Count)
    count_stores = ft.Feature(store_id_feat, parent_entity=es[u'régions'], primitive=Count)
    to_test = [(AddNumeric, [6, 2]),
               (SubtractNumeric, [0, -2]),
               (MultiplyNumeric, [9, 0]),
               (DivideNumeric, [1, 0])]

    features = []
    for test in to_test:
        features.append(ft.Feature([count_customer, count_stores], primitive=test[0]()))

    ids = ['United States', 'Mexico']
    df = ft.calculate_feature_matrix(entityset=es, features=features,
                                     instance_ids=ids)
    if isinstance(df, dd.DataFrame):
        df = df.compute().set_index('id')
    df = df.loc[ids]

    for i, test in enumerate(to_test):
        v = df[features[i].get_name()].values.tolist()
        assert v == test[1]


# TODO latlong is a string in entityset. Asserts in test_latlong fail
# def latlong_unstringify(latlong):
#     lat = float(latlong.split(", ")[0].replace("(", ""))
#     lon = float(latlong.split(", ")[1].replace(")", ""))
#     return (lat, lon)


def test_latlong(pd_es):
    log_latlong_feat = pd_es['log']['latlong']
    latitude = ft.Feature(log_latlong_feat, primitive=Latitude)
    longitude = ft.Feature(log_latlong_feat, primitive=Longitude)
    features = [latitude, longitude]
    df = ft.calculate_feature_matrix(entityset=pd_es, features=features, instance_ids=range(15))
    if isinstance(df, dd.DataFrame):
        df = df.compute()
    latvalues = df[latitude.get_name()].values
    lonvalues = df[longitude.get_name()].values
    assert len(latvalues) == 15
    assert len(lonvalues) == 15
    real_lats = [0, 5, 10, 15, 20, 0, 1, 2, 3, 0, 0, 5, 0, 7, 14]
    real_lons = [0, 2, 4, 6, 8, 0, 1, 2, 3, 0, 0, 2, 0, 3, 6]
    for i, v, in enumerate(real_lats):
        assert v == latvalues[i]
    for i, v, in enumerate(real_lons):
        assert v == lonvalues[i]


def test_haversine(pd_es):
    log_latlong_feat = pd_es['log']['latlong']
    log_latlong_feat2 = pd_es['log']['latlong2']
    haversine = ft.Feature([log_latlong_feat, log_latlong_feat2],
                           primitive=Haversine)
    features = [haversine]

    df = ft.calculate_feature_matrix(entityset=pd_es, features=features,
                                     instance_ids=range(15))
    values = df[haversine.get_name()].values
    real = [0, 525.318462, 1045.32190304, 1554.56176802, 2047.3294327, 0,
            138.16578931, 276.20524822, 413.99185444, 0, 0, 525.318462, 0,
            741.57941183, 1467.52760175]
    assert len(values) == 15
    assert np.allclose(values, real, atol=0.0001)

    haversine = ft.Feature([log_latlong_feat, log_latlong_feat2],
                           primitive=Haversine(unit='kilometers'))
    features = [haversine]
    df = ft.calculate_feature_matrix(entityset=pd_es, features=features,
                                     instance_ids=range(15))
    values = df[haversine.get_name()].values
    real_km = [0, 845.41812212, 1682.2825471, 2501.82467535, 3294.85736668,
               0, 222.35628593, 444.50926278, 666.25531268, 0, 0,
               845.41812212, 0, 1193.45638714, 2361.75676089]
    assert len(values) == 15
    assert np.allclose(values, real_km, atol=0.0001)
    error_text = "Invalid unit inches provided. Must be one of"
    with pytest.raises(ValueError, match=error_text):
        Haversine(unit='inches')


def test_text_primitives(es):
    words = ft.Feature(es['log']['comments'], primitive=NumWords)
    chars = ft.Feature(es['log']['comments'], primitive=NumCharacters)

    features = [words, chars]

    df = ft.calculate_feature_matrix(entityset=es, features=features, instance_ids=range(15))
    if isinstance(df, dd.DataFrame):
        df = df.compute()

    word_counts = [514, 3, 3, 644, 1268, 1269, 177, 172, 79,
                   240, 1239, 3, 3, 3, 3]
    char_counts = [3392, 10, 10, 4116, 7961, 7580, 992, 957,
                   437, 1325, 6322, 10, 10, 10, 10]
    word_values = df[words.get_name()].values
    char_values = df[chars.get_name()].values
    assert len(word_values) == 15
    for i, v in enumerate(word_values):
        assert v == word_counts[i]
    for i, v in enumerate(char_values):
        assert v == char_counts[i]


def test_isin_feat(es):
    isin = ft.Feature(es['log']['product_id'], primitive=IsIn(list_of_outputs=["toothpaste", "coke zero"]))
    features = [isin]
    df = ft.calculate_feature_matrix(entityset=es, features=features, instance_ids=range(8))
    if isinstance(df, dd.DataFrame):
        df = df.compute()
    true = [True, True, True, False, False, True, True, True]
    v = df[isin.get_name()].values.tolist()
    assert true == v


def test_isin_feat_other_syntax(es):
    isin = ft.Feature(es['log']['product_id']).isin(["toothpaste", "coke zero"])
    features = [isin]
    df = ft.calculate_feature_matrix(entityset=es, features=features, instance_ids=range(8))
    if isinstance(df, dd.DataFrame):
        df = df.compute()
    true = [True, True, True, False, False, True, True, True]
    v = df[isin.get_name()].values.tolist()
    assert true == v


def test_isin_feat_other_syntax_int(es):
    isin = ft.Feature(es['log']['value']).isin([5, 10])
    features = [isin]
    df = ft.calculate_feature_matrix(entityset=es, features=features, instance_ids=range(8))
    if isinstance(df, dd.DataFrame):
        df = df.compute()
    true = [False, True, True, False, False, False, False, False]
    v = df[isin.get_name()].values.tolist()
    assert true == v


def test_isin_feat_custom(es):
    def pd_is_in(array, list_of_outputs=None):
        if list_of_outputs is None:
            list_of_outputs = []
        if isinstance(array, dd.Series):
            return array.isin(list_of_outputs)
        return pd.Series(array).isin(list_of_outputs)

    def isin_generate_name(self, base_feature_names):
        return u"%s.isin(%s)" % (base_feature_names[0],
                                 str(self.kwargs['list_of_outputs']))

    IsIn = make_trans_primitive(
        pd_is_in,
        [Variable],
        Boolean,
        name="is_in",
        description="For each value of the base feature, checks whether it is "
        "in a list that is provided.",
        cls_attributes={"generate_name": isin_generate_name})

    isin = ft.Feature(es['log']['product_id'], primitive=IsIn(list_of_outputs=["toothpaste", "coke zero"]))
    features = [isin]
    df = ft.calculate_feature_matrix(entityset=es, features=features, instance_ids=range(8))
    if isinstance(df, dd.DataFrame):
        df = df.compute()
    true = [True, True, True, False, False, True, True, True]
    v = df[isin.get_name()].values.tolist()
    assert true == v

    isin = ft.Feature(es['log']['product_id']).isin(["toothpaste", "coke zero"])
    features = [isin]
    df = ft.calculate_feature_matrix(entityset=es, features=features, instance_ids=range(8))
    if isinstance(df, dd.DataFrame):
        df = df.compute()
    true = [True, True, True, False, False, True, True, True]
    v = df[isin.get_name()].values.tolist()
    assert true == v

    isin = ft.Feature(es['log']['value']).isin([5, 10])
    features = [isin]
    df = ft.calculate_feature_matrix(entityset=es, features=features, instance_ids=range(8))
    if isinstance(df, dd.DataFrame):
        df = df.compute()
    true = [False, True, True, False, False, False, False, False]
    v = df[isin.get_name()].values.tolist()
    assert true == v


def test_isnull_feat(pd_es):
    value = ft.Feature(pd_es['log']['value'])
    diff = ft.Feature(value, groupby=pd_es['log']['session_id'], primitive=Diff)
    isnull = ft.Feature(diff, primitive=IsNull)
    features = [isnull]
    df = ft.calculate_feature_matrix(entityset=pd_es, features=features, instance_ids=range(15))
    # correct_vals_diff = [
    #     np.nan, 5, 5, 5, 5, np.nan, 1, 1, 1, np.nan, np.nan, 5, np.nan, 7, 7]
    correct_vals = [True, False, False, False, False, True, False, False,
                    False, True, True, False, True, False, False]
    values = df[isnull.get_name()].values.tolist()
    assert correct_vals == values


def test_percentile(pd_es):
    v = ft.Feature(pd_es['log']['value'])
    p = ft.Feature(v, primitive=Percentile)
    feature_set = FeatureSet([p])
    calculator = FeatureSetCalculator(pd_es, feature_set)
    df = calculator.run(np.array(range(10, 17)))
    if isinstance(df, dd.DataFrame):
        df = df.compute()
    true = pd_es['log'].df[v.get_name()].rank(pct=True)
    true = true.loc[range(10, 17)]
    for t, a in zip(true.values, df[p.get_name()].values):
        assert (pd.isnull(t) and pd.isnull(a)) or t == a


def test_dependent_percentile(pd_es):
    v = ft.Feature(pd_es['log']['value'])
    p = ft.Feature(v, primitive=Percentile)
    p2 = ft.Feature(p - 1, primitive=Percentile)
    feature_set = FeatureSet([p, p2])
    calculator = FeatureSetCalculator(pd_es, feature_set)
    df = calculator.run(np.array(range(10, 17)))
    true = pd_es['log'].df[v.get_name()].rank(pct=True)
    true = true.loc[range(10, 17)]
    for t, a in zip(true.values, df[p.get_name()].values):
        assert (pd.isnull(t) and pd.isnull(a)) or t == a


def test_agg_percentile(pd_es):
    v = ft.Feature(pd_es['log']['value'])
    p = ft.Feature(v, primitive=Percentile)
    agg = ft.Feature(p, parent_entity=pd_es['sessions'], primitive=Sum)
    feature_set = FeatureSet([agg])
    calculator = FeatureSetCalculator(pd_es, feature_set)
    df = calculator.run(np.array([0, 1]))
    log_vals = pd_es['log'].df[[v.get_name(), 'session_id']]
    log_vals['percentile'] = log_vals[v.get_name()].rank(pct=True)
    true_p = log_vals.groupby('session_id')['percentile'].sum()[[0, 1]]
    for t, a in zip(true_p.values, df[agg.get_name()].values):
        assert (pd.isnull(t) and pd.isnull(a)) or t == a


def test_percentile_agg_percentile(pd_es):
    v = ft.Feature(pd_es['log']['value'])
    p = ft.Feature(v, primitive=Percentile)
    agg = ft.Feature(p, parent_entity=pd_es['sessions'], primitive=Sum)
    pagg = ft.Feature(agg, primitive=Percentile)
    feature_set = FeatureSet([pagg])
    calculator = FeatureSetCalculator(pd_es, feature_set)
    df = calculator.run(np.array([0, 1]))

    log_vals = pd_es['log'].df[[v.get_name(), 'session_id']]
    log_vals['percentile'] = log_vals[v.get_name()].rank(pct=True)
    true_p = log_vals.groupby('session_id')['percentile'].sum().fillna(0)
    true_p = true_p.rank(pct=True)[[0, 1]]

    for t, a in zip(true_p.values, df[pagg.get_name()].values):
        assert (pd.isnull(t) and pd.isnull(a)) or t == a


def test_percentile_agg(pd_es):
    v = ft.Feature(pd_es['log']['value'])
    agg = ft.Feature(v, parent_entity=pd_es['sessions'], primitive=Sum)
    pagg = ft.Feature(agg, primitive=Percentile)
    feature_set = FeatureSet([pagg])
    calculator = FeatureSetCalculator(pd_es, feature_set)
    df = calculator.run(np.array([0, 1]))

    log_vals = pd_es['log'].df[[v.get_name(), 'session_id']]
    true_p = log_vals.groupby('session_id')[v.get_name()].sum().fillna(0)
    true_p = true_p.rank(pct=True)[[0, 1]]

    for t, a in zip(true_p.values, df[pagg.get_name()].values):
        assert (pd.isnull(t) and pd.isnull(a)) or t == a


def test_direct_percentile(pd_es):
    v = ft.Feature(pd_es['customers']['age'])
    p = ft.Feature(v, primitive=Percentile)
    d = ft.Feature(p, pd_es['sessions'])
    feature_set = FeatureSet([d])
    calculator = FeatureSetCalculator(pd_es, feature_set)
    df = calculator.run(np.array([0, 1]))

    cust_vals = pd_es['customers'].df[[v.get_name()]]
    cust_vals['percentile'] = cust_vals[v.get_name()].rank(pct=True)
    true_p = cust_vals['percentile'].loc[[0, 0]]
    for t, a in zip(true_p.values, df[d.get_name()].values):
        assert (pd.isnull(t) and pd.isnull(a)) or t == a


def test_direct_agg_percentile(pd_es):
    v = ft.Feature(pd_es['log']['value'])
    p = ft.Feature(v, primitive=Percentile)
    agg = ft.Feature(p, parent_entity=pd_es['customers'], primitive=Sum)
    d = ft.Feature(agg, pd_es['sessions'])
    feature_set = FeatureSet([d])
    calculator = FeatureSetCalculator(pd_es, feature_set)
    df = calculator.run(np.array([0, 1]))

    log_vals = pd_es['log'].df[[v.get_name(), 'session_id']]
    log_vals['percentile'] = log_vals[v.get_name()].rank(pct=True)
    log_vals['customer_id'] = [0] * 10 + [1] * 5 + [2] * 2
    true_p = log_vals.groupby('customer_id')['percentile'].sum().fillna(0)
    true_p = true_p[[0, 0]]
    for t, a in zip(true_p.values, df[d.get_name()].values):
        assert (pd.isnull(t) and pd.isnull(a)) or round(t, 3) == round(a, 3)


def test_percentile_with_cutoff(pd_es):
    v = ft.Feature(pd_es['log']['value'])
    p = ft.Feature(v, primitive=Percentile)
    feature_set = FeatureSet([p])
    calculator = FeatureSetCalculator(pd_es, feature_set, pd.Timestamp('2011/04/09 10:30:13'))
    df = calculator.run(np.array([2]))
    assert df[p.get_name()].tolist()[0] == 1.0


def test_two_kinds_of_dependents(pd_es):
    v = ft.Feature(pd_es['log']['value'])
    product = ft.Feature(pd_es['log']['product_id'])
    agg = ft.Feature(v, parent_entity=pd_es['customers'], where=product == 'coke zero', primitive=Sum)
    p = ft.Feature(agg, primitive=Percentile)
    g = ft.Feature(agg, primitive=Absolute)
    agg2 = ft.Feature(v, parent_entity=pd_es['sessions'], where=product == 'coke zero', primitive=Sum)
    agg3 = ft.Feature(agg2, parent_entity=pd_es['customers'], primitive=Sum)
    feature_set = FeatureSet([p, g, agg3])
    calculator = FeatureSetCalculator(pd_es, feature_set)
    df = calculator.run(np.array([0, 1]))
    assert df[p.get_name()].tolist() == [2. / 3, 1.0]
    assert df[g.get_name()].tolist() == [15, 26]


def test_make_transform_restricts_time_keyword():
    make_trans_primitive(
        lambda x, time=False: x,
        [Datetime],
        Numeric,
        name="AllowedPrimitive",
        description="This primitive should be accepted",
        uses_calc_time=True)

    error_text = "'time' is a restricted keyword.  Please use a different keyword."
    with pytest.raises(ValueError, match=error_text):
        make_trans_primitive(
            lambda x, time=False: x,
            [Datetime],
            Numeric,
            name="BadPrimitive",
            description="This primitive should error")


def test_make_transform_restricts_time_arg():
    make_trans_primitive(
        lambda time: time,
        [Datetime],
        Numeric,
        name="AllowedPrimitive",
        description="This primitive should be accepted",
        uses_calc_time=True)

    error_text = "'time' is a restricted keyword.  Please use a different keyword."
    with pytest.raises(ValueError, match=error_text):
        make_trans_primitive(
            lambda time: time,
            [Datetime],
            Numeric,
            name="BadPrimitive",
            description="This primitive should erorr")


def test_make_transform_sets_kwargs_correctly(es):
    def pd_is_in(array, list_of_outputs=None):
        if list_of_outputs is None:
            list_of_outputs = []
        return pd.Series(array).isin(list_of_outputs)

    def isin_generate_name(self, base_feature_names):
        return u"%s.isin(%s)" % (base_feature_names[0],
                                 str(self.kwargs['list_of_outputs']))

    IsIn = make_trans_primitive(
        pd_is_in,
        [Variable],
        Boolean,
        name="is_in",
        description="For each value of the base feature, checks whether it is "
        "in a list that is provided.",
        cls_attributes={"generate_name": isin_generate_name})

    isin_1_list = ["toothpaste", "coke_zero"]
    isin_1_base_f = ft.Feature(es['log']['product_id'])
    isin_1 = ft.Feature(isin_1_base_f, primitive=IsIn(list_of_outputs=isin_1_list))
    isin_2_list = ["coke_zero"]
    isin_2_base_f = ft.Feature(es['log']['session_id'])
    isin_2 = ft.Feature(isin_2_base_f, primitive=IsIn(list_of_outputs=isin_2_list))
    assert isin_1_base_f == isin_1.base_features[0]
    assert isin_1_list == isin_1.primitive.kwargs['list_of_outputs']
    assert isin_2_base_f == isin_2.base_features[0]
    assert isin_2_list == isin_2.primitive.kwargs['list_of_outputs']


def test_make_transform_multiple_output_features(pd_es):
    def test_time(x):
        times = pd.Series(x)
        units = ["year", "month", "day", "hour", "minute", "second"]
        return [times.apply(lambda x: getattr(x, unit)) for unit in units]

    def gen_feat_names(self):
        subnames = ["Year", "Month", "Day", "Hour", "Minute", "Second"]
        return ["Now.%s(%s)" % (subname, self.base_features[0].get_name())
                for subname in subnames]

    TestTime = make_trans_primitive(
        function=test_time,
        input_types=[Datetime],
        return_type=Numeric,
        number_output_features=6,
        cls_attributes={"get_feature_names": gen_feat_names},
    )

    join_time_split = ft.Feature(pd_es["log"]["datetime"], primitive=TestTime)
    alt_features = [ft.Feature(pd_es["log"]["datetime"], primitive=Year),
                    ft.Feature(pd_es["log"]["datetime"], primitive=Month),
                    ft.Feature(pd_es["log"]["datetime"], primitive=Day),
                    ft.Feature(pd_es["log"]["datetime"], primitive=Hour),
                    ft.Feature(pd_es["log"]["datetime"], primitive=Minute),
                    ft.Feature(pd_es["log"]["datetime"], primitive=Second)]
    fm, fl = ft.dfs(
        entityset=pd_es,
        target_entity="log",
        agg_primitives=[],
        trans_primitives=[TestTime, Year, Month, Day, Hour, Minute, Second, Diff],
        max_depth=5)

    subnames = join_time_split.get_feature_names()
    altnames = [f.get_name() for f in alt_features]
    for col1, col2 in zip(subnames, altnames):
        assert (fm[col1] == fm[col2]).all()

    for i in range(6):
        f = 'sessions.customers.DIFF(TEST_TIME(date_of_birth)[%d])' % i
        assert feature_with_name(fl, f)
        assert ('DIFF(TEST_TIME(datetime)[%d])' % i) in fl


def test_feature_names_inherit_from_make_trans_primitive():
    # R TODO
    pass


def test_get_filepath(es):
    class Mod4(TransformPrimitive):
        '''Return base feature modulo 4'''
        name = "mod4"
        input_types = [Numeric]
        return_type = Numeric
        dask_compatible = True

        def get_function(self):
            filepath = self.get_filepath("featuretools_unit_test_example.csv")
            reference = pd.read_csv(filepath, header=None, squeeze=True)

            def map_to_word(x):
                def _map(x):
                    if pd.isnull(x):
                        return x
                    return reference[int(x) % 4]
                return x.apply(_map)
            return map_to_word

    feat = ft.Feature(es['log']['value'], primitive=Mod4)
    df = ft.calculate_feature_matrix(features=[feat],
                                     entityset=es,
                                     instance_ids=range(17))
    if isinstance(df, dd.DataFrame):
        df = df.compute()
    assert pd.isnull(df["MOD4(value)"][15])
    assert df["MOD4(value)"][0] == 0
    assert df["MOD4(value)"][14] == 2

    fm, fl = ft.dfs(entityset=es,
                    target_entity="log",
                    agg_primitives=[],
                    trans_primitives=[Mod4])
    if isinstance(fm, dd.DataFrame):
        fm = fm.compute().set_index('id')
    assert fm["MOD4(value)"][0] == 0
    assert fm["MOD4(value)"][14] == 2
    assert pd.isnull(fm["MOD4(value)"][15])


def test_override_multi_feature_names(pd_es):
    def gen_custom_names(primitive, base_feature_names):
        return ['Above18(%s)' % base_feature_names,
                'Above21(%s)' % base_feature_names,
                'Above65(%s)' % base_feature_names]

    def is_greater(x):
        return x > 18, x > 21, x > 65

    num_features = 3
    IsGreater = make_trans_primitive(function=is_greater,
                                     input_types=[Numeric],
                                     return_type=Numeric,
                                     number_output_features=num_features,
                                     cls_attributes={"generate_names": gen_custom_names})

    fm, features = ft.dfs(entityset=pd_es,
                          target_entity="customers",
                          instance_ids=[0, 1, 2],
                          agg_primitives=[],
                          trans_primitives=[IsGreater])

    expected_names = gen_custom_names(IsGreater, ['age'])

    for name in expected_names:
        assert name in fm.columns<|MERGE_RESOLUTION|>--- conflicted
+++ resolved
@@ -68,20 +68,14 @@
         [ft.Feature(rating, primitive=GreaterThanScalar(2.5))]
     # Add Timedelta feature
     # features.append(pd.Timestamp.now() - ft.Feature(log['datetime']))
-<<<<<<< HEAD
+    customers_features = [ft.Feature(v) for v in es["customers"].variables]
     trans_primitives = get_transform_primitives().values()
     # If Dask EntitySet use only Dask compatible primitives
     if isinstance(es['log'].df, dd.DataFrame):
         trans_primitives = [prim for prim in trans_primitives if prim.dask_compatible]
     for transform_prim in trans_primitives:
-=======
-    customers_features = [ft.Feature(v) for v in es["customers"].variables]
-    for transform_prim in get_transform_primitives().values():
-
+        # skip automated testing if a few special cases
         features_to_use = log_features
-
->>>>>>> af0a5526
-        # skip automated testing if a few special cases
         if transform_prim in [NotEqual, Equal]:
             continue
         if transform_prim in [Age]:
@@ -140,12 +134,6 @@
     assert v == 10
 
 
-<<<<<<< HEAD
-def test_diff(pd_es):
-    value = ft.Feature(pd_es['log']['value'])
-    customer_id_feat = ft.Feature(pd_es['sessions']['customer_id'], entity=pd_es['log'])
-    diff1 = ft.Feature(value, groupby=pd_es['log']['session_id'], primitive=Diff)
-=======
 @pytest.fixture
 def simple_es():
     df = pd.DataFrame({
@@ -213,11 +201,10 @@
     assert df['datetime != object'].to_list() == [True, True, True, True]
 
 
-def test_diff(es):
-    value = ft.Feature(es['log']['value'])
-    customer_id_feat = ft.Feature(es['sessions']['customer_id'], entity=es['log'])
-    diff1 = ft.Feature(value, groupby=es['log']['session_id'], primitive=Diff)
->>>>>>> af0a5526
+def test_diff(pd_es):
+    value = ft.Feature(pd_es['log']['value'])
+    customer_id_feat = ft.Feature(pd_es['sessions']['customer_id'], entity=pd_es['log'])
+    diff1 = ft.Feature(value, groupby=pd_es['log']['session_id'], primitive=Diff)
     diff2 = ft.Feature(value, groupby=customer_id_feat, primitive=Diff)
 
     feature_set = FeatureSet([diff1, diff2])
