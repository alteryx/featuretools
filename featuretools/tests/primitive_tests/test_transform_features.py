from inspect import isclass

import dask.dataframe as dd
import numpy as np
import pandas as pd
import pytest
from woodwork.column_schema import ColumnSchema
from woodwork.logical_types import Boolean, Datetime

import featuretools as ft
from featuretools.computational_backends.feature_set import FeatureSet
from featuretools.computational_backends.feature_set_calculator import (
    FeatureSetCalculator
)
from featuretools.primitives import (
    Absolute,
    AddNumeric,
    AddNumericScalar,
    Age,
    Count,
    Day,
    Diff,
    DivideByFeature,
    DivideNumeric,
    DivideNumericScalar,
    Equal,
    EqualScalar,
    GreaterThanEqualToScalar,
    GreaterThanScalar,
    Haversine,
    Hour,
    IsIn,
    IsNull,
    Latitude,
    LessThanEqualToScalar,
    LessThanScalar,
    Longitude,
    Minute,
    Mode,
    Month,
    MultiplyNumeric,
    MultiplyNumericScalar,
    Not,
    NotEqual,
    NotEqualScalar,
    NumCharacters,
    NumWords,
    Percentile,
    ScalarSubtractNumericFeature,
    Second,
    SubtractNumeric,
    SubtractNumericScalar,
    Sum,
    TimeSince,
    TransformPrimitive,
    Year,
    get_transform_primitives
)
from featuretools.primitives.base import make_trans_primitive
from featuretools.primitives.utils import (
    PrimitivesDeserializer,
    serialize_primitive
)
from featuretools.synthesis.deep_feature_synthesis import match
from featuretools.tests.testing_utils import feature_with_name, to_pandas
from featuretools.utils.gen_utils import Library
from featuretools.utils.koalas_utils import pd_to_ks_clean


def test_init_and_name(es):
    log = es['log']
    rating = ft.Feature(ft.IdentityFeature(es["products"].ww["rating"]), "log")
    log_features = [ft.Feature(es['log'].ww[col]) for col in log.columns] +\
        [ft.Feature(rating, primitive=GreaterThanScalar(2.5))]
    # Add Timedelta feature
    # features.append(pd.Timestamp.now() - ft.Feature(log['datetime']))
<<<<<<< HEAD
    customers_features = [ft.Feature(es["customers"].ww[col]) for col in es["customers"].columns]
=======
    customers_features = [ft.Feature(es, "customers", col) for col in es["customers"].columns]

    # check all transform primitives have a name
    for attribute_string in dir(ft.primitives):
        attr = getattr(ft.primitives, attribute_string)
        if isclass(attr):
            if issubclass(attr, TransformPrimitive) and attr != TransformPrimitive:
                assert getattr(attr, "name") is not None

>>>>>>> f4957504
    trans_primitives = get_transform_primitives().values()
    # If Dask EntitySet use only Dask compatible primitives
    if es.dataframe_type == Library.DASK.value:
        trans_primitives = [prim for prim in trans_primitives if Library.DASK in prim.compatibility]
    if es.dataframe_type == Library.KOALAS.value:
        trans_primitives = [prim for prim in trans_primitives if Library.KOALAS in prim.compatibility]
    for transform_prim in trans_primitives:
        # skip automated testing if a few special cases
        features_to_use = log_features
        if transform_prim in [NotEqual, Equal]:
            continue
        if transform_prim in [Age]:
            features_to_use = customers_features

        # use the input_types matching function from DFS
        input_types = transform_prim.input_types
        if type(input_types[0]) == list:
            matching_inputs = match(input_types[0], features_to_use)
        else:
            matching_inputs = match(input_types, features_to_use)
        if len(matching_inputs) == 0:
            raise Exception(
                "Transform Primitive %s not tested" % transform_prim.name)
        for prim in matching_inputs:
            instance = ft.Feature(prim, primitive=transform_prim)

            # try to get name and calculate
            instance.get_name()
            ft.calculate_feature_matrix([instance], entityset=es)


def test_relationship_path(es):
    f = ft.TransformFeature(ft.Feature(es['log'].ww['datetime']), Hour)

    assert len(f.relationship_path) == 0


def test_serialization(es):
    value = ft.IdentityFeature(es['log'].ww['value'])
    primitive = ft.primitives.MultiplyNumericScalar(value=2)
    value_x2 = ft.TransformFeature(value, primitive)

    dictionary = {
        'name': None,
        'base_features': [value.unique_name()],
        'primitive': serialize_primitive(primitive),
    }

    assert dictionary == value_x2.get_arguments()
    assert value_x2 == \
        ft.TransformFeature.from_dictionary(dictionary, es,
                                            {value.unique_name(): value},
                                            PrimitivesDeserializer())


def test_make_trans_feat(es):
    f = ft.Feature(es['log'].ww['datetime'], primitive=Hour)

    feature_set = FeatureSet([f])
    calculator = FeatureSetCalculator(es, feature_set=feature_set)
    df = to_pandas(calculator.run(np.array([0])))
    v = df[f.get_name()][0]
    assert v == 10


@pytest.fixture
def pd_simple_es():
    df = pd.DataFrame({
        'id': range(4),
        'value': pd.Categorical(['a', 'c', 'b', 'd']),
        'value2': pd.Categorical(['a', 'b', 'a', 'd']),
        'object': ['time1', 'time2', 'time3', 'time4'],
        'datetime': pd.Series([pd.Timestamp('2001-01-01'),
                               pd.Timestamp('2001-01-02'),
                               pd.Timestamp('2001-01-03'),
                               pd.Timestamp('2001-01-04')])
    })

    es = ft.EntitySet('equal_test')
    es.add_dataframe(dataframe_name='values', dataframe=df, index='id')

    return es


@pytest.fixture
def dd_simple_es(pd_simple_es):
    dataframes = {}
    for df in pd_simple_es.dataframes:
        dataframes[df.ww.name] = (dd.from_pandas(df.reset_index(drop=True), npartitions=4),
                                  df.ww.index,
                                  None,
                                  df.ww.logical_types)

    relationships = [(rel.parent_name,
                      rel._parent_column_name,
                      rel.child_name,
                      rel._child_column_name) for rel in pd_simple_es.relationships]

    return ft.EntitySet(id=pd_simple_es.id, dataframes=dataframes, relationships=relationships)


@pytest.fixture
def ks_simple_es(pd_simple_es):
    ks = pytest.importorskip('databricks.koalas', reason="Koalas not installed, skipping")
    dataframes = {}
    for df in pd_simple_es.dataframes:
        cleaned_df = pd_to_ks_clean(df).reset_index(drop=True)
        dataframes[df.ww.name] = (ks.from_pandas(cleaned_df),
                                  df.ww.index,
                                  None,
                                  df.ww.logical_types)

    relationships = [(rel.parent_name,
                      rel._parent_column_name,
                      rel.child_name,
                      rel._child_column_name) for rel in pd_simple_es.relationships]

    return ft.EntitySet(id=pd_simple_es.id, dataframes=dataframes, relationships=relationships)


@pytest.fixture(params=['pd_simple_es', 'dd_simple_es', 'ks_simple_es'])
def simple_es(request):
    return request.getfixturevalue(request.param)


def test_equal_categorical(simple_es):
    f1 = ft.Feature([ft.IdentityFeature(simple_es['values'].ww['value']),
                     ft.IdentityFeature(simple_es['values'].ww['value2'])],
                    primitive=Equal)

    df = ft.calculate_feature_matrix(entityset=simple_es, features=[f1])
    if simple_es.dataframe_type != Library.KOALAS.value:
        # Koalas does not support categorical dtype
        assert set(simple_es['values']['value'].cat.categories) != \
            set(simple_es['values']['value2'].cat.categories)
    assert to_pandas(df, index='id', sort_index=True)['value = value2'].to_list() == [True, False, False, True]


def test_equal_different_dtypes(simple_es):
    f1 = ft.Feature([ft.IdentityFeature(simple_es['values'].ww['object']),
                     ft.IdentityFeature(simple_es['values'].ww['datetime'])],
                    primitive=Equal)
    f2 = ft.Feature([ft.IdentityFeature(simple_es['values'].ww['datetime']),
                     ft.IdentityFeature(simple_es['values'].ww['object'])],
                    primitive=Equal)

    # verify that equals works for different dtypes regardless of order
    df = ft.calculate_feature_matrix(entityset=simple_es, features=[f1, f2])

    assert to_pandas(df, index='id', sort_index=True)['object = datetime'].to_list() == [False, False, False, False]
    assert to_pandas(df, index='id', sort_index=True)['datetime = object'].to_list() == [False, False, False, False]


def test_not_equal_categorical(simple_es):
    f1 = ft.Feature([ft.IdentityFeature(simple_es['values'].ww['value']),
                     ft.IdentityFeature(simple_es['values'].ww['value2'])],
                    primitive=NotEqual)

    df = ft.calculate_feature_matrix(entityset=simple_es, features=[f1])

    if simple_es.dataframe_type != Library.KOALAS.value:
        # Koalas does not support categorical dtype
        assert set(simple_es['values']['value'].cat.categories) != \
            set(simple_es['values']['value2'].cat.categories)
    assert to_pandas(df, index='id', sort_index=True)['value != value2'].to_list() == [False, True, True, False]


def test_not_equal_different_dtypes(simple_es):
    f1 = ft.Feature([ft.IdentityFeature(simple_es['values'].ww['object']),
                     ft.IdentityFeature(simple_es['values'].ww['datetime'])],
                    primitive=NotEqual)
    f2 = ft.Feature([ft.IdentityFeature(simple_es['values'].ww['datetime']),
                     ft.IdentityFeature(simple_es['values'].ww['object'])],
                    primitive=NotEqual)

    # verify that equals works for different dtypes regardless of order
    df = ft.calculate_feature_matrix(entityset=simple_es, features=[f1, f2])

    assert to_pandas(df, index='id', sort_index=True)['object != datetime'].to_list() == [True, True, True, True]
    assert to_pandas(df, index='id', sort_index=True)['datetime != object'].to_list() == [True, True, True, True]


def test_diff(pd_es):
    value = ft.Feature(pd_es['log'].ww['value'])
    customer_id_feat = ft.Feature(ft.Feature(pd_es['sessions'].ww['customer_id']), 'log')
    diff1 = ft.Feature(value, groupby=ft.Feature(pd_es['log'].ww['session_id']), primitive=Diff)
    diff2 = ft.Feature(value, groupby=customer_id_feat, primitive=Diff)

    feature_set = FeatureSet([diff1, diff2])
    calculator = FeatureSetCalculator(pd_es, feature_set=feature_set)
    df = calculator.run(np.array(range(15)))

    val1 = df[diff1.get_name()].values.tolist()
    val2 = df[diff2.get_name()].values.tolist()
    correct_vals1 = [
        np.nan, 5, 5, 5, 5, np.nan, 1, 1, 1, np.nan, np.nan, 5, np.nan, 7, 7
    ]
    correct_vals2 = [np.nan, 5, 5, 5, 5, -20, 1, 1, 1, -3, np.nan, 5, -5, 7, 7]
    for i, v in enumerate(val1):
        v1 = val1[i]
        if np.isnan(v1):
            assert (np.isnan(correct_vals1[i]))
        else:
            assert v1 == correct_vals1[i]
        v2 = val2[i]
        if np.isnan(v2):
            assert (np.isnan(correct_vals2[i]))
        else:
            assert v2 == correct_vals2[i]


def test_diff_single_value(pd_es):
    diff = ft.Feature(ft.Feature(pd_es['stores'].ww['num_square_feet']), groupby=ft.Feature(pd_es, 'stores', u'région_id'), primitive=Diff)
    feature_set = FeatureSet([diff])
    calculator = FeatureSetCalculator(pd_es, feature_set=feature_set)
    df = calculator.run(np.array([4]))
    assert df[diff.get_name()][4] == 6000.0


def test_diff_reordered(pd_es):
    sum_feat = ft.Feature(ft.Feature(pd_es['log'].ww['value']), parent_dataframe_name='sessions', primitive=Sum)
    diff = ft.Feature(sum_feat, primitive=Diff)
    feature_set = FeatureSet([diff])
    calculator = FeatureSetCalculator(pd_es, feature_set=feature_set)
    df = calculator.run(np.array([4, 2]))
    assert df[diff.get_name()][4] == 16
    assert df[diff.get_name()][2] == -6


def test_diff_single_value_is_nan(pd_es):
    diff = ft.Feature(ft.Feature(pd_es['stores'].ww['num_square_feet']), groupby=ft.Feature(pd_es, 'stores', u'région_id'), primitive=Diff)
    feature_set = FeatureSet([diff])
    calculator = FeatureSetCalculator(pd_es, feature_set=feature_set)
    df = calculator.run(np.array([5]))
    assert df.shape[0] == 1
    assert df[diff.get_name()].dropna().shape[0] == 0


def test_compare_of_identity(es):
    to_test = [(EqualScalar, [False, False, True, False]),
               (NotEqualScalar, [True, True, False, True]),
               (LessThanScalar, [True, True, False, False]),
               (LessThanEqualToScalar, [True, True, True, False]),
               (GreaterThanScalar, [False, False, False, True]),
               (GreaterThanEqualToScalar, [False, False, True, True])]

    features = []
    for test in to_test:
        features.append(ft.Feature(ft.Feature(es['log'].ww['value']), primitive=test[0](10)))

    df = to_pandas(ft.calculate_feature_matrix(entityset=es, features=features, instance_ids=[0, 1, 2, 3]),
                   index='id',
                   sort_index=True)

    for i, test in enumerate(to_test):
        v = df[features[i].get_name()].values.tolist()
        assert v == test[1]


def test_compare_of_direct(es):
    log_rating = ft.Feature(ft.Feature(es, 'products', 'rating'), 'log')
    to_test = [(EqualScalar, [False, False, False, False]),
               (NotEqualScalar, [True, True, True, True]),
               (LessThanScalar, [False, False, False, True]),
               (LessThanEqualToScalar, [False, False, False, True]),
               (GreaterThanScalar, [True, True, True, False]),
               (GreaterThanEqualToScalar, [True, True, True, False])]

    features = []
    for test in to_test:
        features.append(ft.Feature(log_rating, primitive=test[0](4.5)))

    df = ft.calculate_feature_matrix(entityset=es, features=features, instance_ids=[0, 1, 2, 3])
    df = to_pandas(df, index='id', sort_index=True)

    for i, test in enumerate(to_test):
        v = df[features[i].get_name()].values.tolist()
        assert v == test[1]


def test_compare_of_transform(es):
    day = ft.Feature(es['log'].ww['datetime'], primitive=Day)
    to_test = [(EqualScalar, [False, True]),
               (NotEqualScalar, [True, False]),
               (LessThanScalar, [True, False]),
               (LessThanEqualToScalar, [True, True]),
               (GreaterThanScalar, [False, False]),
               (GreaterThanEqualToScalar, [False, True])]

    features = []
    for test in to_test:
        features.append(ft.Feature(day, primitive=test[0](10)))

    df = ft.calculate_feature_matrix(entityset=es, features=features, instance_ids=[0, 14])
    df = to_pandas(df, index='id', sort_index=True)

    for i, test in enumerate(to_test):
        v = df[features[i].get_name()].values.tolist()
        assert v == test[1]


def test_compare_of_agg(es):
    count_logs = ft.Feature(ft.Feature(es['log'].ww['id']), parent_dataframe_name='sessions', primitive=Count)

    to_test = [(EqualScalar, [False, False, False, True]),
               (NotEqualScalar, [True, True, True, False]),
               (LessThanScalar, [False, False, True, False]),
               (LessThanEqualToScalar, [False, False, True, True]),
               (GreaterThanScalar, [True, True, False, False]),
               (GreaterThanEqualToScalar, [True, True, False, True])]

    features = []
    for test in to_test:
        features.append(ft.Feature(count_logs, primitive=test[0](2)))

    df = ft.calculate_feature_matrix(entityset=es, features=features, instance_ids=[0, 1, 2, 3])
    df = to_pandas(df, index='id', sort_index=True)

    for i, test in enumerate(to_test):
        v = df[features[i].get_name()].values.tolist()
        assert v == test[1]


def test_compare_all_nans(es):
    if es.dataframe_type != Library.PANDAS.value:
        nan_feat = ft.Feature(ft.Feature(es['log'].ww['value']), parent_dataframe_name='sessions', primitive=ft.primitives.Min)
        compare = nan_feat == 0.0
    else:
        nan_feat = ft.Feature(ft.Feature(es['log'].ww['product_id']), parent_dataframe_name='sessions', primitive=Mode)
        compare = nan_feat == 'brown bag'

    # before all data
    time_last = pd.Timestamp('1/1/1993')

    df = ft.calculate_feature_matrix(entityset=es, features=[nan_feat, compare], instance_ids=[0, 1, 2], cutoff_time=time_last)
    df = to_pandas(df, index='id', sort_index=True)

    assert df[nan_feat.get_name()].dropna().shape[0] == 0
    assert not df[compare.get_name()].any()


def test_arithmetic_of_val(es):
    to_test = [(AddNumericScalar, [2.0, 7.0, 12.0, 17.0]),
               (SubtractNumericScalar, [-2.0, 3.0, 8.0, 13.0]),
               (ScalarSubtractNumericFeature, [2.0, -3.0, -8.0, -13.0]),
               (MultiplyNumericScalar, [0, 10, 20, 30]),
               (DivideNumericScalar, [0, 2.5, 5, 7.5]),
               (DivideByFeature, [np.inf, 0.4, 0.2, 2 / 15.0])]

    features = []
    for test in to_test:
        features.append(ft.Feature(ft.Feature(es['log'].ww['value']), primitive=test[0](2)))

    features.append(ft.Feature(es['log'].ww['value']) / 0)

    df = ft.calculate_feature_matrix(entityset=es, features=features, instance_ids=[0, 1, 2, 3])
    df = to_pandas(df, index='id', sort_index=True)

    for f, test in zip(features, to_test):
        v = df[f.get_name()].values.tolist()
        assert v == test[1]

    test = [np.nan, np.inf, np.inf, np.inf]
    v = df[features[-1].get_name()].values.tolist()
    assert (np.isnan(v[0]))
    assert v[1:] == test[1:]


def test_arithmetic_two_vals_fails(es):
    error_text = "Not a feature"
    with pytest.raises(Exception, match=error_text):
        ft.Feature([2, 2], primitive=AddNumeric)


def test_arithmetic_of_identity(es):
    to_test = [(AddNumeric, [0., 7., 14., 21.]),
               (SubtractNumeric, [0, 3, 6, 9]),
               (MultiplyNumeric, [0, 10, 40, 90]),
               (DivideNumeric, [np.nan, 2.5, 2.5, 2.5])]
    # SubtractNumeric not supported for Koalas EntitySets
    if es.dataframe_type == Library.KOALAS.value:
        to_test = to_test[:1] + to_test[2:]

    features = []
    for test in to_test:
        features.append(ft.Feature([ft.Feature(es['log'].ww['value']), ft.Feature(es['log'].ww['value_2'])], primitive=test[0]))

    df = ft.calculate_feature_matrix(entityset=es, features=features, instance_ids=[0, 1, 2, 3])
    df = to_pandas(df, index='id', sort_index=True)

    for i, test in enumerate(to_test[:-1]):
        v = df[features[i].get_name()].values.tolist()
        assert v == test[1]
    i, test = -1, to_test[-1]
    v = df[features[i].get_name()].values.tolist()
    assert (np.isnan(v[0]))
    assert v[1:] == test[1][1:]


def test_arithmetic_of_direct(es):
    rating = ft.Feature(es, 'products', 'rating')
    log_rating = ft.Feature(rating, 'log')
    customer_age = ft.Feature(es['customers'].ww['age'])
    session_age = ft.Feature(customer_age, 'sessions')
    log_age = ft.Feature(session_age, 'log')

    to_test = [(AddNumeric, [38, 37, 37.5, 37.5]),
               (SubtractNumeric, [28, 29, 28.5, 28.5]),
               (MultiplyNumeric, [165, 132, 148.5, 148.5]),
               (DivideNumeric, [6.6, 8.25, 22. / 3, 22. / 3])]
    if es.dataframe_type == Library.KOALAS.value:
        to_test = to_test[:1] + to_test[2:]

    features = []
    for test in to_test:
        features.append(ft.Feature([log_age, log_rating], primitive=test[0]))

    df = ft.calculate_feature_matrix(entityset=es, features=features, instance_ids=[0, 3, 5, 7])
    df = to_pandas(df, index='id', sort_index=True)

    for i, test in enumerate(to_test):
        v = df[features[i].get_name()].values.tolist()
        assert v == test[1]


# Koalas EntitySets do not support boolean multiplication
@pytest.fixture(params=['pd_boolean_mult_es', 'dask_boolean_mult_es'])
def boolean_mult_es(request):
    return request.getfixturevalue(request.param)


@pytest.fixture
def pd_boolean_mult_es():
    es = ft.EntitySet()
    df = pd.DataFrame({"index": [0, 1, 2],
                       "bool": [True, False, True],
                       "numeric": [2, 3, np.nan]})

    es.add_dataframe(dataframe_name="test",
                     dataframe=df,
                     index="index")

    return es


@pytest.fixture
def dask_boolean_mult_es(pd_boolean_mult_es):
    dataframes = {}
    for df in pd_boolean_mult_es.dataframes:
        dataframes[df.ww.name] = (dd.from_pandas(df, npartitions=2), df.ww.index, None, df.ww.logical_types)

    return ft.EntitySet(id=pd_boolean_mult_es.id, dataframes=dataframes)


def test_boolean_multiply(boolean_mult_es):
    es = boolean_mult_es
    to_test = [
        ('numeric', 'numeric'),
        ('numeric', 'bool'),
        ('bool', 'numeric'),
        ('bool', 'bool')
    ]
    features = []
    for row in to_test:
        features.append(ft.Feature(es, "test", row[0]) * ft.Feature(es, "test", row[1]))

    fm = to_pandas(ft.calculate_feature_matrix(entityset=es, features=features))

    df = to_pandas(es['test'])

    for row in to_test:
        col_name = '{} * {}'.format(row[0], row[1])
        if row[0] == 'bool' and row[1] == 'bool':
            assert fm[col_name].equals(df[row[0]] & df[row[1]])
        else:
            assert fm[col_name].equals(df[row[0]] * df[row[1]])


# TODO: rework test to be Dask and Koalas compatible
def test_arithmetic_of_transform(es):
    if es.dataframe_type != Library.PANDAS.value:
        pytest.xfail("Test uses Diff which is not supported in Dask or Koalas")
    diff1 = ft.Feature([ft.Feature(es['log'].ww['value'])], primitive=Diff)
    diff2 = ft.Feature([ft.Feature(es['log'].ww['value_2'])], primitive=Diff)

    to_test = [(AddNumeric, [np.nan, 7., -7., 10.]),
               (SubtractNumeric, [np.nan, 3., -3., 4.]),
               (MultiplyNumeric, [np.nan, 10., 10., 21.]),
               (DivideNumeric, [np.nan, 2.5, 2.5, 2.3333333333333335])]

    features = []
    for test in to_test:
        features.append(ft.Feature([diff1, diff2], primitive=test[0]()))

    feature_set = FeatureSet(features)
    calculator = FeatureSetCalculator(es, feature_set=feature_set)
    df = calculator.run(np.array([0, 2, 12, 13]))
    for i, test in enumerate(to_test):
        v = df[features[i].get_name()].values.tolist()
        assert np.isnan(v.pop(0))
        assert np.isnan(test[1].pop(0))
        assert v == test[1]


def test_not_feature(es):
    not_feat = ft.Feature(ft.Feature(es, 'customers', 'loves_ice_cream'), primitive=Not)
    features = [not_feat]
    df = to_pandas(ft.calculate_feature_matrix(entityset=es, features=features, instance_ids=[0, 1]))
    v = df[not_feat.get_name()].values
    assert not v[0]
    assert v[1]


def test_arithmetic_of_agg(es):
    customer_id_feat = ft.Feature(es['customers'].ww['id'])
    store_id_feat = ft.Feature(es['stores'].ww['id'])
    count_customer = ft.Feature(customer_id_feat, parent_dataframe_name=u'régions', primitive=Count)
    count_stores = ft.Feature(store_id_feat, parent_dataframe_name=u'régions', primitive=Count)
    to_test = [(AddNumeric, [6, 2]),
               (SubtractNumeric, [0, -2]),
               (MultiplyNumeric, [9, 0]),
               (DivideNumeric, [1, 0])]
    # Skip SubtractNumeric for Koalas as it's unsupported
    if es.dataframe_type == Library.KOALAS.value:
        to_test = to_test[:1] + to_test[2:]

    features = []
    for test in to_test:
        features.append(ft.Feature([count_customer, count_stores], primitive=test[0]()))

    ids = ['United States', 'Mexico']
    df = ft.calculate_feature_matrix(entityset=es, features=features,
                                     instance_ids=ids)
    df = to_pandas(df, index='id', sort_index=True)
    df = df.loc[ids]

    for i, test in enumerate(to_test):
        v = df[features[i].get_name()].values.tolist()
        assert v == test[1]


# TODO latlong is a string in entityset. Asserts in test_latlong fail
# def latlong_unstringify(latlong):
#     lat = float(latlong.split(", ")[0].replace("(", ""))
#     lon = float(latlong.split(", ")[1].replace(")", ""))
#     return (lat, lon)


def test_latlong(pd_es):
    log_latlong_feat = ft.Feature(pd_es['log'].ww['latlong'])
    latitude = ft.Feature(log_latlong_feat, primitive=Latitude)
    longitude = ft.Feature(log_latlong_feat, primitive=Longitude)
    features = [latitude, longitude]
    df = ft.calculate_feature_matrix(entityset=pd_es, features=features, instance_ids=range(15))
    latvalues = df[latitude.get_name()].values
    lonvalues = df[longitude.get_name()].values
    assert len(latvalues) == 15
    assert len(lonvalues) == 15
    real_lats = [0, 5, 10, 15, 20, 0, 1, 2, 3, 0, 0, 5, 0, 7, 14]
    real_lons = [0, 2, 4, 6, 8, 0, 1, 2, 3, 0, 0, 2, 0, 3, 6]
    for i, v, in enumerate(real_lats):
        assert v == latvalues[i]
    for i, v, in enumerate(real_lons):
        assert v == lonvalues[i]


def test_latlong_with_nan(pd_es):
    df = pd_es['log']
    df['latlong'][0] = np.nan
    df['latlong'][1] = (10, np.nan)
    df['latlong'][2] = (np.nan, 4)
    df['latlong'][3] = (np.nan, np.nan)
    pd_es.update_dataframe(dataframe_name='log', df=df)
    log_latlong_feat = ft.Feature(pd_es['log'].ww['latlong'])
    latitude = ft.Feature(log_latlong_feat, primitive=Latitude)
    longitude = ft.Feature(log_latlong_feat, primitive=Longitude)
    features = [latitude, longitude]
    fm = ft.calculate_feature_matrix(entityset=pd_es, features=features)
    latvalues = fm[latitude.get_name()].values
    lonvalues = fm[longitude.get_name()].values
    assert len(latvalues) == 17
    assert len(lonvalues) == 17
    real_lats = [np.nan, 10, np.nan, np.nan, 20, 0, 1, 2, 3, 0, 0, 5, 0, 7, 14, np.nan, np.nan]
    real_lons = [np.nan, np.nan, 4, np.nan, 8, 0, 1, 2, 3, 0, 0, 2, 0, 3, 6, np.nan, np.nan]
    assert np.allclose(latvalues, real_lats, atol=0.0001, equal_nan=True)
    assert np.allclose(lonvalues, real_lons, atol=0.0001, equal_nan=True)


def test_haversine(pd_es):
    log_latlong_feat = ft.Feature(pd_es['log'].ww['latlong'])
    log_latlong_feat2 = ft.Feature(pd_es, 'log', 'latlong2')
    haversine = ft.Feature([log_latlong_feat, log_latlong_feat2],
                           primitive=Haversine)
    features = [haversine]

    df = ft.calculate_feature_matrix(entityset=pd_es, features=features,
                                     instance_ids=range(15))
    values = df[haversine.get_name()].values
    real = [0, 525.318462, 1045.32190304, 1554.56176802, 2047.3294327, 0,
            138.16578931, 276.20524822, 413.99185444, 0, 0, 525.318462, 0,
            741.57941183, 1467.52760175]
    assert len(values) == 15
    assert np.allclose(values, real, atol=0.0001)

    haversine = ft.Feature([log_latlong_feat, log_latlong_feat2],
                           primitive=Haversine(unit='kilometers'))
    features = [haversine]
    df = ft.calculate_feature_matrix(entityset=pd_es, features=features,
                                     instance_ids=range(15))
    values = df[haversine.get_name()].values
    real_km = [0, 845.41812212, 1682.2825471, 2501.82467535, 3294.85736668,
               0, 222.35628593, 444.50926278, 666.25531268, 0, 0,
               845.41812212, 0, 1193.45638714, 2361.75676089]
    assert len(values) == 15
    assert np.allclose(values, real_km, atol=0.0001)
    error_text = "Invalid unit inches provided. Must be one of"
    with pytest.raises(ValueError, match=error_text):
        Haversine(unit='inches')


def test_haversine_with_nan(pd_es):
    # Check some `nan` values
    df = pd_es['log']
    df['latlong'][0] = np.nan
    df['latlong'][1] = (10, np.nan)
    pd_es.update_dataframe(dataframe_name='log', df=df)
    log_latlong_feat = ft.Feature(pd_es['log'].ww['latlong'])
    log_latlong_feat2 = ft.Feature(pd_es, 'log', 'latlong2')
    haversine = ft.Feature([log_latlong_feat, log_latlong_feat2],
                           primitive=Haversine)
    features = [haversine]

    df = ft.calculate_feature_matrix(entityset=pd_es, features=features)
    values = df[haversine.get_name()].values
    real = [np.nan, np.nan, 1045.32190304, 1554.56176802, 2047.3294327, 0,
            138.16578931, 276.20524822, 413.99185444, 0, 0, 525.318462, 0,
            741.57941183, 1467.52760175, np.nan, np.nan]

    assert np.allclose(values, real, atol=0.0001, equal_nan=True)

    # Check all `nan` values
    df = pd_es['log']
    df['latlong2'] = np.nan
    pd_es.update_dataframe(dataframe_name='log', df=df)
    log_latlong_feat = ft.Feature(pd_es['log'].ww['latlong'])
    log_latlong_feat2 = ft.Feature(pd_es, 'log', 'latlong2')
    haversine = ft.Feature([log_latlong_feat, log_latlong_feat2],
                           primitive=Haversine)
    features = [haversine]

    df = ft.calculate_feature_matrix(entityset=pd_es, features=features)
    values = df[haversine.get_name()].values
    real = [np.nan] * pd_es['log'].shape[0]

    assert np.allclose(values, real, atol=0.0001, equal_nan=True)


def test_text_primitives(es):
    words = ft.Feature(ft.Feature(es['log'].ww['comments']), primitive=NumWords)
    chars = ft.Feature(ft.Feature(es['log'].ww['comments']), primitive=NumCharacters)

    features = [words, chars]

    df = to_pandas(ft.calculate_feature_matrix(entityset=es, features=features, instance_ids=range(15)),
                   index='id',
                   sort_index=True)

    word_counts = [514, 3, 3, 644, 1268, 1269, 177, 172, 79,
                   240, 1239, 3, 3, 3, 3]
    char_counts = [3392, 10, 10, 4116, 7961, 7580, 992, 957,
                   437, 1325, 6322, 10, 10, 10, 10]
    word_values = df[words.get_name()].values
    char_values = df[chars.get_name()].values
    assert len(word_values) == 15
    for i, v in enumerate(word_values):
        assert v == word_counts[i]
    for i, v in enumerate(char_values):
        assert v == char_counts[i]


def test_isin_feat(es):
    isin = ft.Feature(ft.Feature(es['log'].ww['product_id']), primitive=IsIn(list_of_outputs=["toothpaste", "coke zero"]))
    features = [isin]
    df = to_pandas(ft.calculate_feature_matrix(entityset=es, features=features, instance_ids=range(8)),
                   index='id',
                   sort_index=True)
    true = [True, True, True, False, False, True, True, True]
    v = df[isin.get_name()].values.tolist()
    assert true == v


def test_isin_feat_other_syntax(es):
    isin = ft.Feature(es['log'].ww['product_id']).isin(["toothpaste", "coke zero"])
    features = [isin]
    df = to_pandas(ft.calculate_feature_matrix(entityset=es, features=features, instance_ids=range(8)),
                   index='id',
                   sort_index=True)
    true = [True, True, True, False, False, True, True, True]
    v = df[isin.get_name()].values.tolist()
    assert true == v


def test_isin_feat_other_syntax_int(es):
    isin = ft.Feature(es['log'].ww['value']).isin([5, 10])
    features = [isin]
    df = to_pandas(ft.calculate_feature_matrix(entityset=es, features=features, instance_ids=range(8)),
                   index='id',
                   sort_index=True)
    true = [False, True, True, False, False, False, False, False]
    v = df[isin.get_name()].values.tolist()
    assert true == v


def test_isin_feat_custom(es):
    def pd_is_in(array, list_of_outputs=None):
        if list_of_outputs is None:
            list_of_outputs = []
        return array.isin(list_of_outputs)

    def isin_generate_name(self, base_feature_names):
        return u"%s.isin(%s)" % (base_feature_names[0],
                                 str(self.kwargs['list_of_outputs']))

    IsIn = make_trans_primitive(
        pd_is_in,
        [ColumnSchema()],
        ColumnSchema(logical_type=Boolean),
        name="is_in",
        description="For each value of the base feature, checks whether it is "
        "in a list that is provided.",
        cls_attributes={"generate_name": isin_generate_name})

    isin = ft.Feature(ft.Feature(es['log'].ww['product_id']), primitive=IsIn(list_of_outputs=["toothpaste", "coke zero"]))
    features = [isin]
    df = to_pandas(ft.calculate_feature_matrix(entityset=es, features=features, instance_ids=range(8)),
                   index='id',
                   sort_index=True)
    true = [True, True, True, False, False, True, True, True]
    v = df[isin.get_name()].values.tolist()
    assert true == v

    isin = ft.Feature(es['log'].ww['product_id']).isin(["toothpaste", "coke zero"])
    features = [isin]
    df = to_pandas(ft.calculate_feature_matrix(entityset=es, features=features, instance_ids=range(8)),
                   index='id',
                   sort_index=True)
    true = [True, True, True, False, False, True, True, True]
    v = df[isin.get_name()].values.tolist()
    assert true == v

    isin = ft.Feature(es['log'].ww['value']).isin([5, 10])
    features = [isin]
    df = to_pandas(ft.calculate_feature_matrix(entityset=es, features=features, instance_ids=range(8)),
                   index='id',
                   sort_index=True)
    true = [False, True, True, False, False, False, False, False]
    v = df[isin.get_name()].values.tolist()
    assert true == v


def test_isnull_feat(pd_es):
    value = ft.Feature(pd_es['log'].ww['value'])
    diff = ft.Feature(value, groupby=ft.Feature(pd_es['log'].ww['session_id']), primitive=Diff)
    isnull = ft.Feature(diff, primitive=IsNull)
    features = [isnull]
    df = ft.calculate_feature_matrix(entityset=pd_es, features=features, instance_ids=range(15))
    # correct_vals_diff = [
    #     np.nan, 5, 5, 5, 5, np.nan, 1, 1, 1, np.nan, np.nan, 5, np.nan, 7, 7]
    correct_vals = [True, False, False, False, False, True, False, False,
                    False, True, True, False, True, False, False]
    values = df[isnull.get_name()].values.tolist()
    assert correct_vals == values


def test_percentile(pd_es):
    v = ft.Feature(pd_es['log'].ww['value'])
    p = ft.Feature(v, primitive=Percentile)
    feature_set = FeatureSet([p])
    calculator = FeatureSetCalculator(pd_es, feature_set)
    df = calculator.run(np.array(range(10, 17)))
    true = pd_es['log'][v.get_name()].rank(pct=True)
    true = true.loc[range(10, 17)]
    for t, a in zip(true.values, df[p.get_name()].values):
        assert (pd.isnull(t) and pd.isnull(a)) or t == a


def test_dependent_percentile(pd_es):
    v = ft.Feature(pd_es['log'].ww['value'])
    p = ft.Feature(v, primitive=Percentile)
    p2 = ft.Feature(p - 1, primitive=Percentile)
    feature_set = FeatureSet([p, p2])
    calculator = FeatureSetCalculator(pd_es, feature_set)
    df = calculator.run(np.array(range(10, 17)))
    true = pd_es['log'][v.get_name()].rank(pct=True)
    true = true.loc[range(10, 17)]
    for t, a in zip(true.values, df[p.get_name()].values):
        assert (pd.isnull(t) and pd.isnull(a)) or t == a


def test_agg_percentile(pd_es):
    v = ft.Feature(pd_es['log'].ww['value'])
    p = ft.Feature(v, primitive=Percentile)
    agg = ft.Feature(p, parent_dataframe_name='sessions', primitive=Sum)
    feature_set = FeatureSet([agg])
    calculator = FeatureSetCalculator(pd_es, feature_set)
    df = calculator.run(np.array([0, 1]))
    log_vals = pd_es['log'][[v.get_name(), 'session_id']]
    log_vals['percentile'] = log_vals[v.get_name()].rank(pct=True)
    true_p = log_vals.groupby('session_id')['percentile'].sum()[[0, 1]]
    for t, a in zip(true_p.values, df[agg.get_name()].values):
        assert (pd.isnull(t) and pd.isnull(a)) or t == a


def test_percentile_agg_percentile(pd_es):
    v = ft.Feature(pd_es['log'].ww['value'])
    p = ft.Feature(v, primitive=Percentile)
    agg = ft.Feature(p, parent_dataframe_name='sessions', primitive=Sum)
    pagg = ft.Feature(agg, primitive=Percentile)
    feature_set = FeatureSet([pagg])
    calculator = FeatureSetCalculator(pd_es, feature_set)
    df = calculator.run(np.array([0, 1]))

    log_vals = pd_es['log'][[v.get_name(), 'session_id']]
    log_vals['percentile'] = log_vals[v.get_name()].rank(pct=True)
    true_p = log_vals.groupby('session_id')['percentile'].sum().fillna(0)
    true_p = true_p.rank(pct=True)[[0, 1]]

    for t, a in zip(true_p.values, df[pagg.get_name()].values):
        assert (pd.isnull(t) and pd.isnull(a)) or t == a


def test_percentile_agg(pd_es):
    v = ft.Feature(pd_es['log'].ww['value'])
    agg = ft.Feature(v, parent_dataframe_name='sessions', primitive=Sum)
    pagg = ft.Feature(agg, primitive=Percentile)
    feature_set = FeatureSet([pagg])
    calculator = FeatureSetCalculator(pd_es, feature_set)
    df = calculator.run(np.array([0, 1]))

    log_vals = pd_es['log'][[v.get_name(), 'session_id']]
    true_p = log_vals.groupby('session_id')[v.get_name()].sum().fillna(0)
    true_p = true_p.rank(pct=True)[[0, 1]]

    for t, a in zip(true_p.values, df[pagg.get_name()].values):
        assert (pd.isnull(t) and pd.isnull(a)) or t == a


def test_direct_percentile(pd_es):
    v = ft.Feature(pd_es['customers'].ww['age'])
    p = ft.Feature(v, primitive=Percentile)
    d = ft.Feature(p, 'sessions')
    feature_set = FeatureSet([d])
    calculator = FeatureSetCalculator(pd_es, feature_set)
    df = calculator.run(np.array([0, 1]))

    cust_vals = pd_es['customers'][[v.get_name()]]
    cust_vals['percentile'] = cust_vals[v.get_name()].rank(pct=True)
    true_p = cust_vals['percentile'].loc[[0, 0]]
    for t, a in zip(true_p.values, df[d.get_name()].values):
        assert (pd.isnull(t) and pd.isnull(a)) or t == a


def test_direct_agg_percentile(pd_es):
    v = ft.Feature(pd_es['log'].ww['value'])
    p = ft.Feature(v, primitive=Percentile)
    agg = ft.Feature(p, parent_dataframe_name='customers', primitive=Sum)
    d = ft.Feature(agg, 'sessions')
    feature_set = FeatureSet([d])
    calculator = FeatureSetCalculator(pd_es, feature_set)
    df = calculator.run(np.array([0, 1]))

    log_vals = pd_es['log'][[v.get_name(), 'session_id']]
    log_vals['percentile'] = log_vals[v.get_name()].rank(pct=True)
    log_vals['customer_id'] = [0] * 10 + [1] * 5 + [2] * 2
    true_p = log_vals.groupby('customer_id')['percentile'].sum().fillna(0)
    true_p = true_p[[0, 0]]
    for t, a in zip(true_p.values, df[d.get_name()].values):
        assert (pd.isnull(t) and pd.isnull(a)) or round(t, 3) == round(a, 3)


def test_percentile_with_cutoff(pd_es):
    v = ft.Feature(pd_es['log'].ww['value'])
    p = ft.Feature(v, primitive=Percentile)
    feature_set = FeatureSet([p])
    calculator = FeatureSetCalculator(pd_es, feature_set, pd.Timestamp('2011/04/09 10:30:13'))
    df = calculator.run(np.array([2]))
    assert df[p.get_name()].tolist()[0] == 1.0


def test_two_kinds_of_dependents(pd_es):
    v = ft.Feature(pd_es['log'].ww['value'])
    product = ft.Feature(pd_es['log'].ww['product_id'])
    agg = ft.Feature(v, parent_dataframe_name='customers', where=product == 'coke zero', primitive=Sum)
    p = ft.Feature(agg, primitive=Percentile)
    g = ft.Feature(agg, primitive=Absolute)
    agg2 = ft.Feature(v, parent_dataframe_name='sessions', where=product == 'coke zero', primitive=Sum)
    agg3 = ft.Feature(agg2, parent_dataframe_name='customers', primitive=Sum)
    feature_set = FeatureSet([p, g, agg3])
    calculator = FeatureSetCalculator(pd_es, feature_set)
    df = calculator.run(np.array([0, 1]))
    assert df[p.get_name()].tolist() == [2. / 3, 1.0]
    assert df[g.get_name()].tolist() == [15, 26]


def test_make_transform_multiple_output_features(pd_es):
    def test_time(x):
        times = pd.Series(x)
        units = ["year", "month", "day", "hour", "minute", "second"]
        return [times.apply(lambda x: getattr(x, unit)) for unit in units]

    def gen_feat_names(self):
        subnames = ["Year", "Month", "Day", "Hour", "Minute", "Second"]
        return ["Now.%s(%s)" % (subname, self.base_features[0].get_name())
                for subname in subnames]

    TestTime = make_trans_primitive(
        function=test_time,
        input_types=[ColumnSchema(logical_type=Datetime)],
        return_type=ColumnSchema(semantic_tags={'numeric'}),
        number_output_features=6,
        cls_attributes={"get_feature_names": gen_feat_names},
    )

    join_time_split = ft.Feature(ft.Feature(pd_es["log"].ww["datetime"]), primitive=TestTime)
    alt_features = [ft.Feature(ft.Feature(pd_es["log"].ww["datetime"]), primitive=Year),
                    ft.Feature(ft.Feature(pd_es["log"].ww["datetime"]), primitive=Month),
                    ft.Feature(ft.Feature(pd_es["log"].ww["datetime"]), primitive=Day),
                    ft.Feature(ft.Feature(pd_es["log"].ww["datetime"]), primitive=Hour),
                    ft.Feature(ft.Feature(pd_es["log"].ww["datetime"]), primitive=Minute),
                    ft.Feature(ft.Feature(pd_es["log"].ww["datetime"]), primitive=Second)]
    fm, fl = ft.dfs(
        entityset=pd_es,
        target_dataframe_name="log",
        agg_primitives=['sum'],
        trans_primitives=[TestTime, Year, Month, Day, Hour, Minute, Second, Diff],
        max_depth=5)

    subnames = join_time_split.get_feature_names()
    altnames = [f.get_name() for f in alt_features]
    for col1, col2 in zip(subnames, altnames):
        assert (fm[col1] == fm[col2]).all()

    for i in range(6):
        f = 'sessions.customers.SUM(log.TEST_TIME(datetime)[%d])' % i
        assert feature_with_name(fl, f)
        assert ('products.DIFF(SUM(log.TEST_TIME(datetime)[%d]))' % i) in fl


def test_feature_names_inherit_from_make_trans_primitive():
    # R TODO
    pass


def test_get_filepath(es):
    class Mod4(TransformPrimitive):
        '''Return base feature modulo 4'''
        name = "mod4"
        input_types = [ColumnSchema(semantic_tags={'numeric'})]
        return_type = ColumnSchema(semantic_tags={'numeric'})
        compatibility = [Library.PANDAS, Library.DASK, Library.KOALAS]

        def get_function(self):
            filepath = self.get_filepath("featuretools_unit_test_example.csv")
            reference = pd.read_csv(filepath, header=None, squeeze=True)

            def map_to_word(x):
                def _map(x):
                    if pd.isnull(x):
                        return x
                    return reference[int(x) % 4]
                return x.apply(_map)
            return map_to_word

    feat = ft.Feature(ft.Feature(es['log'].ww['value']), primitive=Mod4)
    df = ft.calculate_feature_matrix(features=[feat],
                                     entityset=es,
                                     instance_ids=range(17))
    df = to_pandas(df, index='id')
    assert pd.isnull(df["MOD4(value)"][15])
    assert df["MOD4(value)"][0] == 0
    assert df["MOD4(value)"][14] == 2

    fm, fl = ft.dfs(entityset=es,
                    target_dataframe_name="log",
                    agg_primitives=[],
                    trans_primitives=[Mod4])
    fm = to_pandas(fm, index='id')
    assert fm["MOD4(value)"][0] == 0
    assert fm["MOD4(value)"][14] == 2
    assert pd.isnull(fm["MOD4(value)"][15])


def test_override_multi_feature_names(pd_es):
    def gen_custom_names(primitive, base_feature_names):
        return ['Above18(%s)' % base_feature_names,
                'Above21(%s)' % base_feature_names,
                'Above65(%s)' % base_feature_names]

    def is_greater(x):
        return x > 18, x > 21, x > 65

    num_features = 3
    IsGreater = make_trans_primitive(function=is_greater,
                                     input_types=[ColumnSchema(semantic_tags={'numeric'})],
                                     return_type=ColumnSchema(semantic_tags={'numeric'}),
                                     number_output_features=num_features,
                                     cls_attributes={"generate_names": gen_custom_names})

    fm, features = ft.dfs(entityset=pd_es,
                          target_dataframe_name="customers",
                          instance_ids=[0, 1, 2],
                          agg_primitives=[],
                          trans_primitives=[IsGreater])

    expected_names = gen_custom_names(IsGreater, ['age'])

    for name in expected_names:
        assert name in fm.columns


def test_time_since_primitive_matches_all_datetime_types(es):
    if es.dataframe_type == Library.KOALAS.value:
        pytest.xfail('TimeSince transform primitive is incompatible with Koalas')
    fm, fl = ft.dfs(
        target_dataframe_name="customers",
        entityset=es,
        trans_primitives=[TimeSince],
        agg_primitives=[],
        max_depth=1
    )

    customers_datetime_cols = [id for id, t in es['customers'].ww.logical_types.items() if isinstance(t, Datetime)]
    expected_names = [f"TIME_SINCE({v})" for v in customers_datetime_cols]

    for name in expected_names:
        assert name in fm.columns<|MERGE_RESOLUTION|>--- conflicted
+++ resolved
@@ -74,10 +74,7 @@
         [ft.Feature(rating, primitive=GreaterThanScalar(2.5))]
     # Add Timedelta feature
     # features.append(pd.Timestamp.now() - ft.Feature(log['datetime']))
-<<<<<<< HEAD
     customers_features = [ft.Feature(es["customers"].ww[col]) for col in es["customers"].columns]
-=======
-    customers_features = [ft.Feature(es, "customers", col) for col in es["customers"].columns]
 
     # check all transform primitives have a name
     for attribute_string in dir(ft.primitives):
@@ -86,7 +83,6 @@
             if issubclass(attr, TransformPrimitive) and attr != TransformPrimitive:
                 assert getattr(attr, "name") is not None
 
->>>>>>> f4957504
     trans_primitives = get_transform_primitives().values()
     # If Dask EntitySet use only Dask compatible primitives
     if es.dataframe_type == Library.DASK.value:
