from inspect import isclass

import dask.dataframe as dd
import numpy as np
import pandas as pd
import pytest
from woodwork.column_schema import ColumnSchema
from woodwork.logical_types import Boolean, Datetime

import featuretools as ft
from featuretools.computational_backends.feature_set import FeatureSet
from featuretools.computational_backends.feature_set_calculator import (
    FeatureSetCalculator
)
from featuretools.primitives import (
    Absolute,
    AddNumeric,
    AddNumericScalar,
    Age,
    Count,
    Day,
    Diff,
    DivideByFeature,
    DivideNumeric,
    DivideNumericScalar,
    Equal,
    EqualScalar,
    GreaterThanEqualToScalar,
    GreaterThanScalar,
    Haversine,
    Hour,
    IsIn,
    IsNull,
    Latitude,
    LessThanEqualToScalar,
    LessThanScalar,
    Longitude,
    Minute,
    Mode,
    Month,
    MultiplyNumeric,
    MultiplyNumericScalar,
    Not,
    NotEqual,
    NotEqualScalar,
    NumCharacters,
    NumWords,
    Percentile,
    ScalarSubtractNumericFeature,
    Second,
    SubtractNumeric,
    SubtractNumericScalar,
    Sum,
    TimeSince,
    TransformPrimitive,
    Year,
    get_transform_primitives
)
from featuretools.primitives.base import make_trans_primitive
from featuretools.primitives.utils import (
    PrimitivesDeserializer,
    serialize_primitive
)
from featuretools.synthesis.deep_feature_synthesis import match
from featuretools.tests.testing_utils import feature_with_name, to_pandas
from featuretools.utils.gen_utils import Library
from featuretools.utils.koalas_utils import pd_to_ks_clean


def test_init_and_name(es):
    log = es['log']
    rating = ft.Feature(ft.IdentityFeature(es["products"].ww["rating"]), "log")
    log_features = [ft.Feature(es['log'].ww[col]) for col in log.columns] +\
        [ft.Feature(rating, primitive=GreaterThanScalar(2.5))]
    # Add Timedelta feature
    # features.append(pd.Timestamp.now() - ft.Feature(log['datetime']))
    customers_features = [ft.Feature(es["customers"].ww[col]) for col in es["customers"].columns]

    # check all transform primitives have a name
    for attribute_string in dir(ft.primitives):
        attr = getattr(ft.primitives, attribute_string)
        if isclass(attr):
            if issubclass(attr, TransformPrimitive) and attr != TransformPrimitive:
                assert getattr(attr, "name") is not None

    trans_primitives = get_transform_primitives().values()
    # If Dask EntitySet use only Dask compatible primitives
    if es.dataframe_type == Library.DASK.value:
        trans_primitives = [prim for prim in trans_primitives if Library.DASK in prim.compatibility]
    if es.dataframe_type == Library.KOALAS.value:
        trans_primitives = [prim for prim in trans_primitives if Library.KOALAS in prim.compatibility]
    for transform_prim in trans_primitives:
        # skip automated testing if a few special cases
        features_to_use = log_features
        if transform_prim in [NotEqual, Equal]:
            continue
        if transform_prim in [Age]:
            features_to_use = customers_features

        # use the input_types matching function from DFS
        input_types = transform_prim.input_types
        if type(input_types[0]) == list:
            matching_inputs = match(input_types[0], features_to_use)
        else:
            matching_inputs = match(input_types, features_to_use)
        if len(matching_inputs) == 0:
            raise Exception(
                "Transform Primitive %s not tested" % transform_prim.name)
        for prim in matching_inputs:
            instance = ft.Feature(prim, primitive=transform_prim)

            # try to get name and calculate
            instance.get_name()
            ft.calculate_feature_matrix([instance], entityset=es)


def test_relationship_path(es):
    f = ft.TransformFeature(ft.Feature(es['log'].ww['datetime']), Hour)

    assert len(f.relationship_path) == 0


def test_serialization(es):
    value = ft.IdentityFeature(es['log'].ww['value'])
    primitive = ft.primitives.MultiplyNumericScalar(value=2)
    value_x2 = ft.TransformFeature(value, primitive)

    dictionary = {
        'name': None,
        'base_features': [value.unique_name()],
        'primitive': serialize_primitive(primitive),
    }

    assert dictionary == value_x2.get_arguments()
    assert value_x2 == \
        ft.TransformFeature.from_dictionary(dictionary, es,
                                            {value.unique_name(): value},
                                            PrimitivesDeserializer())


def test_make_trans_feat(es):
    f = ft.Feature(es['log'].ww['datetime'], primitive=Hour)

    feature_set = FeatureSet([f])
    calculator = FeatureSetCalculator(es, feature_set=feature_set)
    df = to_pandas(calculator.run(np.array([0])))
    v = df[f.get_name()][0]
    assert v == 10


@pytest.fixture
def pd_simple_es():
    df = pd.DataFrame({
        'id': range(4),
        'value': pd.Categorical(['a', 'c', 'b', 'd']),
        'value2': pd.Categorical(['a', 'b', 'a', 'd']),
        'object': ['time1', 'time2', 'time3', 'time4'],
        'datetime': pd.Series([pd.Timestamp('2001-01-01'),
                               pd.Timestamp('2001-01-02'),
                               pd.Timestamp('2001-01-03'),
                               pd.Timestamp('2001-01-04')])
    })

    es = ft.EntitySet('equal_test')
    es.add_dataframe(dataframe_name='values', dataframe=df, index='id')

    return es


@pytest.fixture
def dd_simple_es(pd_simple_es):
    dataframes = {}
    for df in pd_simple_es.dataframes:
        dataframes[df.ww.name] = (dd.from_pandas(df.reset_index(drop=True), npartitions=4),
                                  df.ww.index,
                                  None,
                                  df.ww.logical_types)

    relationships = [(rel.parent_name,
                      rel._parent_column_name,
                      rel.child_name,
                      rel._child_column_name) for rel in pd_simple_es.relationships]

    return ft.EntitySet(id=pd_simple_es.id, dataframes=dataframes, relationships=relationships)


@pytest.fixture
def ks_simple_es(pd_simple_es):
    ks = pytest.importorskip('databricks.koalas', reason="Koalas not installed, skipping")
    dataframes = {}
    for df in pd_simple_es.dataframes:
        cleaned_df = pd_to_ks_clean(df).reset_index(drop=True)
        dataframes[df.ww.name] = (ks.from_pandas(cleaned_df),
                                  df.ww.index,
                                  None,
                                  df.ww.logical_types)

    relationships = [(rel.parent_name,
                      rel._parent_column_name,
                      rel.child_name,
                      rel._child_column_name) for rel in pd_simple_es.relationships]

    return ft.EntitySet(id=pd_simple_es.id, dataframes=dataframes, relationships=relationships)


@pytest.fixture(params=['pd_simple_es', 'dd_simple_es', 'ks_simple_es'])
def simple_es(request):
    return request.getfixturevalue(request.param)


def test_equal_categorical(simple_es):
    f1 = ft.Feature([ft.IdentityFeature(simple_es['values'].ww['value']),
                     ft.IdentityFeature(simple_es['values'].ww['value2'])],
                    primitive=Equal)

    df = ft.calculate_feature_matrix(entityset=simple_es, features=[f1])
    if simple_es.dataframe_type != Library.KOALAS.value:
        # Koalas does not support categorical dtype
        assert set(simple_es['values']['value'].cat.categories) != \
            set(simple_es['values']['value2'].cat.categories)
    assert to_pandas(df, index='id', sort_index=True)['value = value2'].to_list() == [True, False, False, True]


def test_equal_different_dtypes(simple_es):
    f1 = ft.Feature([ft.IdentityFeature(simple_es['values'].ww['object']),
                     ft.IdentityFeature(simple_es['values'].ww['datetime'])],
                    primitive=Equal)
    f2 = ft.Feature([ft.IdentityFeature(simple_es['values'].ww['datetime']),
                     ft.IdentityFeature(simple_es['values'].ww['object'])],
                    primitive=Equal)

    # verify that equals works for different dtypes regardless of order
    df = ft.calculate_feature_matrix(entityset=simple_es, features=[f1, f2])

    assert to_pandas(df, index='id', sort_index=True)['object = datetime'].to_list() == [False, False, False, False]
    assert to_pandas(df, index='id', sort_index=True)['datetime = object'].to_list() == [False, False, False, False]


def test_not_equal_categorical(simple_es):
    f1 = ft.Feature([ft.IdentityFeature(simple_es['values'].ww['value']),
                     ft.IdentityFeature(simple_es['values'].ww['value2'])],
                    primitive=NotEqual)

    df = ft.calculate_feature_matrix(entityset=simple_es, features=[f1])

    if simple_es.dataframe_type != Library.KOALAS.value:
        # Koalas does not support categorical dtype
        assert set(simple_es['values']['value'].cat.categories) != \
            set(simple_es['values']['value2'].cat.categories)
    assert to_pandas(df, index='id', sort_index=True)['value != value2'].to_list() == [False, True, True, False]


def test_not_equal_different_dtypes(simple_es):
    f1 = ft.Feature([ft.IdentityFeature(simple_es['values'].ww['object']),
                     ft.IdentityFeature(simple_es['values'].ww['datetime'])],
                    primitive=NotEqual)
    f2 = ft.Feature([ft.IdentityFeature(simple_es['values'].ww['datetime']),
                     ft.IdentityFeature(simple_es['values'].ww['object'])],
                    primitive=NotEqual)

    # verify that equals works for different dtypes regardless of order
    df = ft.calculate_feature_matrix(entityset=simple_es, features=[f1, f2])

    assert to_pandas(df, index='id', sort_index=True)['object != datetime'].to_list() == [True, True, True, True]
    assert to_pandas(df, index='id', sort_index=True)['datetime != object'].to_list() == [True, True, True, True]


def test_diff(pd_es):
    value = ft.Feature(pd_es['log'].ww['value'])
    customer_id_feat = ft.Feature(ft.Feature(pd_es['sessions'].ww['customer_id']), 'log')
    diff1 = ft.Feature(value, groupby=ft.Feature(pd_es['log'].ww['session_id']), primitive=Diff)
    diff2 = ft.Feature(value, groupby=customer_id_feat, primitive=Diff)

    feature_set = FeatureSet([diff1, diff2])
    calculator = FeatureSetCalculator(pd_es, feature_set=feature_set)
    df = calculator.run(np.array(range(15)))

    val1 = df[diff1.get_name()].values.tolist()
    val2 = df[diff2.get_name()].values.tolist()
    correct_vals1 = [
        np.nan, 5, 5, 5, 5, np.nan, 1, 1, 1, np.nan, np.nan, 5, np.nan, 7, 7
    ]
    correct_vals2 = [np.nan, 5, 5, 5, 5, -20, 1, 1, 1, -3, np.nan, 5, -5, 7, 7]
    for i, v in enumerate(val1):
        v1 = val1[i]
        if np.isnan(v1):
            assert (np.isnan(correct_vals1[i]))
        else:
            assert v1 == correct_vals1[i]
        v2 = val2[i]
        if np.isnan(v2):
            assert (np.isnan(correct_vals2[i]))
        else:
            assert v2 == correct_vals2[i]


def test_diff_single_value(pd_es):
    diff = ft.Feature(ft.Feature(pd_es['stores'].ww['num_square_feet']), groupby=ft.Feature(pd_es['stores'].ww[u'région_id']), primitive=Diff)
    feature_set = FeatureSet([diff])
    calculator = FeatureSetCalculator(pd_es, feature_set=feature_set)
    df = calculator.run(np.array([4]))
    assert df[diff.get_name()][4] == 6000.0


def test_diff_reordered(pd_es):
    sum_feat = ft.Feature(ft.Feature(pd_es['log'].ww['value']), parent_dataframe_name='sessions', primitive=Sum)
    diff = ft.Feature(sum_feat, primitive=Diff)
    feature_set = FeatureSet([diff])
    calculator = FeatureSetCalculator(pd_es, feature_set=feature_set)
    df = calculator.run(np.array([4, 2]))
    assert df[diff.get_name()][4] == 16
    assert df[diff.get_name()][2] == -6


def test_diff_single_value_is_nan(pd_es):
    diff = ft.Feature(ft.Feature(pd_es['stores'].ww['num_square_feet']), groupby=ft.Feature(pd_es['stores'].ww[u'région_id']), primitive=Diff)
    feature_set = FeatureSet([diff])
    calculator = FeatureSetCalculator(pd_es, feature_set=feature_set)
    df = calculator.run(np.array([5]))
    assert df.shape[0] == 1
    assert df[diff.get_name()].dropna().shape[0] == 0


def test_compare_of_identity(es):
    to_test = [(EqualScalar, [False, False, True, False]),
               (NotEqualScalar, [True, True, False, True]),
               (LessThanScalar, [True, True, False, False]),
               (LessThanEqualToScalar, [True, True, True, False]),
               (GreaterThanScalar, [False, False, False, True]),
               (GreaterThanEqualToScalar, [False, False, True, True])]

    features = []
    for test in to_test:
        features.append(ft.Feature(ft.Feature(es['log'].ww['value']), primitive=test[0](10)))

    df = to_pandas(ft.calculate_feature_matrix(entityset=es, features=features, instance_ids=[0, 1, 2, 3]),
                   index='id',
                   sort_index=True)

    for i, test in enumerate(to_test):
        v = df[features[i].get_name()].values.tolist()
        assert v == test[1]


def test_compare_of_direct(es):
    log_rating = ft.Feature(ft.Feature(es['products'].ww['rating']), 'log')
    to_test = [(EqualScalar, [False, False, False, False]),
               (NotEqualScalar, [True, True, True, True]),
               (LessThanScalar, [False, False, False, True]),
               (LessThanEqualToScalar, [False, False, False, True]),
               (GreaterThanScalar, [True, True, True, False]),
               (GreaterThanEqualToScalar, [True, True, True, False])]

    features = []
    for test in to_test:
        features.append(ft.Feature(log_rating, primitive=test[0](4.5)))

    df = ft.calculate_feature_matrix(entityset=es, features=features, instance_ids=[0, 1, 2, 3])
    df = to_pandas(df, index='id', sort_index=True)

    for i, test in enumerate(to_test):
        v = df[features[i].get_name()].values.tolist()
        assert v == test[1]


def test_compare_of_transform(es):
    day = ft.Feature(es['log'].ww['datetime'], primitive=Day)
    to_test = [(EqualScalar, [False, True]),
               (NotEqualScalar, [True, False]),
               (LessThanScalar, [True, False]),
               (LessThanEqualToScalar, [True, True]),
               (GreaterThanScalar, [False, False]),
               (GreaterThanEqualToScalar, [False, True])]

    features = []
    for test in to_test:
        features.append(ft.Feature(day, primitive=test[0](10)))

    df = ft.calculate_feature_matrix(entityset=es, features=features, instance_ids=[0, 14])
    df = to_pandas(df, index='id', sort_index=True)

    for i, test in enumerate(to_test):
        v = df[features[i].get_name()].values.tolist()
        assert v == test[1]


def test_compare_of_agg(es):
    count_logs = ft.Feature(ft.Feature(es['log'].ww['id']), parent_dataframe_name='sessions', primitive=Count)

    to_test = [(EqualScalar, [False, False, False, True]),
               (NotEqualScalar, [True, True, True, False]),
               (LessThanScalar, [False, False, True, False]),
               (LessThanEqualToScalar, [False, False, True, True]),
               (GreaterThanScalar, [True, True, False, False]),
               (GreaterThanEqualToScalar, [True, True, False, True])]

    features = []
    for test in to_test:
        features.append(ft.Feature(count_logs, primitive=test[0](2)))

    df = ft.calculate_feature_matrix(entityset=es, features=features, instance_ids=[0, 1, 2, 3])
    df = to_pandas(df, index='id', sort_index=True)

    for i, test in enumerate(to_test):
        v = df[features[i].get_name()].values.tolist()
        assert v == test[1]


def test_compare_all_nans(es):
    if es.dataframe_type != Library.PANDAS.value:
        nan_feat = ft.Feature(ft.Feature(es['log'].ww['value']), parent_dataframe_name='sessions', primitive=ft.primitives.Min)
        compare = nan_feat == 0.0
    else:
        nan_feat = ft.Feature(ft.Feature(es['log'].ww['product_id']), parent_dataframe_name='sessions', primitive=Mode)
        compare = nan_feat == 'brown bag'

    # before all data
    time_last = pd.Timestamp('1/1/1993')

    df = ft.calculate_feature_matrix(entityset=es, features=[nan_feat, compare], instance_ids=[0, 1, 2], cutoff_time=time_last)
    df = to_pandas(df, index='id', sort_index=True)

    assert df[nan_feat.get_name()].dropna().shape[0] == 0
    assert not df[compare.get_name()].any()


def test_arithmetic_of_val(es):
    to_test = [(AddNumericScalar, [2.0, 7.0, 12.0, 17.0]),
               (SubtractNumericScalar, [-2.0, 3.0, 8.0, 13.0]),
               (ScalarSubtractNumericFeature, [2.0, -3.0, -8.0, -13.0]),
               (MultiplyNumericScalar, [0, 10, 20, 30]),
               (DivideNumericScalar, [0, 2.5, 5, 7.5]),
               (DivideByFeature, [np.inf, 0.4, 0.2, 2 / 15.0])]

    features = []
    for test in to_test:
        features.append(ft.Feature(ft.Feature(es['log'].ww['value']), primitive=test[0](2)))

    features.append(ft.Feature(es['log'].ww['value']) / 0)

    df = ft.calculate_feature_matrix(entityset=es, features=features, instance_ids=[0, 1, 2, 3])
    df = to_pandas(df, index='id', sort_index=True)

    for f, test in zip(features, to_test):
        v = df[f.get_name()].values.tolist()
        assert v == test[1]

    test = [np.nan, np.inf, np.inf, np.inf]
    v = df[features[-1].get_name()].values.tolist()
    assert (np.isnan(v[0]))
    assert v[1:] == test[1:]


def test_arithmetic_two_vals_fails(es):
    error_text = "Not a feature"
    with pytest.raises(Exception, match=error_text):
        ft.Feature([2, 2], primitive=AddNumeric)


def test_arithmetic_of_identity(es):
    to_test = [(AddNumeric, [0., 7., 14., 21.]),
               (SubtractNumeric, [0, 3, 6, 9]),
               (MultiplyNumeric, [0, 10, 40, 90]),
               (DivideNumeric, [np.nan, 2.5, 2.5, 2.5])]
    # SubtractNumeric not supported for Koalas EntitySets
    if es.dataframe_type == Library.KOALAS.value:
        to_test = to_test[:1] + to_test[2:]

    features = []
    for test in to_test:
        features.append(ft.Feature([ft.Feature(es['log'].ww['value']), ft.Feature(es['log'].ww['value_2'])], primitive=test[0]))

    df = ft.calculate_feature_matrix(entityset=es, features=features, instance_ids=[0, 1, 2, 3])
    df = to_pandas(df, index='id', sort_index=True)

    for i, test in enumerate(to_test[:-1]):
        v = df[features[i].get_name()].values.tolist()
        assert v == test[1]
    i, test = -1, to_test[-1]
    v = df[features[i].get_name()].values.tolist()
    assert (np.isnan(v[0]))
    assert v[1:] == test[1][1:]


def test_arithmetic_of_direct(es):
    rating = ft.Feature(es['products'].ww['rating'])
    log_rating = ft.Feature(rating, 'log')
    customer_age = ft.Feature(es['customers'].ww['age'])
    session_age = ft.Feature(customer_age, 'sessions')
    log_age = ft.Feature(session_age, 'log')

    to_test = [(AddNumeric, [38, 37, 37.5, 37.5]),
               (SubtractNumeric, [28, 29, 28.5, 28.5]),
               (MultiplyNumeric, [165, 132, 148.5, 148.5]),
               (DivideNumeric, [6.6, 8.25, 22. / 3, 22. / 3])]
    if es.dataframe_type == Library.KOALAS.value:
        to_test = to_test[:1] + to_test[2:]

    features = []
    for test in to_test:
        features.append(ft.Feature([log_age, log_rating], primitive=test[0]))

    df = ft.calculate_feature_matrix(entityset=es, features=features, instance_ids=[0, 3, 5, 7])
    df = to_pandas(df, index='id', sort_index=True)

    for i, test in enumerate(to_test):
        v = df[features[i].get_name()].values.tolist()
        assert v == test[1]


# Koalas EntitySets do not support boolean multiplication
@pytest.fixture(params=['pd_boolean_mult_es', 'dask_boolean_mult_es'])
def boolean_mult_es(request):
    return request.getfixturevalue(request.param)


@pytest.fixture
def pd_boolean_mult_es():
    es = ft.EntitySet()
    df = pd.DataFrame({"index": [0, 1, 2],
                       "bool": [True, False, True],
                       "numeric": [2, 3, np.nan]})

    es.add_dataframe(dataframe_name="test",
                     dataframe=df,
                     index="index")

    return es


@pytest.fixture
def dask_boolean_mult_es(pd_boolean_mult_es):
    dataframes = {}
    for df in pd_boolean_mult_es.dataframes:
        dataframes[df.ww.name] = (dd.from_pandas(df, npartitions=2), df.ww.index, None, df.ww.logical_types)

    return ft.EntitySet(id=pd_boolean_mult_es.id, dataframes=dataframes)


def test_boolean_multiply(boolean_mult_es):
    es = boolean_mult_es
    to_test = [
        ('numeric', 'numeric'),
        ('numeric', 'bool'),
        ('bool', 'numeric'),
        ('bool', 'bool')
    ]
    features = []
    for row in to_test:
        features.append(ft.Feature(es["test"].ww[row[0]]) * ft.Feature(es["test"].ww[row[1]]))

    fm = to_pandas(ft.calculate_feature_matrix(entityset=es, features=features))

    df = to_pandas(es['test'])

    for row in to_test:
        col_name = '{} * {}'.format(row[0], row[1])
        if row[0] == 'bool' and row[1] == 'bool':
            assert fm[col_name].equals(df[row[0]] & df[row[1]])
        else:
            assert fm[col_name].equals(df[row[0]] * df[row[1]])


# TODO: rework test to be Dask and Koalas compatible
def test_arithmetic_of_transform(es):
    if es.dataframe_type != Library.PANDAS.value:
        pytest.xfail("Test uses Diff which is not supported in Dask or Koalas")
    diff1 = ft.Feature([ft.Feature(es['log'].ww['value'])], primitive=Diff)
    diff2 = ft.Feature([ft.Feature(es['log'].ww['value_2'])], primitive=Diff)

    to_test = [(AddNumeric, [np.nan, 7., -7., 10.]),
               (SubtractNumeric, [np.nan, 3., -3., 4.]),
               (MultiplyNumeric, [np.nan, 10., 10., 21.]),
               (DivideNumeric, [np.nan, 2.5, 2.5, 2.3333333333333335])]

    features = []
    for test in to_test:
        features.append(ft.Feature([diff1, diff2], primitive=test[0]()))

    feature_set = FeatureSet(features)
    calculator = FeatureSetCalculator(es, feature_set=feature_set)
    df = calculator.run(np.array([0, 2, 12, 13]))
    for i, test in enumerate(to_test):
        v = df[features[i].get_name()].values.tolist()
        assert np.isnan(v.pop(0))
        assert np.isnan(test[1].pop(0))
        assert v == test[1]


def test_not_feature(es):
    not_feat = ft.Feature(ft.Feature(es['customers'].ww['loves_ice_cream']), primitive=Not)
    features = [not_feat]
    df = to_pandas(ft.calculate_feature_matrix(entityset=es, features=features, instance_ids=[0, 1]))
    v = df[not_feat.get_name()].values
    assert not v[0]
    assert v[1]


def test_arithmetic_of_agg(es):
    customer_id_feat = ft.Feature(es['customers'].ww['id'])
    store_id_feat = ft.Feature(es['stores'].ww['id'])
    count_customer = ft.Feature(customer_id_feat, parent_dataframe_name=u'régions', primitive=Count)
    count_stores = ft.Feature(store_id_feat, parent_dataframe_name=u'régions', primitive=Count)
    to_test = [(AddNumeric, [6, 2]),
               (SubtractNumeric, [0, -2]),
               (MultiplyNumeric, [9, 0]),
               (DivideNumeric, [1, 0])]
    # Skip SubtractNumeric for Koalas as it's unsupported
    if es.dataframe_type == Library.KOALAS.value:
        to_test = to_test[:1] + to_test[2:]

    features = []
    for test in to_test:
        features.append(ft.Feature([count_customer, count_stores], primitive=test[0]()))

    ids = ['United States', 'Mexico']
    df = ft.calculate_feature_matrix(entityset=es, features=features,
                                     instance_ids=ids)
    df = to_pandas(df, index='id', sort_index=True)
    df = df.loc[ids]

    for i, test in enumerate(to_test):
        v = df[features[i].get_name()].values.tolist()
        assert v == test[1]


# TODO latlong is a string in entityset. Asserts in test_latlong fail
# def latlong_unstringify(latlong):
#     lat = float(latlong.split(", ")[0].replace("(", ""))
#     lon = float(latlong.split(", ")[1].replace(")", ""))
#     return (lat, lon)


def test_latlong(pd_es):
    log_latlong_feat = ft.Feature(pd_es['log'].ww['latlong'])
    latitude = ft.Feature(log_latlong_feat, primitive=Latitude)
    longitude = ft.Feature(log_latlong_feat, primitive=Longitude)
    features = [latitude, longitude]
    df = ft.calculate_feature_matrix(entityset=pd_es, features=features, instance_ids=range(15))
    latvalues = df[latitude.get_name()].values
    lonvalues = df[longitude.get_name()].values
    assert len(latvalues) == 15
    assert len(lonvalues) == 15
    real_lats = [0, 5, 10, 15, 20, 0, 1, 2, 3, 0, 0, 5, 0, 7, 14]
    real_lons = [0, 2, 4, 6, 8, 0, 1, 2, 3, 0, 0, 2, 0, 3, 6]
    for i, v, in enumerate(real_lats):
        assert v == latvalues[i]
    for i, v, in enumerate(real_lons):
        assert v == lonvalues[i]


def test_latlong_with_nan(pd_es):
    df = pd_es['log']
    df['latlong'][0] = np.nan
    df['latlong'][1] = (10, np.nan)
    df['latlong'][2] = (np.nan, 4)
    df['latlong'][3] = (np.nan, np.nan)
<<<<<<< HEAD
    pd_es.update_dataframe(dataframe_name='log', df=df)
    log_latlong_feat = ft.Feature(pd_es['log'].ww['latlong'])
=======
    pd_es.replace_dataframe(dataframe_name='log', df=df)
    log_latlong_feat = ft.Feature(pd_es, 'log', 'latlong')
>>>>>>> 65a12a8e
    latitude = ft.Feature(log_latlong_feat, primitive=Latitude)
    longitude = ft.Feature(log_latlong_feat, primitive=Longitude)
    features = [latitude, longitude]
    fm = ft.calculate_feature_matrix(entityset=pd_es, features=features)
    latvalues = fm[latitude.get_name()].values
    lonvalues = fm[longitude.get_name()].values
    assert len(latvalues) == 17
    assert len(lonvalues) == 17
    real_lats = [np.nan, 10, np.nan, np.nan, 20, 0, 1, 2, 3, 0, 0, 5, 0, 7, 14, np.nan, np.nan]
    real_lons = [np.nan, np.nan, 4, np.nan, 8, 0, 1, 2, 3, 0, 0, 2, 0, 3, 6, np.nan, np.nan]
    assert np.allclose(latvalues, real_lats, atol=0.0001, equal_nan=True)
    assert np.allclose(lonvalues, real_lons, atol=0.0001, equal_nan=True)


def test_haversine(pd_es):
    log_latlong_feat = ft.Feature(pd_es['log'].ww['latlong'])
    log_latlong_feat2 = ft.Feature(pd_es['log'].ww['latlong2'])
    haversine = ft.Feature([log_latlong_feat, log_latlong_feat2],
                           primitive=Haversine)
    features = [haversine]

    df = ft.calculate_feature_matrix(entityset=pd_es, features=features,
                                     instance_ids=range(15))
    values = df[haversine.get_name()].values
    real = [0, 525.318462, 1045.32190304, 1554.56176802, 2047.3294327, 0,
            138.16578931, 276.20524822, 413.99185444, 0, 0, 525.318462, 0,
            741.57941183, 1467.52760175]
    assert len(values) == 15
    assert np.allclose(values, real, atol=0.0001)

    haversine = ft.Feature([log_latlong_feat, log_latlong_feat2],
                           primitive=Haversine(unit='kilometers'))
    features = [haversine]
    df = ft.calculate_feature_matrix(entityset=pd_es, features=features,
                                     instance_ids=range(15))
    values = df[haversine.get_name()].values
    real_km = [0, 845.41812212, 1682.2825471, 2501.82467535, 3294.85736668,
               0, 222.35628593, 444.50926278, 666.25531268, 0, 0,
               845.41812212, 0, 1193.45638714, 2361.75676089]
    assert len(values) == 15
    assert np.allclose(values, real_km, atol=0.0001)
    error_text = "Invalid unit inches provided. Must be one of"
    with pytest.raises(ValueError, match=error_text):
        Haversine(unit='inches')


def test_haversine_with_nan(pd_es):
    # Check some `nan` values
    df = pd_es['log']
    df['latlong'][0] = np.nan
    df['latlong'][1] = (10, np.nan)
<<<<<<< HEAD
    pd_es.update_dataframe(dataframe_name='log', df=df)
    log_latlong_feat = ft.Feature(pd_es['log'].ww['latlong'])
    log_latlong_feat2 = ft.Feature(pd_es['log'].ww['latlong2'])
=======
    pd_es.replace_dataframe(dataframe_name='log', df=df)
    log_latlong_feat = ft.Feature(pd_es, 'log', 'latlong')
    log_latlong_feat2 = ft.Feature(pd_es, 'log', 'latlong2')
>>>>>>> 65a12a8e
    haversine = ft.Feature([log_latlong_feat, log_latlong_feat2],
                           primitive=Haversine)
    features = [haversine]

    df = ft.calculate_feature_matrix(entityset=pd_es, features=features)
    values = df[haversine.get_name()].values
    real = [np.nan, np.nan, 1045.32190304, 1554.56176802, 2047.3294327, 0,
            138.16578931, 276.20524822, 413.99185444, 0, 0, 525.318462, 0,
            741.57941183, 1467.52760175, np.nan, np.nan]

    assert np.allclose(values, real, atol=0.0001, equal_nan=True)

    # Check all `nan` values
    df = pd_es['log']
    df['latlong2'] = np.nan
<<<<<<< HEAD
    pd_es.update_dataframe(dataframe_name='log', df=df)
    log_latlong_feat = ft.Feature(pd_es['log'].ww['latlong'])
    log_latlong_feat2 = ft.Feature(pd_es['log'].ww['latlong2'])
=======
    pd_es.replace_dataframe(dataframe_name='log', df=df)
    log_latlong_feat = ft.Feature(pd_es, 'log', 'latlong')
    log_latlong_feat2 = ft.Feature(pd_es, 'log', 'latlong2')
>>>>>>> 65a12a8e
    haversine = ft.Feature([log_latlong_feat, log_latlong_feat2],
                           primitive=Haversine)
    features = [haversine]

    df = ft.calculate_feature_matrix(entityset=pd_es, features=features)
    values = df[haversine.get_name()].values
    real = [np.nan] * pd_es['log'].shape[0]

    assert np.allclose(values, real, atol=0.0001, equal_nan=True)


def test_text_primitives(es):
    words = ft.Feature(ft.Feature(es['log'].ww['comments']), primitive=NumWords)
    chars = ft.Feature(ft.Feature(es['log'].ww['comments']), primitive=NumCharacters)

    features = [words, chars]

    df = to_pandas(ft.calculate_feature_matrix(entityset=es, features=features, instance_ids=range(15)),
                   index='id',
                   sort_index=True)

    word_counts = [514, 3, 3, 644, 1268, 1269, 177, 172, 79,
                   240, 1239, 3, 3, 3, 3]
    char_counts = [3392, 10, 10, 4116, 7961, 7580, 992, 957,
                   437, 1325, 6322, 10, 10, 10, 10]
    word_values = df[words.get_name()].values
    char_values = df[chars.get_name()].values
    assert len(word_values) == 15
    for i, v in enumerate(word_values):
        assert v == word_counts[i]
    for i, v in enumerate(char_values):
        assert v == char_counts[i]


def test_isin_feat(es):
    isin = ft.Feature(ft.Feature(es['log'].ww['product_id']), primitive=IsIn(list_of_outputs=["toothpaste", "coke zero"]))
    features = [isin]
    df = to_pandas(ft.calculate_feature_matrix(entityset=es, features=features, instance_ids=range(8)),
                   index='id',
                   sort_index=True)
    true = [True, True, True, False, False, True, True, True]
    v = df[isin.get_name()].values.tolist()
    assert true == v


def test_isin_feat_other_syntax(es):
    isin = ft.Feature(es['log'].ww['product_id']).isin(["toothpaste", "coke zero"])
    features = [isin]
    df = to_pandas(ft.calculate_feature_matrix(entityset=es, features=features, instance_ids=range(8)),
                   index='id',
                   sort_index=True)
    true = [True, True, True, False, False, True, True, True]
    v = df[isin.get_name()].values.tolist()
    assert true == v


def test_isin_feat_other_syntax_int(es):
    isin = ft.Feature(es['log'].ww['value']).isin([5, 10])
    features = [isin]
    df = to_pandas(ft.calculate_feature_matrix(entityset=es, features=features, instance_ids=range(8)),
                   index='id',
                   sort_index=True)
    true = [False, True, True, False, False, False, False, False]
    v = df[isin.get_name()].values.tolist()
    assert true == v


def test_isin_feat_custom(es):
    def pd_is_in(array, list_of_outputs=None):
        if list_of_outputs is None:
            list_of_outputs = []
        return array.isin(list_of_outputs)

    def isin_generate_name(self, base_feature_names):
        return u"%s.isin(%s)" % (base_feature_names[0],
                                 str(self.kwargs['list_of_outputs']))

    IsIn = make_trans_primitive(
        pd_is_in,
        [ColumnSchema()],
        ColumnSchema(logical_type=Boolean),
        name="is_in",
        description="For each value of the base feature, checks whether it is "
        "in a list that is provided.",
        cls_attributes={"generate_name": isin_generate_name})

    isin = ft.Feature(ft.Feature(es['log'].ww['product_id']), primitive=IsIn(list_of_outputs=["toothpaste", "coke zero"]))
    features = [isin]
    df = to_pandas(ft.calculate_feature_matrix(entityset=es, features=features, instance_ids=range(8)),
                   index='id',
                   sort_index=True)
    true = [True, True, True, False, False, True, True, True]
    v = df[isin.get_name()].values.tolist()
    assert true == v

    isin = ft.Feature(es['log'].ww['product_id']).isin(["toothpaste", "coke zero"])
    features = [isin]
    df = to_pandas(ft.calculate_feature_matrix(entityset=es, features=features, instance_ids=range(8)),
                   index='id',
                   sort_index=True)
    true = [True, True, True, False, False, True, True, True]
    v = df[isin.get_name()].values.tolist()
    assert true == v

    isin = ft.Feature(es['log'].ww['value']).isin([5, 10])
    features = [isin]
    df = to_pandas(ft.calculate_feature_matrix(entityset=es, features=features, instance_ids=range(8)),
                   index='id',
                   sort_index=True)
    true = [False, True, True, False, False, False, False, False]
    v = df[isin.get_name()].values.tolist()
    assert true == v


def test_isnull_feat(pd_es):
    value = ft.Feature(pd_es['log'].ww['value'])
    diff = ft.Feature(value, groupby=ft.Feature(pd_es['log'].ww['session_id']), primitive=Diff)
    isnull = ft.Feature(diff, primitive=IsNull)
    features = [isnull]
    df = ft.calculate_feature_matrix(entityset=pd_es, features=features, instance_ids=range(15))
    # correct_vals_diff = [
    #     np.nan, 5, 5, 5, 5, np.nan, 1, 1, 1, np.nan, np.nan, 5, np.nan, 7, 7]
    correct_vals = [True, False, False, False, False, True, False, False,
                    False, True, True, False, True, False, False]
    values = df[isnull.get_name()].values.tolist()
    assert correct_vals == values


def test_percentile(pd_es):
    v = ft.Feature(pd_es['log'].ww['value'])
    p = ft.Feature(v, primitive=Percentile)
    feature_set = FeatureSet([p])
    calculator = FeatureSetCalculator(pd_es, feature_set)
    df = calculator.run(np.array(range(10, 17)))
    true = pd_es['log'][v.get_name()].rank(pct=True)
    true = true.loc[range(10, 17)]
    for t, a in zip(true.values, df[p.get_name()].values):
        assert (pd.isnull(t) and pd.isnull(a)) or t == a


def test_dependent_percentile(pd_es):
    v = ft.Feature(pd_es['log'].ww['value'])
    p = ft.Feature(v, primitive=Percentile)
    p2 = ft.Feature(p - 1, primitive=Percentile)
    feature_set = FeatureSet([p, p2])
    calculator = FeatureSetCalculator(pd_es, feature_set)
    df = calculator.run(np.array(range(10, 17)))
    true = pd_es['log'][v.get_name()].rank(pct=True)
    true = true.loc[range(10, 17)]
    for t, a in zip(true.values, df[p.get_name()].values):
        assert (pd.isnull(t) and pd.isnull(a)) or t == a


def test_agg_percentile(pd_es):
    v = ft.Feature(pd_es['log'].ww['value'])
    p = ft.Feature(v, primitive=Percentile)
    agg = ft.Feature(p, parent_dataframe_name='sessions', primitive=Sum)
    feature_set = FeatureSet([agg])
    calculator = FeatureSetCalculator(pd_es, feature_set)
    df = calculator.run(np.array([0, 1]))
    log_vals = pd_es['log'][[v.get_name(), 'session_id']]
    log_vals['percentile'] = log_vals[v.get_name()].rank(pct=True)
    true_p = log_vals.groupby('session_id')['percentile'].sum()[[0, 1]]
    for t, a in zip(true_p.values, df[agg.get_name()].values):
        assert (pd.isnull(t) and pd.isnull(a)) or t == a


def test_percentile_agg_percentile(pd_es):
    v = ft.Feature(pd_es['log'].ww['value'])
    p = ft.Feature(v, primitive=Percentile)
    agg = ft.Feature(p, parent_dataframe_name='sessions', primitive=Sum)
    pagg = ft.Feature(agg, primitive=Percentile)
    feature_set = FeatureSet([pagg])
    calculator = FeatureSetCalculator(pd_es, feature_set)
    df = calculator.run(np.array([0, 1]))

    log_vals = pd_es['log'][[v.get_name(), 'session_id']]
    log_vals['percentile'] = log_vals[v.get_name()].rank(pct=True)
    true_p = log_vals.groupby('session_id')['percentile'].sum().fillna(0)
    true_p = true_p.rank(pct=True)[[0, 1]]

    for t, a in zip(true_p.values, df[pagg.get_name()].values):
        assert (pd.isnull(t) and pd.isnull(a)) or t == a


def test_percentile_agg(pd_es):
    v = ft.Feature(pd_es['log'].ww['value'])
    agg = ft.Feature(v, parent_dataframe_name='sessions', primitive=Sum)
    pagg = ft.Feature(agg, primitive=Percentile)
    feature_set = FeatureSet([pagg])
    calculator = FeatureSetCalculator(pd_es, feature_set)
    df = calculator.run(np.array([0, 1]))

    log_vals = pd_es['log'][[v.get_name(), 'session_id']]
    true_p = log_vals.groupby('session_id')[v.get_name()].sum().fillna(0)
    true_p = true_p.rank(pct=True)[[0, 1]]

    for t, a in zip(true_p.values, df[pagg.get_name()].values):
        assert (pd.isnull(t) and pd.isnull(a)) or t == a


def test_direct_percentile(pd_es):
    v = ft.Feature(pd_es['customers'].ww['age'])
    p = ft.Feature(v, primitive=Percentile)
    d = ft.Feature(p, 'sessions')
    feature_set = FeatureSet([d])
    calculator = FeatureSetCalculator(pd_es, feature_set)
    df = calculator.run(np.array([0, 1]))

    cust_vals = pd_es['customers'][[v.get_name()]]
    cust_vals['percentile'] = cust_vals[v.get_name()].rank(pct=True)
    true_p = cust_vals['percentile'].loc[[0, 0]]
    for t, a in zip(true_p.values, df[d.get_name()].values):
        assert (pd.isnull(t) and pd.isnull(a)) or t == a


def test_direct_agg_percentile(pd_es):
    v = ft.Feature(pd_es['log'].ww['value'])
    p = ft.Feature(v, primitive=Percentile)
    agg = ft.Feature(p, parent_dataframe_name='customers', primitive=Sum)
    d = ft.Feature(agg, 'sessions')
    feature_set = FeatureSet([d])
    calculator = FeatureSetCalculator(pd_es, feature_set)
    df = calculator.run(np.array([0, 1]))

    log_vals = pd_es['log'][[v.get_name(), 'session_id']]
    log_vals['percentile'] = log_vals[v.get_name()].rank(pct=True)
    log_vals['customer_id'] = [0] * 10 + [1] * 5 + [2] * 2
    true_p = log_vals.groupby('customer_id')['percentile'].sum().fillna(0)
    true_p = true_p[[0, 0]]
    for t, a in zip(true_p.values, df[d.get_name()].values):
        assert (pd.isnull(t) and pd.isnull(a)) or round(t, 3) == round(a, 3)


def test_percentile_with_cutoff(pd_es):
    v = ft.Feature(pd_es['log'].ww['value'])
    p = ft.Feature(v, primitive=Percentile)
    feature_set = FeatureSet([p])
    calculator = FeatureSetCalculator(pd_es, feature_set, pd.Timestamp('2011/04/09 10:30:13'))
    df = calculator.run(np.array([2]))
    assert df[p.get_name()].tolist()[0] == 1.0


def test_two_kinds_of_dependents(pd_es):
    v = ft.Feature(pd_es['log'].ww['value'])
    product = ft.Feature(pd_es['log'].ww['product_id'])
    agg = ft.Feature(v, parent_dataframe_name='customers', where=product == 'coke zero', primitive=Sum)
    p = ft.Feature(agg, primitive=Percentile)
    g = ft.Feature(agg, primitive=Absolute)
    agg2 = ft.Feature(v, parent_dataframe_name='sessions', where=product == 'coke zero', primitive=Sum)
    agg3 = ft.Feature(agg2, parent_dataframe_name='customers', primitive=Sum)
    feature_set = FeatureSet([p, g, agg3])
    calculator = FeatureSetCalculator(pd_es, feature_set)
    df = calculator.run(np.array([0, 1]))
    assert df[p.get_name()].tolist() == [2. / 3, 1.0]
    assert df[g.get_name()].tolist() == [15, 26]


def test_make_transform_multiple_output_features(pd_es):
    def test_time(x):
        times = pd.Series(x)
        units = ["year", "month", "day", "hour", "minute", "second"]
        return [times.apply(lambda x: getattr(x, unit)) for unit in units]

    def gen_feat_names(self):
        subnames = ["Year", "Month", "Day", "Hour", "Minute", "Second"]
        return ["Now.%s(%s)" % (subname, self.base_features[0].get_name())
                for subname in subnames]

    TestTime = make_trans_primitive(
        function=test_time,
        input_types=[ColumnSchema(logical_type=Datetime)],
        return_type=ColumnSchema(semantic_tags={'numeric'}),
        number_output_features=6,
        cls_attributes={"get_feature_names": gen_feat_names},
    )

    join_time_split = ft.Feature(ft.Feature(pd_es["log"].ww["datetime"]), primitive=TestTime)
    alt_features = [ft.Feature(ft.Feature(pd_es["log"].ww["datetime"]), primitive=Year),
                    ft.Feature(ft.Feature(pd_es["log"].ww["datetime"]), primitive=Month),
                    ft.Feature(ft.Feature(pd_es["log"].ww["datetime"]), primitive=Day),
                    ft.Feature(ft.Feature(pd_es["log"].ww["datetime"]), primitive=Hour),
                    ft.Feature(ft.Feature(pd_es["log"].ww["datetime"]), primitive=Minute),
                    ft.Feature(ft.Feature(pd_es["log"].ww["datetime"]), primitive=Second)]
    fm, fl = ft.dfs(
        entityset=pd_es,
        target_dataframe_name="log",
        agg_primitives=['sum'],
        trans_primitives=[TestTime, Year, Month, Day, Hour, Minute, Second, Diff],
        max_depth=5)

    subnames = join_time_split.get_feature_names()
    altnames = [f.get_name() for f in alt_features]
    for col1, col2 in zip(subnames, altnames):
        assert (fm[col1] == fm[col2]).all()

    for i in range(6):
        f = 'sessions.customers.SUM(log.TEST_TIME(datetime)[%d])' % i
        assert feature_with_name(fl, f)
        assert ('products.DIFF(SUM(log.TEST_TIME(datetime)[%d]))' % i) in fl


def test_feature_names_inherit_from_make_trans_primitive():
    # R TODO
    pass


def test_get_filepath(es):
    class Mod4(TransformPrimitive):
        '''Return base feature modulo 4'''
        name = "mod4"
        input_types = [ColumnSchema(semantic_tags={'numeric'})]
        return_type = ColumnSchema(semantic_tags={'numeric'})
        compatibility = [Library.PANDAS, Library.DASK, Library.KOALAS]

        def get_function(self):
            filepath = self.get_filepath("featuretools_unit_test_example.csv")
            reference = pd.read_csv(filepath, header=None, squeeze=True)

            def map_to_word(x):
                def _map(x):
                    if pd.isnull(x):
                        return x
                    return reference[int(x) % 4]
                return x.apply(_map)
            return map_to_word

    feat = ft.Feature(ft.Feature(es['log'].ww['value']), primitive=Mod4)
    df = ft.calculate_feature_matrix(features=[feat],
                                     entityset=es,
                                     instance_ids=range(17))
    df = to_pandas(df, index='id')
    assert pd.isnull(df["MOD4(value)"][15])
    assert df["MOD4(value)"][0] == 0
    assert df["MOD4(value)"][14] == 2

    fm, fl = ft.dfs(entityset=es,
                    target_dataframe_name="log",
                    agg_primitives=[],
                    trans_primitives=[Mod4])
    fm = to_pandas(fm, index='id')
    assert fm["MOD4(value)"][0] == 0
    assert fm["MOD4(value)"][14] == 2
    assert pd.isnull(fm["MOD4(value)"][15])


def test_override_multi_feature_names(pd_es):
    def gen_custom_names(primitive, base_feature_names):
        return ['Above18(%s)' % base_feature_names,
                'Above21(%s)' % base_feature_names,
                'Above65(%s)' % base_feature_names]

    def is_greater(x):
        return x > 18, x > 21, x > 65

    num_features = 3
    IsGreater = make_trans_primitive(function=is_greater,
                                     input_types=[ColumnSchema(semantic_tags={'numeric'})],
                                     return_type=ColumnSchema(semantic_tags={'numeric'}),
                                     number_output_features=num_features,
                                     cls_attributes={"generate_names": gen_custom_names})

    fm, features = ft.dfs(entityset=pd_es,
                          target_dataframe_name="customers",
                          instance_ids=[0, 1, 2],
                          agg_primitives=[],
                          trans_primitives=[IsGreater])

    expected_names = gen_custom_names(IsGreater, ['age'])

    for name in expected_names:
        assert name in fm.columns


def test_time_since_primitive_matches_all_datetime_types(es):
    if es.dataframe_type == Library.KOALAS.value:
        pytest.xfail('TimeSince transform primitive is incompatible with Koalas')
    fm, fl = ft.dfs(
        target_dataframe_name="customers",
        entityset=es,
        trans_primitives=[TimeSince],
        agg_primitives=[],
        max_depth=1
    )

    customers_datetime_cols = [id for id, t in es['customers'].ww.logical_types.items() if isinstance(t, Datetime)]
    expected_names = [f"TIME_SINCE({v})" for v in customers_datetime_cols]

    for name in expected_names:
        assert name in fm.columns<|MERGE_RESOLUTION|>--- conflicted
+++ resolved
@@ -655,13 +655,8 @@
     df['latlong'][1] = (10, np.nan)
     df['latlong'][2] = (np.nan, 4)
     df['latlong'][3] = (np.nan, np.nan)
-<<<<<<< HEAD
-    pd_es.update_dataframe(dataframe_name='log', df=df)
+    pd_es.replace_dataframe(dataframe_name='log', df=df)
     log_latlong_feat = ft.Feature(pd_es['log'].ww['latlong'])
-=======
-    pd_es.replace_dataframe(dataframe_name='log', df=df)
-    log_latlong_feat = ft.Feature(pd_es, 'log', 'latlong')
->>>>>>> 65a12a8e
     latitude = ft.Feature(log_latlong_feat, primitive=Latitude)
     longitude = ft.Feature(log_latlong_feat, primitive=Longitude)
     features = [latitude, longitude]
@@ -713,15 +708,9 @@
     df = pd_es['log']
     df['latlong'][0] = np.nan
     df['latlong'][1] = (10, np.nan)
-<<<<<<< HEAD
-    pd_es.update_dataframe(dataframe_name='log', df=df)
+    pd_es.replace_dataframe(dataframe_name='log', df=df)
     log_latlong_feat = ft.Feature(pd_es['log'].ww['latlong'])
     log_latlong_feat2 = ft.Feature(pd_es['log'].ww['latlong2'])
-=======
-    pd_es.replace_dataframe(dataframe_name='log', df=df)
-    log_latlong_feat = ft.Feature(pd_es, 'log', 'latlong')
-    log_latlong_feat2 = ft.Feature(pd_es, 'log', 'latlong2')
->>>>>>> 65a12a8e
     haversine = ft.Feature([log_latlong_feat, log_latlong_feat2],
                            primitive=Haversine)
     features = [haversine]
@@ -737,15 +726,9 @@
     # Check all `nan` values
     df = pd_es['log']
     df['latlong2'] = np.nan
-<<<<<<< HEAD
-    pd_es.update_dataframe(dataframe_name='log', df=df)
+    pd_es.replace_dataframe(dataframe_name='log', df=df)
     log_latlong_feat = ft.Feature(pd_es['log'].ww['latlong'])
     log_latlong_feat2 = ft.Feature(pd_es['log'].ww['latlong2'])
-=======
-    pd_es.replace_dataframe(dataframe_name='log', df=df)
-    log_latlong_feat = ft.Feature(pd_es, 'log', 'latlong')
-    log_latlong_feat2 = ft.Feature(pd_es, 'log', 'latlong2')
->>>>>>> 65a12a8e
     haversine = ft.Feature([log_latlong_feat, log_latlong_feat2],
                            primitive=Haversine)
     features = [haversine]
