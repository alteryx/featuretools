import dask.dataframe as dd
import numpy as np
import pandas as pd
import pytest
from woodwork.column_schema import ColumnSchema
from woodwork.logical_types import Boolean, Datetime

import featuretools as ft
from featuretools.computational_backends.feature_set import FeatureSet
from featuretools.computational_backends.feature_set_calculator import (
    FeatureSetCalculator
)
from featuretools.primitives import (
    Absolute,
    AddNumeric,
    AddNumericScalar,
    Age,
    Count,
    Day,
    Diff,
    DivideByFeature,
    DivideNumeric,
    DivideNumericScalar,
    Equal,
    EqualScalar,
    GreaterThanEqualToScalar,
    GreaterThanScalar,
    Haversine,
    Hour,
    IsIn,
    IsNull,
    Latitude,
    LessThanEqualToScalar,
    LessThanScalar,
    Longitude,
    Minute,
    Mode,
    Month,
    MultiplyNumeric,
    MultiplyNumericScalar,
    Not,
    NotEqual,
    NotEqualScalar,
    NumCharacters,
    NumWords,
    Percentile,
    ScalarSubtractNumericFeature,
    Second,
    SubtractNumeric,
    SubtractNumericScalar,
    Sum,
    TimeSince,
    TransformPrimitive,
    Year,
    get_transform_primitives
)
from featuretools.primitives.base import make_trans_primitive
from featuretools.primitives.utils import (
    PrimitivesDeserializer,
    serialize_primitive
)
from featuretools.synthesis.deep_feature_synthesis import match
from featuretools.tests.testing_utils import feature_with_name, to_pandas
from featuretools.utils.gen_utils import Library
from featuretools.utils.koalas_utils import pd_to_ks_clean


def test_init_and_name(es):
    log = es['log']
    rating = ft.Feature(ft.IdentityFeature(es, "products", "rating"), "log")
    log_features = [ft.Feature(es, 'log', col) for col in log.columns] +\
        [ft.Feature(rating, primitive=GreaterThanScalar(2.5))]
    # Add Timedelta feature
    # features.append(pd.Timestamp.now() - ft.Feature(log['datetime']))
    customers_features = [ft.Feature(es, "customers", col) for col in es["customers"].columns]
    trans_primitives = get_transform_primitives().values()
    # If Dask EntitySet use only Dask compatible primitives
    if es.dataframe_type == Library.DASK.value:
        trans_primitives = [prim for prim in trans_primitives if Library.DASK in prim.compatibility]
    if es.dataframe_type == Library.KOALAS.value:
        trans_primitives = [prim for prim in trans_primitives if Library.KOALAS in prim.compatibility]
    for transform_prim in trans_primitives:
        # skip automated testing if a few special cases
        features_to_use = log_features
        if transform_prim in [NotEqual, Equal]:
            continue
        if transform_prim in [Age]:
            features_to_use = customers_features

        # use the input_types matching function from DFS
        input_types = transform_prim.input_types
        if type(input_types[0]) == list:
            matching_inputs = match(input_types[0], features_to_use)
        else:
            matching_inputs = match(input_types, features_to_use)
        if len(matching_inputs) == 0:
            raise Exception(
                "Transform Primitive %s not tested" % transform_prim.name)
        for prim in matching_inputs:
            instance = ft.Feature(prim, primitive=transform_prim)

            # try to get name and calculate
            instance.get_name()
            ft.calculate_feature_matrix([instance], entityset=es)


def test_relationship_path(es):
    f = ft.TransformFeature(es['log']['datetime'], Hour)

    assert len(f.relationship_path) == 0


def test_serialization(es):
    value = ft.IdentityFeature(es['log']['value'])
    primitive = ft.primitives.MultiplyNumericScalar(value=2)
    value_x2 = ft.TransformFeature(value, primitive)

    dictionary = {
        'name': None,
        'base_features': [value.unique_name()],
        'primitive': serialize_primitive(primitive),
    }

    assert dictionary == value_x2.get_arguments()
    assert value_x2 == \
        ft.TransformFeature.from_dictionary(dictionary, es,
                                            {value.unique_name(): value},
                                            PrimitivesDeserializer())


def test_make_trans_feat(es):
    f = ft.Feature(es, 'log', 'datetime', primitive=Hour)

    feature_set = FeatureSet([f])
    calculator = FeatureSetCalculator(es, feature_set=feature_set)
    df = to_pandas(calculator.run(np.array([0])))
    v = df[f.get_name()][0]
    assert v == 10


@pytest.fixture
def pd_simple_es():
    df = pd.DataFrame({
        'id': range(4),
        'value': pd.Categorical(['a', 'c', 'b', 'd']),
        'value2': pd.Categorical(['a', 'b', 'a', 'd']),
        'object': ['time1', 'time2', 'time3', 'time4'],
        'datetime': pd.Series([pd.Timestamp('2001-01-01'),
                               pd.Timestamp('2001-01-02'),
                               pd.Timestamp('2001-01-03'),
                               pd.Timestamp('2001-01-04')])
    })

    es = ft.EntitySet('equal_test')
<<<<<<< HEAD
    es.add_dataframe(df, 'values', index='id')
=======
    es.add_dataframe(dataframe_name='values', dataframe=df, index='id')
>>>>>>> b93294bf

    return es


@pytest.fixture
def dd_simple_es(pd_simple_es):
    dataframes = {}
    for df in pd_simple_es.dataframes:
        dataframes[df.name] = (dd.from_pandas(df.reset_index(drop=True), npartitions=4),
                               df.ww.index,
                               None,
                               df.ww.logical_types,
                               df.ww.semantic_tags)

    relationships = [(rel.parent_dataframe.id,
                      rel.parent_column.name,
                      rel.child_dataframe.id,
                      rel.child_column.name) for rel in pd_simple_es.relationships]

    return ft.EntitySet(id=pd_simple_es.id, dataframes=dataframes, relationships=relationships)


@pytest.fixture
def ks_simple_es(pd_simple_es):
    ks = pytest.importorskip('databricks.koalas', reason="Koalas not installed, skipping")
    dataframes = {}
    for df in pd_simple_es.dataframes:
        cleaned_df = pd_to_ks_clean(df).reset_index(drop=True)
        dataframes[df.name] = (ks.from_pandas(cleaned_df),
                               df.ww.index,
                               None,
                               df.ww.logical_typecs,
                               df.ww.semantic_tags)

    relationships = [(rel.parent_dataframe.id,
                      rel.parent_column.name,
                      rel.child_dataframe.id,
                      rel.child_column.name) for rel in pd_simple_es.relationships]

    return ft.EntitySet(id=pd_simple_es.id, dataframes=dataframes, relationships=relationships)


@pytest.fixture(params=['pd_simple_es', 'dd_simple_es', 'ks_simple_es'])
def simple_es(request):
    return request.getfixturevalue(request.param)


def test_equal_categorical(simple_es):
    f1 = ft.Feature([ft.IdentityFeature(simple_es, 'values', 'value'),
                     ft.IdentityFeature(simple_es, 'values', 'value2')],
                    primitive=Equal)

    df = ft.calculate_feature_matrix(entityset=simple_es, features=[f1])
    if simple_es.dataframe_type != Library.KOALAS.value:
        # Koalas does not support categorical dtype
        assert set(simple_es['values'].df['value'].cat.categories) != \
            set(simple_es['values'].df['value2'].cat.categories)
    assert to_pandas(df, index='id', sort_index=True)['value = value2'].to_list() == [True, False, False, True]


def test_equal_different_dtypes(simple_es):
    f1 = ft.Feature([ft.IdentityFeature(simple_es, 'values', 'object'),
                     ft.IdentityFeature(simple_es, 'values', 'datetime')],
                    primitive=Equal)
    f2 = ft.Feature([ft.IdentityFeature(simple_es, 'values', 'datetime'),
                     ft.IdentityFeature(simple_es, 'values', 'object')],
                    primitive=Equal)

    # verify that equals works for different dtypes regardless of order
    df = ft.calculate_feature_matrix(entityset=simple_es, features=[f1, f2])

    assert to_pandas(df, index='id', sort_index=True)['object = datetime'].to_list() == [False, False, False, False]
    assert to_pandas(df, index='id', sort_index=True)['datetime = object'].to_list() == [False, False, False, False]


def test_not_equal_categorical(simple_es):
    f1 = ft.Feature([ft.IdentityFeature(simple_es, 'values', 'value'),
                     ft.IdentityFeature(simple_es, 'values', 'value2')],
                    primitive=NotEqual)

    df = ft.calculate_feature_matrix(entityset=simple_es, features=[f1])

    if simple_es.dataframe_type != Library.KOALAS.value:
        # Koalas does not support categorical dtype
        assert set(simple_es['values'].df['value'].cat.categories) != \
            set(simple_es['values'].df['value2'].cat.categories)
    assert to_pandas(df, index='id', sort_index=True)['value != value2'].to_list() == [False, True, True, False]


def test_not_equal_different_dtypes(simple_es):
    f1 = ft.Feature([ft.IdentityFeature(simple_es, 'values', 'object'),
                     ft.IdentityFeature(simple_es, 'values', 'datetime')],
                    primitive=NotEqual)
    f2 = ft.Feature([ft.IdentityFeature(simple_es, 'values', 'datetime'),
                     ft.IdentityFeature(simple_es, 'values', 'object')],
                    primitive=NotEqual)

    # verify that equals works for different dtypes regardless of order
    df = ft.calculate_feature_matrix(entityset=simple_es, features=[f1, f2])

    assert to_pandas(df, index='id', sort_index=True)['object != datetime'].to_list() == [True, True, True, True]
    assert to_pandas(df, index='id', sort_index=True)['datetime != object'].to_list() == [True, True, True, True]


def test_diff(pd_es):
    value = ft.Feature(pd_es['log']['value'])
    customer_id_feat = ft.Feature(pd_es['sessions']['customer_id'], entity=pd_es['log'])
    diff1 = ft.Feature(value, groupby=pd_es['log']['session_id'], primitive=Diff)
    diff2 = ft.Feature(value, groupby=customer_id_feat, primitive=Diff)

    feature_set = FeatureSet([diff1, diff2])
    calculator = FeatureSetCalculator(pd_es, feature_set=feature_set)
    df = calculator.run(np.array(range(15)))

    val1 = df[diff1.get_name()].values.tolist()
    val2 = df[diff2.get_name()].values.tolist()
    correct_vals1 = [
        np.nan, 5, 5, 5, 5, np.nan, 1, 1, 1, np.nan, np.nan, 5, np.nan, 7, 7
    ]
    correct_vals2 = [np.nan, 5, 5, 5, 5, -20, 1, 1, 1, -3, np.nan, 5, -5, 7, 7]
    for i, v in enumerate(val1):
        v1 = val1[i]
        if np.isnan(v1):
            assert (np.isnan(correct_vals1[i]))
        else:
            assert v1 == correct_vals1[i]
        v2 = val2[i]
        if np.isnan(v2):
            assert (np.isnan(correct_vals2[i]))
        else:
            assert v2 == correct_vals2[i]


def test_diff_single_value(pd_es):
    diff = ft.Feature(pd_es['stores']['num_square_feet'], groupby=pd_es['stores'][u'région_id'], primitive=Diff)
    feature_set = FeatureSet([diff])
    calculator = FeatureSetCalculator(pd_es, feature_set=feature_set)
    df = calculator.run(np.array([4]))
    assert df[diff.get_name()][4] == 6000.0


def test_diff_reordered(pd_es):
    sum_feat = ft.Feature(pd_es['log']['value'], parent_entity=pd_es["sessions"], primitive=Sum)
    diff = ft.Feature(sum_feat, primitive=Diff)
    feature_set = FeatureSet([diff])
    calculator = FeatureSetCalculator(pd_es, feature_set=feature_set)
    df = calculator.run(np.array([4, 2]))
    assert df[diff.get_name()][4] == 16
    assert df[diff.get_name()][2] == -6


def test_diff_single_value_is_nan(pd_es):
    diff = ft.Feature(pd_es['stores']['num_square_feet'], groupby=pd_es['stores'][u'région_id'], primitive=Diff)
    feature_set = FeatureSet([diff])
    calculator = FeatureSetCalculator(pd_es, feature_set=feature_set)
    df = calculator.run(np.array([5]))
    assert df.shape[0] == 1
    assert df[diff.get_name()].dropna().shape[0] == 0


def test_compare_of_identity(es):
    to_test = [(EqualScalar, [False, False, True, False]),
               (NotEqualScalar, [True, True, False, True]),
               (LessThanScalar, [True, True, False, False]),
               (LessThanEqualToScalar, [True, True, True, False]),
               (GreaterThanScalar, [False, False, False, True]),
               (GreaterThanEqualToScalar, [False, False, True, True])]

    features = []
    for test in to_test:
        features.append(ft.Feature(es['log']['value'], primitive=test[0](10)))

    df = to_pandas(ft.calculate_feature_matrix(entityset=es, features=features, instance_ids=[0, 1, 2, 3]),
                   index='id',
                   sort_index=True)

    for i, test in enumerate(to_test):
        v = df[features[i].get_name()].values.tolist()
        assert v == test[1]


def test_compare_of_direct(es):
    log_rating = ft.Feature(es['products']['rating'], entity=es['log'])
    to_test = [(EqualScalar, [False, False, False, False]),
               (NotEqualScalar, [True, True, True, True]),
               (LessThanScalar, [False, False, False, True]),
               (LessThanEqualToScalar, [False, False, False, True]),
               (GreaterThanScalar, [True, True, True, False]),
               (GreaterThanEqualToScalar, [True, True, True, False])]

    features = []
    for test in to_test:
        features.append(ft.Feature(log_rating, primitive=test[0](4.5)))

    df = ft.calculate_feature_matrix(entityset=es, features=features, instance_ids=[0, 1, 2, 3])
    df = to_pandas(df, index='id', sort_index=True)

    for i, test in enumerate(to_test):
        v = df[features[i].get_name()].values.tolist()
        assert v == test[1]


def test_compare_of_transform(es):
    day = ft.Feature(es, 'log', 'datetime', primitive=Day)
    to_test = [(EqualScalar, [False, True]),
               (NotEqualScalar, [True, False]),
               (LessThanScalar, [True, False]),
               (LessThanEqualToScalar, [True, True]),
               (GreaterThanScalar, [False, False]),
               (GreaterThanEqualToScalar, [False, True])]

    features = []
    for test in to_test:
        features.append(ft.Feature(day, primitive=test[0](10)))

    df = ft.calculate_feature_matrix(entityset=es, features=features, instance_ids=[0, 14])
    df = to_pandas(df, index='id', sort_index=True)

    for i, test in enumerate(to_test):
        v = df[features[i].get_name()].values.tolist()
        assert v == test[1]


def test_compare_of_agg(es):
    count_logs = ft.Feature(es['log']['id'], parent_entity=es['sessions'], primitive=Count)

    to_test = [(EqualScalar, [False, False, False, True]),
               (NotEqualScalar, [True, True, True, False]),
               (LessThanScalar, [False, False, True, False]),
               (LessThanEqualToScalar, [False, False, True, True]),
               (GreaterThanScalar, [True, True, False, False]),
               (GreaterThanEqualToScalar, [True, True, False, True])]

    features = []
    for test in to_test:
        features.append(ft.Feature(count_logs, primitive=test[0](2)))

    df = ft.calculate_feature_matrix(entityset=es, features=features, instance_ids=[0, 1, 2, 3])
    df = to_pandas(df, index='id', sort_index=True)

    for i, test in enumerate(to_test):
        v = df[features[i].get_name()].values.tolist()
        assert v == test[1]


def test_compare_all_nans(es):
    if es.dataframe_type != Library.PANDAS.value:
        nan_feat = ft.Feature(es['log']['value'], parent_entity=es['sessions'], primitive=ft.primitives.Min)
        compare = nan_feat == 0.0
    else:
        nan_feat = ft.Feature(es['log']['product_id'], parent_entity=es['sessions'], primitive=Mode)
        compare = nan_feat == 'brown bag'

    # before all data
    time_last = pd.Timestamp('1/1/1993')

    df = ft.calculate_feature_matrix(entityset=es, features=[nan_feat, compare], instance_ids=[0, 1, 2], cutoff_time=time_last)
    df = to_pandas(df, index='id', sort_index=True)

    assert df[nan_feat.get_name()].dropna().shape[0] == 0
    assert not df[compare.get_name()].any()


def test_arithmetic_of_val(es):
    to_test = [(AddNumericScalar, [2.0, 7.0, 12.0, 17.0]),
               (SubtractNumericScalar, [-2.0, 3.0, 8.0, 13.0]),
               (ScalarSubtractNumericFeature, [2.0, -3.0, -8.0, -13.0]),
               (MultiplyNumericScalar, [0, 10, 20, 30]),
               (DivideNumericScalar, [0, 2.5, 5, 7.5]),
               (DivideByFeature, [np.inf, 0.4, 0.2, 2 / 15.0])]

    features = []
    for test in to_test:
        features.append(ft.Feature(es['log']['value'], primitive=test[0](2)))

    features.append(ft.Feature(es['log']['value']) / 0)

    df = ft.calculate_feature_matrix(entityset=es, features=features, instance_ids=[0, 1, 2, 3])
    df = to_pandas(df, index='id', sort_index=True)

    for f, test in zip(features, to_test):
        v = df[f.get_name()].values.tolist()
        assert v == test[1]

    test = [np.nan, np.inf, np.inf, np.inf]
    v = df[features[-1].get_name()].values.tolist()
    assert (np.isnan(v[0]))
    assert v[1:] == test[1:]


def test_arithmetic_two_vals_fails(es):
    error_text = "Not a feature"
    with pytest.raises(Exception, match=error_text):
        ft.Feature([2, 2], primitive=AddNumeric)


def test_arithmetic_of_identity(es):
    logs = es['log']

    to_test = [(AddNumeric, [0., 7., 14., 21.]),
               (SubtractNumeric, [0, 3, 6, 9]),
               (MultiplyNumeric, [0, 10, 40, 90]),
               (DivideNumeric, [np.nan, 2.5, 2.5, 2.5])]
    # SubtractNumeric not supported for Koalas EntitySets
    if es.dataframe_type == Library.KOALAS.value:
        to_test = to_test[:1] + to_test[2:]

    features = []
    for test in to_test:
        features.append(ft.Feature([logs['value'], logs['value_2']], primitive=test[0]))

    df = ft.calculate_feature_matrix(entityset=es, features=features, instance_ids=[0, 1, 2, 3])
    df = to_pandas(df, index='id', sort_index=True)

    for i, test in enumerate(to_test[:-1]):
        v = df[features[i].get_name()].values.tolist()
        assert v == test[1]
    i, test = -1, to_test[-1]
    v = df[features[i].get_name()].values.tolist()
    assert (np.isnan(v[0]))
    assert v[1:] == test[1][1:]


def test_arithmetic_of_direct(es):
    rating = es['products']['rating']
    log_rating = ft.Feature(rating, entity=es['log'])
    customer_age = es['customers']['age']
    session_age = ft.Feature(customer_age, entity=es['sessions'])
    log_age = ft.Feature(session_age, entity=es['log'])

    to_test = [(AddNumeric, [38, 37, 37.5, 37.5]),
               (SubtractNumeric, [28, 29, 28.5, 28.5]),
               (MultiplyNumeric, [165, 132, 148.5, 148.5]),
               (DivideNumeric, [6.6, 8.25, 22. / 3, 22. / 3])]
    if es.dataframe_type == Library.KOALAS.value:
        to_test = to_test[:1] + to_test[2:]

    features = []
    for test in to_test:
        features.append(ft.Feature([log_age, log_rating], primitive=test[0]))

    df = ft.calculate_feature_matrix(entityset=es, features=features, instance_ids=[0, 3, 5, 7])
    df = to_pandas(df, index='id', sort_index=True)

    for i, test in enumerate(to_test):
        v = df[features[i].get_name()].values.tolist()
        assert v == test[1]


# Koalas EntitySets do not support boolean multiplication
@pytest.fixture(params=['pd_boolean_mult_es', 'dask_boolean_mult_es'])
def boolean_mult_es(request):
    return request.getfixturevalue(request.param)


@pytest.fixture
def pd_boolean_mult_es():
    es = ft.EntitySet()
    df = pd.DataFrame({"index": [0, 1, 2],
                       "bool": [True, False, True],
                       "numeric": [2, 3, np.nan]})

    es.add_dataframe(dataframe_name="test",
                     dataframe=df,
                     index="index")

    return es


@pytest.fixture
def dask_boolean_mult_es(pd_boolean_mult_es):
    dataframes = {}
    for df in pd_boolean_mult_es.dataframes:
        dataframes[df.ww.name] = (dd.from_pandas(df, npartitions=2), df.ww.index, None, df.ww.logical_types, df.ww.semantic_tags)

    return ft.EntitySet(id=pd_boolean_mult_es.id, dataframes=dataframes)


def test_boolean_multiply(boolean_mult_es):
    es = boolean_mult_es
    to_test = [
        ('numeric', 'numeric'),
        ('numeric', 'bool'),
        ('bool', 'numeric'),
        ('bool', 'bool')
    ]
    features = []
    for row in to_test:
        features.append(ft.Feature(es["test"][row[0]]) * ft.Feature(es["test"][row[1]]))

    fm = to_pandas(ft.calculate_feature_matrix(entityset=es, features=features))

    df = to_pandas(es['test'].df)

    for row in to_test:
        col_name = '{} * {}'.format(row[0], row[1])
        if row[0] == 'bool' and row[1] == 'bool':
            assert fm[col_name].equals(df[row[0]] & df[row[1]])
        else:
            assert fm[col_name].equals(df[row[0]] * df[row[1]])


# TODO: rework test to be Dask and Koalas compatible
def test_arithmetic_of_transform(es):
    if es.dataframe_type != Library.PANDAS.value:
        pytest.xfail("Test uses Diff which is not supported in Dask or Koalas")
    diff1 = ft.Feature([es['log']['value']], primitive=Diff)
    diff2 = ft.Feature([es['log']['value_2']], primitive=Diff)

    to_test = [(AddNumeric, [np.nan, 7., -7., 10.]),
               (SubtractNumeric, [np.nan, 3., -3., 4.]),
               (MultiplyNumeric, [np.nan, 10., 10., 21.]),
               (DivideNumeric, [np.nan, 2.5, 2.5, 2.3333333333333335])]

    features = []
    for test in to_test:
        features.append(ft.Feature([diff1, diff2], primitive=test[0]()))

    feature_set = FeatureSet(features)
    calculator = FeatureSetCalculator(es, feature_set=feature_set)
    df = calculator.run(np.array([0, 2, 12, 13]))
    for i, test in enumerate(to_test):
        v = df[features[i].get_name()].values.tolist()
        assert np.isnan(v.pop(0))
        assert np.isnan(test[1].pop(0))
        assert v == test[1]


def test_not_feature(es):
    not_feat = ft.Feature(es['customers']['loves_ice_cream'], primitive=Not)
    features = [not_feat]
    df = to_pandas(ft.calculate_feature_matrix(entityset=es, features=features, instance_ids=[0, 1]))
    v = df[not_feat.get_name()].values
    assert not v[0]
    assert v[1]


def test_arithmetic_of_agg(es):
    customer_id_feat = es['customers']['id']
    store_id_feat = es['stores']['id']
    count_customer = ft.Feature(customer_id_feat, parent_entity=es[u'régions'], primitive=Count)
    count_stores = ft.Feature(store_id_feat, parent_entity=es[u'régions'], primitive=Count)
    to_test = [(AddNumeric, [6, 2]),
               (SubtractNumeric, [0, -2]),
               (MultiplyNumeric, [9, 0]),
               (DivideNumeric, [1, 0])]
    # Skip SubtractNumeric for Koalas as it's unsupported
    if es.dataframe_type == Library.KOALAS.value:
        to_test = to_test[:1] + to_test[2:]

    features = []
    for test in to_test:
        features.append(ft.Feature([count_customer, count_stores], primitive=test[0]()))

    ids = ['United States', 'Mexico']
    df = ft.calculate_feature_matrix(entityset=es, features=features,
                                     instance_ids=ids)
    df = to_pandas(df, index='id', sort_index=True)
    df = df.loc[ids]

    for i, test in enumerate(to_test):
        v = df[features[i].get_name()].values.tolist()
        assert v == test[1]


# TODO latlong is a string in entityset. Asserts in test_latlong fail
# def latlong_unstringify(latlong):
#     lat = float(latlong.split(", ")[0].replace("(", ""))
#     lon = float(latlong.split(", ")[1].replace(")", ""))
#     return (lat, lon)


def test_latlong(pd_es):
    log_latlong_feat = pd_es['log']['latlong']
    latitude = ft.Feature(log_latlong_feat, primitive=Latitude)
    longitude = ft.Feature(log_latlong_feat, primitive=Longitude)
    features = [latitude, longitude]
    df = ft.calculate_feature_matrix(entityset=pd_es, features=features, instance_ids=range(15))
    latvalues = df[latitude.get_name()].values
    lonvalues = df[longitude.get_name()].values
    assert len(latvalues) == 15
    assert len(lonvalues) == 15
    real_lats = [0, 5, 10, 15, 20, 0, 1, 2, 3, 0, 0, 5, 0, 7, 14]
    real_lons = [0, 2, 4, 6, 8, 0, 1, 2, 3, 0, 0, 2, 0, 3, 6]
    for i, v, in enumerate(real_lats):
        assert v == latvalues[i]
    for i, v, in enumerate(real_lons):
        assert v == lonvalues[i]


def test_latlong_with_nan(pd_es):
    df = pd_es['log']
    df['latlong'][0] = np.nan
    df['latlong'][1] = (10, np.nan)
    df['latlong'][2] = (np.nan, 4)
    df['latlong'][3] = (np.nan, np.nan)
    pd_es.update_dataframe(dataframe_name='log', df=df)
    log_latlong_feat = pd_es['log']['latlong']
    latitude = ft.Feature(log_latlong_feat, primitive=Latitude)
    longitude = ft.Feature(log_latlong_feat, primitive=Longitude)
    features = [latitude, longitude]
    fm = ft.calculate_feature_matrix(entityset=pd_es, features=features)
    latvalues = fm[latitude.get_name()].values
    lonvalues = fm[longitude.get_name()].values
    assert len(latvalues) == 17
    assert len(lonvalues) == 17
    real_lats = [np.nan, 10, np.nan, np.nan, 20, 0, 1, 2, 3, 0, 0, 5, 0, 7, 14, np.nan, np.nan]
    real_lons = [np.nan, np.nan, 4, np.nan, 8, 0, 1, 2, 3, 0, 0, 2, 0, 3, 6, np.nan, np.nan]
    assert np.allclose(latvalues, real_lats, atol=0.0001, equal_nan=True)
    assert np.allclose(lonvalues, real_lons, atol=0.0001, equal_nan=True)


def test_haversine(pd_es):
    log_latlong_feat = pd_es['log']['latlong']
    log_latlong_feat2 = pd_es['log']['latlong2']
    haversine = ft.Feature([log_latlong_feat, log_latlong_feat2],
                           primitive=Haversine)
    features = [haversine]

    df = ft.calculate_feature_matrix(entityset=pd_es, features=features,
                                     instance_ids=range(15))
    values = df[haversine.get_name()].values
    real = [0, 525.318462, 1045.32190304, 1554.56176802, 2047.3294327, 0,
            138.16578931, 276.20524822, 413.99185444, 0, 0, 525.318462, 0,
            741.57941183, 1467.52760175]
    assert len(values) == 15
    assert np.allclose(values, real, atol=0.0001)

    haversine = ft.Feature([log_latlong_feat, log_latlong_feat2],
                           primitive=Haversine(unit='kilometers'))
    features = [haversine]
    df = ft.calculate_feature_matrix(entityset=pd_es, features=features,
                                     instance_ids=range(15))
    values = df[haversine.get_name()].values
    real_km = [0, 845.41812212, 1682.2825471, 2501.82467535, 3294.85736668,
               0, 222.35628593, 444.50926278, 666.25531268, 0, 0,
               845.41812212, 0, 1193.45638714, 2361.75676089]
    assert len(values) == 15
    assert np.allclose(values, real_km, atol=0.0001)
    error_text = "Invalid unit inches provided. Must be one of"
    with pytest.raises(ValueError, match=error_text):
        Haversine(unit='inches')


def test_haversine_with_nan(pd_es):
    # Check some `nan` values
    df = pd_es['log']
    df['latlong'][0] = np.nan
    df['latlong'][1] = (10, np.nan)
    pd_es.update_dataframe(dataframe_name='log', df=df)
    log_latlong_feat = pd_es['log']['latlong']
    log_latlong_feat2 = pd_es['log']['latlong2']
    haversine = ft.Feature([log_latlong_feat, log_latlong_feat2],
                           primitive=Haversine)
    features = [haversine]

    df = ft.calculate_feature_matrix(entityset=pd_es, features=features)
    values = df[haversine.get_name()].values
    real = [np.nan, np.nan, 1045.32190304, 1554.56176802, 2047.3294327, 0,
            138.16578931, 276.20524822, 413.99185444, 0, 0, 525.318462, 0,
            741.57941183, 1467.52760175, np.nan, np.nan]

    assert np.allclose(values, real, atol=0.0001, equal_nan=True)

    # Check all `nan` values
    df = pd_es['log'].df
    df['latlong2'] = np.nan
    pd_es.update_dataframe(entity_id='log', df=df)
    log_latlong_feat = pd_es['log']['latlong']
    log_latlong_feat2 = pd_es['log']['latlong2']
    haversine = ft.Feature([log_latlong_feat, log_latlong_feat2],
                           primitive=Haversine)
    features = [haversine]

    df = ft.calculate_feature_matrix(entityset=pd_es, features=features)
    values = df[haversine.get_name()].values
    real = [np.nan] * pd_es['log'].df.shape[0]

    assert np.allclose(values, real, atol=0.0001, equal_nan=True)


def test_text_primitives(es):
    words = ft.Feature(es['log']['comments'], primitive=NumWords)
    chars = ft.Feature(es['log']['comments'], primitive=NumCharacters)

    features = [words, chars]

    df = to_pandas(ft.calculate_feature_matrix(entityset=es, features=features, instance_ids=range(15)),
                   index='id',
                   sort_index=True)

    word_counts = [514, 3, 3, 644, 1268, 1269, 177, 172, 79,
                   240, 1239, 3, 3, 3, 3]
    char_counts = [3392, 10, 10, 4116, 7961, 7580, 992, 957,
                   437, 1325, 6322, 10, 10, 10, 10]
    word_values = df[words.get_name()].values
    char_values = df[chars.get_name()].values
    assert len(word_values) == 15
    for i, v in enumerate(word_values):
        assert v == word_counts[i]
    for i, v in enumerate(char_values):
        assert v == char_counts[i]


def test_isin_feat(es):
    isin = ft.Feature(es['log']['product_id'], primitive=IsIn(list_of_outputs=["toothpaste", "coke zero"]))
    features = [isin]
    df = to_pandas(ft.calculate_feature_matrix(entityset=es, features=features, instance_ids=range(8)),
                   index='id',
                   sort_index=True)
    true = [True, True, True, False, False, True, True, True]
    v = df[isin.get_name()].values.tolist()
    assert true == v


def test_isin_feat_other_syntax(es):
    isin = ft.Feature(es['log']['product_id']).isin(["toothpaste", "coke zero"])
    features = [isin]
    df = to_pandas(ft.calculate_feature_matrix(entityset=es, features=features, instance_ids=range(8)),
                   index='id',
                   sort_index=True)
    true = [True, True, True, False, False, True, True, True]
    v = df[isin.get_name()].values.tolist()
    assert true == v


def test_isin_feat_other_syntax_int(es):
    isin = ft.Feature(es['log']['value']).isin([5, 10])
    features = [isin]
    df = to_pandas(ft.calculate_feature_matrix(entityset=es, features=features, instance_ids=range(8)),
                   index='id',
                   sort_index=True)
    true = [False, True, True, False, False, False, False, False]
    v = df[isin.get_name()].values.tolist()
    assert true == v


def test_isin_feat_custom(es):
    def pd_is_in(array, list_of_outputs=None):
        if list_of_outputs is None:
            list_of_outputs = []
        return array.isin(list_of_outputs)

    def isin_generate_name(self, base_feature_names):
        return u"%s.isin(%s)" % (base_feature_names[0],
                                 str(self.kwargs['list_of_outputs']))

    IsIn = make_trans_primitive(
        pd_is_in,
        [ColumnSchema()],
        ColumnSchema(logical_type=Boolean),
        name="is_in",
        description="For each value of the base feature, checks whether it is "
        "in a list that is provided.",
        cls_attributes={"generate_name": isin_generate_name})

    isin = ft.Feature(es['log']['product_id'], primitive=IsIn(list_of_outputs=["toothpaste", "coke zero"]))
    features = [isin]
    df = to_pandas(ft.calculate_feature_matrix(entityset=es, features=features, instance_ids=range(8)),
                   index='id',
                   sort_index=True)
    true = [True, True, True, False, False, True, True, True]
    v = df[isin.get_name()].values.tolist()
    assert true == v

    isin = ft.Feature(es['log']['product_id']).isin(["toothpaste", "coke zero"])
    features = [isin]
    df = to_pandas(ft.calculate_feature_matrix(entityset=es, features=features, instance_ids=range(8)),
                   index='id',
                   sort_index=True)
    true = [True, True, True, False, False, True, True, True]
    v = df[isin.get_name()].values.tolist()
    assert true == v

    isin = ft.Feature(es['log']['value']).isin([5, 10])
    features = [isin]
    df = to_pandas(ft.calculate_feature_matrix(entityset=es, features=features, instance_ids=range(8)),
                   index='id',
                   sort_index=True)
    true = [False, True, True, False, False, False, False, False]
    v = df[isin.get_name()].values.tolist()
    assert true == v


def test_isnull_feat(pd_es):
    value = ft.Feature(pd_es['log']['value'])
    diff = ft.Feature(value, groupby=pd_es['log']['session_id'], primitive=Diff)
    isnull = ft.Feature(diff, primitive=IsNull)
    features = [isnull]
    df = ft.calculate_feature_matrix(entityset=pd_es, features=features, instance_ids=range(15))
    # correct_vals_diff = [
    #     np.nan, 5, 5, 5, 5, np.nan, 1, 1, 1, np.nan, np.nan, 5, np.nan, 7, 7]
    correct_vals = [True, False, False, False, False, True, False, False,
                    False, True, True, False, True, False, False]
    values = df[isnull.get_name()].values.tolist()
    assert correct_vals == values


def test_percentile(pd_es):
    v = ft.Feature(pd_es['log']['value'])
    p = ft.Feature(v, primitive=Percentile)
    feature_set = FeatureSet([p])
    calculator = FeatureSetCalculator(pd_es, feature_set)
    df = calculator.run(np.array(range(10, 17)))
    true = pd_es['log'].df[v.get_name()].rank(pct=True)
    true = true.loc[range(10, 17)]
    for t, a in zip(true.values, df[p.get_name()].values):
        assert (pd.isnull(t) and pd.isnull(a)) or t == a


def test_dependent_percentile(pd_es):
    v = ft.Feature(pd_es['log']['value'])
    p = ft.Feature(v, primitive=Percentile)
    p2 = ft.Feature(p - 1, primitive=Percentile)
    feature_set = FeatureSet([p, p2])
    calculator = FeatureSetCalculator(pd_es, feature_set)
    df = calculator.run(np.array(range(10, 17)))
    true = pd_es['log'].df[v.get_name()].rank(pct=True)
    true = true.loc[range(10, 17)]
    for t, a in zip(true.values, df[p.get_name()].values):
        assert (pd.isnull(t) and pd.isnull(a)) or t == a


def test_agg_percentile(pd_es):
    v = ft.Feature(pd_es['log']['value'])
    p = ft.Feature(v, primitive=Percentile)
    agg = ft.Feature(p, parent_entity=pd_es['sessions'], primitive=Sum)
    feature_set = FeatureSet([agg])
    calculator = FeatureSetCalculator(pd_es, feature_set)
    df = calculator.run(np.array([0, 1]))
    log_vals = pd_es['log'].df[[v.get_name(), 'session_id']]
    log_vals['percentile'] = log_vals[v.get_name()].rank(pct=True)
    true_p = log_vals.groupby('session_id')['percentile'].sum()[[0, 1]]
    for t, a in zip(true_p.values, df[agg.get_name()].values):
        assert (pd.isnull(t) and pd.isnull(a)) or t == a


def test_percentile_agg_percentile(pd_es):
    v = ft.Feature(pd_es['log']['value'])
    p = ft.Feature(v, primitive=Percentile)
    agg = ft.Feature(p, parent_entity=pd_es['sessions'], primitive=Sum)
    pagg = ft.Feature(agg, primitive=Percentile)
    feature_set = FeatureSet([pagg])
    calculator = FeatureSetCalculator(pd_es, feature_set)
    df = calculator.run(np.array([0, 1]))

    log_vals = pd_es['log'].df[[v.get_name(), 'session_id']]
    log_vals['percentile'] = log_vals[v.get_name()].rank(pct=True)
    true_p = log_vals.groupby('session_id')['percentile'].sum().fillna(0)
    true_p = true_p.rank(pct=True)[[0, 1]]

    for t, a in zip(true_p.values, df[pagg.get_name()].values):
        assert (pd.isnull(t) and pd.isnull(a)) or t == a


def test_percentile_agg(pd_es):
    v = ft.Feature(pd_es['log']['value'])
    agg = ft.Feature(v, parent_entity=pd_es['sessions'], primitive=Sum)
    pagg = ft.Feature(agg, primitive=Percentile)
    feature_set = FeatureSet([pagg])
    calculator = FeatureSetCalculator(pd_es, feature_set)
    df = calculator.run(np.array([0, 1]))

    log_vals = pd_es['log'].df[[v.get_name(), 'session_id']]
    true_p = log_vals.groupby('session_id')[v.get_name()].sum().fillna(0)
    true_p = true_p.rank(pct=True)[[0, 1]]

    for t, a in zip(true_p.values, df[pagg.get_name()].values):
        assert (pd.isnull(t) and pd.isnull(a)) or t == a


def test_direct_percentile(pd_es):
    v = ft.Feature(pd_es['customers']['age'])
    p = ft.Feature(v, primitive=Percentile)
    d = ft.Feature(p, pd_es['sessions'])
    feature_set = FeatureSet([d])
    calculator = FeatureSetCalculator(pd_es, feature_set)
    df = calculator.run(np.array([0, 1]))

    cust_vals = pd_es['customers'].df[[v.get_name()]]
    cust_vals['percentile'] = cust_vals[v.get_name()].rank(pct=True)
    true_p = cust_vals['percentile'].loc[[0, 0]]
    for t, a in zip(true_p.values, df[d.get_name()].values):
        assert (pd.isnull(t) and pd.isnull(a)) or t == a


def test_direct_agg_percentile(pd_es):
    v = ft.Feature(pd_es['log']['value'])
    p = ft.Feature(v, primitive=Percentile)
    agg = ft.Feature(p, parent_entity=pd_es['customers'], primitive=Sum)
    d = ft.Feature(agg, pd_es['sessions'])
    feature_set = FeatureSet([d])
    calculator = FeatureSetCalculator(pd_es, feature_set)
    df = calculator.run(np.array([0, 1]))

    log_vals = pd_es['log'].df[[v.get_name(), 'session_id']]
    log_vals['percentile'] = log_vals[v.get_name()].rank(pct=True)
    log_vals['customer_id'] = [0] * 10 + [1] * 5 + [2] * 2
    true_p = log_vals.groupby('customer_id')['percentile'].sum().fillna(0)
    true_p = true_p[[0, 0]]
    for t, a in zip(true_p.values, df[d.get_name()].values):
        assert (pd.isnull(t) and pd.isnull(a)) or round(t, 3) == round(a, 3)


def test_percentile_with_cutoff(pd_es):
    v = ft.Feature(pd_es['log']['value'])
    p = ft.Feature(v, primitive=Percentile)
    feature_set = FeatureSet([p])
    calculator = FeatureSetCalculator(pd_es, feature_set, pd.Timestamp('2011/04/09 10:30:13'))
    df = calculator.run(np.array([2]))
    assert df[p.get_name()].tolist()[0] == 1.0


def test_two_kinds_of_dependents(pd_es):
    v = ft.Feature(pd_es['log']['value'])
    product = ft.Feature(pd_es['log']['product_id'])
    agg = ft.Feature(v, parent_entity=pd_es['customers'], where=product == 'coke zero', primitive=Sum)
    p = ft.Feature(agg, primitive=Percentile)
    g = ft.Feature(agg, primitive=Absolute)
    agg2 = ft.Feature(v, parent_entity=pd_es['sessions'], where=product == 'coke zero', primitive=Sum)
    agg3 = ft.Feature(agg2, parent_entity=pd_es['customers'], primitive=Sum)
    feature_set = FeatureSet([p, g, agg3])
    calculator = FeatureSetCalculator(pd_es, feature_set)
    df = calculator.run(np.array([0, 1]))
    assert df[p.get_name()].tolist() == [2. / 3, 1.0]
    assert df[g.get_name()].tolist() == [15, 26]


<<<<<<< HEAD
=======
def test_make_transform_restricts_time_keyword():
    make_trans_primitive(
        lambda x, time=False: x,
        [ColumnSchema(logical_type=Datetime)],
        ColumnSchema(semantic_tags={'numeric'}),
        name="AllowedPrimitive",
        description="This primitive should be accepted",
        uses_calc_time=True)

    error_text = "'time' is a restricted keyword.  Please use a different keyword."
    with pytest.raises(ValueError, match=error_text):
        make_trans_primitive(
            lambda x, time=False: x,
            [ColumnSchema(logical_type=Datetime)],
            ColumnSchema(semantic_tags={'numeric'}),
            name="BadPrimitive",
            description="This primitive should error")


def test_make_transform_restricts_time_arg():
    make_trans_primitive(
        lambda time: time,
        [ColumnSchema(logical_type=Datetime)],
        ColumnSchema(semantic_tags={'numeric'}),
        name="AllowedPrimitive",
        description="This primitive should be accepted",
        uses_calc_time=True)

    error_text = "'time' is a restricted keyword.  Please use a different keyword."
    with pytest.raises(ValueError, match=error_text):
        make_trans_primitive(
            lambda time: time,
            [ColumnSchema(logical_type=Datetime)],
            ColumnSchema(semantic_tags={'numeric'}),
            name="BadPrimitive",
            description="This primitive should erorr")


def test_make_transform_sets_kwargs_correctly(es):
    def pd_is_in(array, list_of_outputs=None):
        if list_of_outputs is None:
            list_of_outputs = []
        return pd.Series(array).isin(list_of_outputs)

    def isin_generate_name(self, base_feature_names):
        return u"%s.isin(%s)" % (base_feature_names[0],
                                 str(self.kwargs['list_of_outputs']))

    IsIn = make_trans_primitive(
        pd_is_in,
        [ColumnSchema()],
        ColumnSchema(logical_type=Boolean),
        name="is_in",
        description="For each value of the base feature, checks whether it is "
        "in a list that is provided.",
        cls_attributes={"generate_name": isin_generate_name})

    isin_1_list = ["toothpaste", "coke_zero"]
    isin_1_base_f = ft.Feature(es['log']['product_id'])
    isin_1 = ft.Feature(isin_1_base_f, primitive=IsIn(list_of_outputs=isin_1_list))
    isin_2_list = ["coke_zero"]
    isin_2_base_f = ft.Feature(es['log']['session_id'])
    isin_2 = ft.Feature(isin_2_base_f, primitive=IsIn(list_of_outputs=isin_2_list))
    assert isin_1_base_f == isin_1.base_features[0]
    assert isin_1_list == isin_1.primitive.kwargs['list_of_outputs']
    assert isin_2_base_f == isin_2.base_features[0]
    assert isin_2_list == isin_2.primitive.kwargs['list_of_outputs']


>>>>>>> b93294bf
def test_make_transform_multiple_output_features(pd_es):
    def test_time(x):
        times = pd.Series(x)
        units = ["year", "month", "day", "hour", "minute", "second"]
        return [times.apply(lambda x: getattr(x, unit)) for unit in units]

    def gen_feat_names(self):
        subnames = ["Year", "Month", "Day", "Hour", "Minute", "Second"]
        return ["Now.%s(%s)" % (subname, self.base_features[0].get_name())
                for subname in subnames]

    TestTime = make_trans_primitive(
        function=test_time,
        input_types=[ColumnSchema(logical_type=Datetime)],
        return_type=ColumnSchema(semantic_tags={'numeric'}),
        number_output_features=6,
        cls_attributes={"get_feature_names": gen_feat_names},
    )

    join_time_split = ft.Feature(pd_es["log"]["datetime"], primitive=TestTime)
    alt_features = [ft.Feature(pd_es["log"]["datetime"], primitive=Year),
                    ft.Feature(pd_es["log"]["datetime"], primitive=Month),
                    ft.Feature(pd_es["log"]["datetime"], primitive=Day),
                    ft.Feature(pd_es["log"]["datetime"], primitive=Hour),
                    ft.Feature(pd_es["log"]["datetime"], primitive=Minute),
                    ft.Feature(pd_es["log"]["datetime"], primitive=Second)]
    fm, fl = ft.dfs(
        entityset=pd_es,
        target_dataframe="log",
        agg_primitives=['sum'],
        trans_primitives=[TestTime, Year, Month, Day, Hour, Minute, Second, Diff],
        max_depth=5)

    subnames = join_time_split.get_feature_names()
    altnames = [f.get_name() for f in alt_features]
    for col1, col2 in zip(subnames, altnames):
        assert (fm[col1] == fm[col2]).all()

    for i in range(6):
        f = 'sessions.customers.SUM(log.TEST_TIME(datetime)[%d])' % i
        assert feature_with_name(fl, f)
        assert ('products.DIFF(SUM(log.TEST_TIME(datetime)[%d]))' % i) in fl


def test_feature_names_inherit_from_make_trans_primitive():
    # R TODO
    pass


def test_get_filepath(es):
    class Mod4(TransformPrimitive):
        '''Return base feature modulo 4'''
        name = "mod4"
        input_types = [ColumnSchema(semantic_tags={'numeric'})]
        return_type = ColumnSchema(semantic_tags={'numeric'})
        compatibility = [Library.PANDAS, Library.DASK, Library.KOALAS]

        def get_function(self):
            filepath = self.get_filepath("featuretools_unit_test_example.csv")
            reference = pd.read_csv(filepath, header=None, squeeze=True)

            def map_to_word(x):
                def _map(x):
                    if pd.isnull(x):
                        return x
                    return reference[int(x) % 4]
                return x.apply(_map)
            return map_to_word

    feat = ft.Feature(es['log']['value'], primitive=Mod4)
    df = ft.calculate_feature_matrix(features=[feat],
                                     entityset=es,
                                     instance_ids=range(17))
    df = to_pandas(df, index='id')
    assert pd.isnull(df["MOD4(value)"][15])
    assert df["MOD4(value)"][0] == 0
    assert df["MOD4(value)"][14] == 2

    fm, fl = ft.dfs(entityset=es,
                    target_dataframe="log",
                    agg_primitives=[],
                    trans_primitives=[Mod4])
    fm = to_pandas(fm, index='id')
    assert fm["MOD4(value)"][0] == 0
    assert fm["MOD4(value)"][14] == 2
    assert pd.isnull(fm["MOD4(value)"][15])


def test_override_multi_feature_names(pd_es):
    def gen_custom_names(primitive, base_feature_names):
        return ['Above18(%s)' % base_feature_names,
                'Above21(%s)' % base_feature_names,
                'Above65(%s)' % base_feature_names]

    def is_greater(x):
        return x > 18, x > 21, x > 65

    num_features = 3
    IsGreater = make_trans_primitive(function=is_greater,
                                     input_types=[ColumnSchema(semantic_tags={'numeric'})],
                                     return_type=ColumnSchema(semantic_tags={'numeric'}),
                                     number_output_features=num_features,
                                     cls_attributes={"generate_names": gen_custom_names})

    fm, features = ft.dfs(entityset=pd_es,
                          target_dataframe="customers",
                          instance_ids=[0, 1, 2],
                          agg_primitives=[],
                          trans_primitives=[IsGreater])

    expected_names = gen_custom_names(IsGreater, ['age'])

    for name in expected_names:
        assert name in fm.columns


def test_time_since_primitive_matches_all_datetime_types(es):
    if es.dataframe_type == Library.KOALAS.value:
        pytest.xfail('TimeSince transform primitive is incompatible with Koalas')
    fm, fl = ft.dfs(
        target_dataframe="customers",
        entityset=es,
        trans_primitives=[TimeSince],
        agg_primitives=[],
        max_depth=1
    )

    customers_datetime_vars = [id for id, t in es['customers'].logical_types.items() if isinstance(t, Datetime)]
    expected_names = [f"TIME_SINCE({v})" for v in customers_datetime_vars]

    for name in expected_names:
        assert name in fm.columns<|MERGE_RESOLUTION|>--- conflicted
+++ resolved
@@ -152,11 +152,7 @@
     })
 
     es = ft.EntitySet('equal_test')
-<<<<<<< HEAD
-    es.add_dataframe(df, 'values', index='id')
-=======
     es.add_dataframe(dataframe_name='values', dataframe=df, index='id')
->>>>>>> b93294bf
 
     return es
 
@@ -985,78 +981,6 @@
     assert df[g.get_name()].tolist() == [15, 26]
 
 
-<<<<<<< HEAD
-=======
-def test_make_transform_restricts_time_keyword():
-    make_trans_primitive(
-        lambda x, time=False: x,
-        [ColumnSchema(logical_type=Datetime)],
-        ColumnSchema(semantic_tags={'numeric'}),
-        name="AllowedPrimitive",
-        description="This primitive should be accepted",
-        uses_calc_time=True)
-
-    error_text = "'time' is a restricted keyword.  Please use a different keyword."
-    with pytest.raises(ValueError, match=error_text):
-        make_trans_primitive(
-            lambda x, time=False: x,
-            [ColumnSchema(logical_type=Datetime)],
-            ColumnSchema(semantic_tags={'numeric'}),
-            name="BadPrimitive",
-            description="This primitive should error")
-
-
-def test_make_transform_restricts_time_arg():
-    make_trans_primitive(
-        lambda time: time,
-        [ColumnSchema(logical_type=Datetime)],
-        ColumnSchema(semantic_tags={'numeric'}),
-        name="AllowedPrimitive",
-        description="This primitive should be accepted",
-        uses_calc_time=True)
-
-    error_text = "'time' is a restricted keyword.  Please use a different keyword."
-    with pytest.raises(ValueError, match=error_text):
-        make_trans_primitive(
-            lambda time: time,
-            [ColumnSchema(logical_type=Datetime)],
-            ColumnSchema(semantic_tags={'numeric'}),
-            name="BadPrimitive",
-            description="This primitive should erorr")
-
-
-def test_make_transform_sets_kwargs_correctly(es):
-    def pd_is_in(array, list_of_outputs=None):
-        if list_of_outputs is None:
-            list_of_outputs = []
-        return pd.Series(array).isin(list_of_outputs)
-
-    def isin_generate_name(self, base_feature_names):
-        return u"%s.isin(%s)" % (base_feature_names[0],
-                                 str(self.kwargs['list_of_outputs']))
-
-    IsIn = make_trans_primitive(
-        pd_is_in,
-        [ColumnSchema()],
-        ColumnSchema(logical_type=Boolean),
-        name="is_in",
-        description="For each value of the base feature, checks whether it is "
-        "in a list that is provided.",
-        cls_attributes={"generate_name": isin_generate_name})
-
-    isin_1_list = ["toothpaste", "coke_zero"]
-    isin_1_base_f = ft.Feature(es['log']['product_id'])
-    isin_1 = ft.Feature(isin_1_base_f, primitive=IsIn(list_of_outputs=isin_1_list))
-    isin_2_list = ["coke_zero"]
-    isin_2_base_f = ft.Feature(es['log']['session_id'])
-    isin_2 = ft.Feature(isin_2_base_f, primitive=IsIn(list_of_outputs=isin_2_list))
-    assert isin_1_base_f == isin_1.base_features[0]
-    assert isin_1_list == isin_1.primitive.kwargs['list_of_outputs']
-    assert isin_2_base_f == isin_2.base_features[0]
-    assert isin_2_list == isin_2.primitive.kwargs['list_of_outputs']
-
-
->>>>>>> b93294bf
 def test_make_transform_multiple_output_features(pd_es):
     def test_time(x):
         times = pd.Series(x)
