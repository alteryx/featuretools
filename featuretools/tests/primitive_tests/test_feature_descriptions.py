import json
import os

import pytest
from woodwork.column_schema import ColumnSchema

from featuretools import describe_feature
from featuretools.feature_base import (
    AggregationFeature,
    DirectFeature,
    GroupByTransformFeature,
    IdentityFeature,
    TransformFeature
)
from featuretools.primitives import (
    Absolute,
    AggregationPrimitive,
    CumMean,
    EqualScalar,
    Mean,
    Mode,
    NMostCommon,
    NumUnique,
    PercentTrue,
    Sum,
    TransformPrimitive
)


def test_identity_description(es):
    feature = IdentityFeature(es['log'].ww['session_id'])
    description = 'The "session_id".'

    assert describe_feature(feature) == description


def test_direct_description(es):
    feature = DirectFeature(IdentityFeature(es['customers'].ww['loves_ice_cream']), 'sessions')
    description = 'The "loves_ice_cream" for the instance of "customers" associated ' \
                  'with this instance of "sessions".'
    assert describe_feature(feature) == description

    deep_direct = DirectFeature(feature, 'log')
    deep_description = 'The "loves_ice_cream" for the instance of "customers" ' \
                       'associated with the instance of "sessions" associated with ' \
                       'this instance of "log".'
    assert describe_feature(deep_direct) == deep_description

    agg = AggregationFeature(IdentityFeature(es['log'].ww['purchased']), 'sessions', PercentTrue)
    complicated_direct = DirectFeature(agg, 'log')
    agg_on_direct = AggregationFeature(complicated_direct, 'products', Mean)

    complicated_description = 'The average of the percentage of true values in ' \
        'the "purchased" of all instances of "log" for each "id" in "sessions" for ' \
        'the instance of "sessions" associated with this instance of "log" of all ' \
        'instances of "log" for each "id" in "products".'
    assert describe_feature(agg_on_direct) == complicated_description


def test_transform_description(es):
    feature = TransformFeature(IdentityFeature(es['log'].ww['value']), Absolute)
    description = 'The absolute value of the "value".'
    assert describe_feature(feature) == description


def test_groupby_transform_description(es):
    feature = GroupByTransformFeature(IdentityFeature(es['log'].ww['value']), CumMean, IdentityFeature(es['log'].ww['session_id']))
    description = 'The cumulative mean of the "value" for each "session_id".'

    assert describe_feature(feature) == description


def test_aggregation_description(es):
    feature = AggregationFeature(IdentityFeature(es['log'].ww['value']), 'sessions', Mean)
    description = 'The average of the "value" of all instances of "log" for each "id" in "sessions".'
    assert describe_feature(feature) == description

    stacked_agg = AggregationFeature(feature, 'customers', Sum)
    stacked_description = 'The sum of t{} of all instances of "sessions" for each "id" ' \
                          'in "customers".'.format(description[1:-1])
    assert describe_feature(stacked_agg) == stacked_description


def test_aggregation_description_where(es):
    where_feature = TransformFeature(IdentityFeature(es['log'].ww['countrycode']), EqualScalar('US'))
    feature = AggregationFeature(IdentityFeature(es['log'].ww['value']), 'sessions',
                                 Mean, where=where_feature)
    description = 'The average of the "value" of all instances of "log" where the ' \
                  '"countrycode" is US for each "id" in "sessions".'

    assert describe_feature(feature) == description


def test_aggregation_description_use_previous(es):
    feature = AggregationFeature(IdentityFeature(es['log'].ww['value']), 'sessions',
                                 Mean, use_previous='5d')
    description = 'The average of the "value" of the previous 5 days of "log" for each "id" in "sessions".'

    assert describe_feature(feature) == description


def test_multioutput_description(es):
    n_most_common = NMostCommon(2)
    n_most_common_feature = AggregationFeature(IdentityFeature(es['log'].ww['zipcode']), 'sessions', n_most_common)
    first_most_common_slice = n_most_common_feature[0]
    second_most_common_slice = n_most_common_feature[1]

    n_most_common_base = 'The 2 most common values of the "zipcode" of all instances of "log" for each "id" in "sessions".'
    n_most_common_first = 'The most common value of the "zipcode" of all instances of "log" ' \
                          'for each "id" in "sessions".'
    n_most_common_second = 'The 2nd most common value of the "zipcode" of all instances of ' \
                           '"log" for each "id" in "sessions".'

    assert describe_feature(n_most_common_feature) == n_most_common_base
    assert describe_feature(first_most_common_slice) == n_most_common_first
    assert describe_feature(second_most_common_slice) == n_most_common_second

    class CustomMultiOutput(TransformPrimitive):
        name = "custom_multioutput"
        input_types = [ColumnSchema(semantic_tags={'category'})]
        return_type = ColumnSchema(semantic_tags={'category'})

        number_output_features = 4

    custom_feat = TransformFeature(IdentityFeature(es['log'].ww['zipcode']), CustomMultiOutput)

    generic_base = 'The result of applying CUSTOM_MULTIOUTPUT to the "zipcode".'
    generic_first = 'The 1st output from applying CUSTOM_MULTIOUTPUT to the "zipcode".'
    generic_second = 'The 2nd output from applying CUSTOM_MULTIOUTPUT to the "zipcode".'

    assert describe_feature(custom_feat) == generic_base
    assert describe_feature(custom_feat[0]) == generic_first
    assert describe_feature(custom_feat[1]) == generic_second

    CustomMultiOutput.description_template = ['the multioutput of {}',
                                              'the {nth_slice} multioutput part of {}']
    template_base = 'The multioutput of the "zipcode".'
    template_first_slice = 'The 1st multioutput part of the "zipcode".'
    template_second_slice = 'The 2nd multioutput part of the "zipcode".'
    template_third_slice = 'The 3rd multioutput part of the "zipcode".'
    template_fourth_slice = 'The 4th multioutput part of the "zipcode".'
    assert describe_feature(custom_feat) == template_base
    assert describe_feature(custom_feat[0]) == template_first_slice
    assert describe_feature(custom_feat[1]) == template_second_slice
    assert describe_feature(custom_feat[2]) == template_third_slice
    assert describe_feature(custom_feat[3]) == template_fourth_slice

    CustomMultiOutput.description_template = ['the multioutput of {}',
                                              'the primary multioutput part of {}',
                                              'the secondary multioutput part of {}']
    custom_base = 'The multioutput of the "zipcode".'
    custom_first_slice = 'The primary multioutput part of the "zipcode".'
    custom_second_slice = 'The secondary multioutput part of the "zipcode".'
    bad_slice_error = 'Slice out of range of template'
    assert describe_feature(custom_feat) == custom_base
    assert describe_feature(custom_feat[0]) == custom_first_slice
    assert describe_feature(custom_feat[1]) == custom_second_slice
    with pytest.raises(IndexError, match=bad_slice_error):
        describe_feature(custom_feat[2])


def test_generic_description(es):
    class NoName(TransformPrimitive):
        input_types = [ColumnSchema(semantic_tags={'category'})]
        output_type = ColumnSchema(semantic_tags={'category'})

        def generate_name(self, base_feature_names):
            return u"%s(%s%s)" % (
                'NO_NAME',
                u", ".join(base_feature_names),
                self.get_args_string(),
            )

    class CustomAgg(AggregationPrimitive):
        name = 'custom_aggregation'
        input_types = [ColumnSchema(semantic_tags={'category'})]
        output_type = ColumnSchema(semantic_tags={'category'})

    class CustomTrans(TransformPrimitive):
        name = 'custom_transform'
        input_types = [ColumnSchema(semantic_tags={'category'})]
        output_type = ColumnSchema(semantic_tags={'category'})

    no_name = TransformFeature(IdentityFeature(es['log'].ww['zipcode']), NoName)
    no_name_description = 'The result of applying NoName to the "zipcode".'
    assert describe_feature(no_name) == no_name_description

    custom_agg = AggregationFeature(IdentityFeature(es['log'].ww['zipcode']), 'customers', CustomAgg)
    custom_agg_description = 'The result of applying CUSTOM_AGGREGATION to the "zipcode" of all instances of "log" for each "id" in "customers".'
    assert describe_feature(custom_agg) == custom_agg_description

    custom_trans = TransformFeature(IdentityFeature(es['log'].ww['zipcode']), CustomTrans)
    custom_trans_description = 'The result of applying CUSTOM_TRANSFORM to the "zipcode".'
    assert describe_feature(custom_trans) == custom_trans_description


<<<<<<< HEAD
def test_variable_description(es):
    variable_description = 'the name of the device used for each session'
    es['sessions'].ww.columns['device_name'].description = variable_description
    identity_feat = IdentityFeature(es['sessions'].ww['device_name'])
    assert describe_feature(identity_feat) == variable_description[0].upper() + variable_description[1:] + '.'
=======
def test_column_description(es):
    column_description = 'the name of the device used for each session'
    es['sessions'].ww.columns['device_name'].description = column_description
    identity_feat = IdentityFeature(es, 'sessions', 'device_name')
    assert describe_feature(identity_feat) == column_description[0].upper() + column_description[1:] + '.'
>>>>>>> d7123ff5


def test_metadata(es, tmpdir):
    identity_feature_descriptions = {'sessions: device_name': 'the name of the device used for each session',
                                     'customers: id': "the customer's id"}
    agg_feat = AggregationFeature(IdentityFeature(es['sessions'].ww['device_name']), 'customers', NumUnique)
    agg_description = 'The number of unique elements in the name of the device used for each '\
                      'session of all instances of "sessions" for each customer\'s id.'
    assert describe_feature(agg_feat, feature_descriptions=identity_feature_descriptions) == agg_description

    transform_feat = GroupByTransformFeature(IdentityFeature(es['log'].ww['value']), CumMean, IdentityFeature(es['log'].ww['session_id']))
    transform_description = 'The running average of the "value" for each "session_id".'
    primitive_templates = {"cum_mean": "the running average of {}"}
    assert describe_feature(transform_feat, primitive_templates=primitive_templates) == transform_description

    custom_agg = AggregationFeature(IdentityFeature(es['log'].ww['zipcode']), 'sessions', Mode)
    auto_description = 'The most frequently occurring value of the "zipcode" of all instances of "log" for each "id" in "sessions".'
    custom_agg_description = "the most frequently used zipcode"
    custom_feature_description = custom_agg_description[0].upper() + custom_agg_description[1:] + '.'
    feature_description_dict = {'sessions: MODE(log.zipcode)': custom_agg_description}
    assert describe_feature(custom_agg) == auto_description
    assert describe_feature(custom_agg, feature_descriptions=feature_description_dict) == custom_feature_description

    metadata = {
        'feature_descriptions': {**identity_feature_descriptions, **feature_description_dict},
        'primitive_templates': primitive_templates
    }
    metadata_path = os.path.join(tmpdir, 'description_metadata.json')
    with open(metadata_path, 'w') as f:
        json.dump(metadata, f)
    assert describe_feature(agg_feat, metadata_file=metadata_path) == agg_description
    assert describe_feature(transform_feat, metadata_file=metadata_path) == transform_description
    assert describe_feature(custom_agg, metadata_file=metadata_path) == custom_feature_description<|MERGE_RESOLUTION|>--- conflicted
+++ resolved
@@ -194,19 +194,11 @@
     assert describe_feature(custom_trans) == custom_trans_description
 
 
-<<<<<<< HEAD
 def test_variable_description(es):
-    variable_description = 'the name of the device used for each session'
-    es['sessions'].ww.columns['device_name'].description = variable_description
-    identity_feat = IdentityFeature(es['sessions'].ww['device_name'])
-    assert describe_feature(identity_feat) == variable_description[0].upper() + variable_description[1:] + '.'
-=======
-def test_column_description(es):
     column_description = 'the name of the device used for each session'
     es['sessions'].ww.columns['device_name'].description = column_description
-    identity_feat = IdentityFeature(es, 'sessions', 'device_name')
+    identity_feat = IdentityFeature(es['sessions'].ww['device_name'])
     assert describe_feature(identity_feat) == column_description[0].upper() + column_description[1:] + '.'
->>>>>>> d7123ff5
 
 
 def test_metadata(es, tmpdir):
