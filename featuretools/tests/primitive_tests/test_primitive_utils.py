--- conflicted
+++ resolved
@@ -170,511 +170,6 @@
         load_primitive_from_file(primitive_file)
     assert str(excinfo.value) == error_text
 
-
-<<<<<<< HEAD
-=======
-def test_get_rolled_series_without_gap(rolling_series_pd):
-    # Data is daily, so number of rows should be number of days not included in the gap
-    assert len(_get_rolled_series_without_gap(rolling_series_pd, "11D")) == 9
-    assert len(_get_rolled_series_without_gap(rolling_series_pd, "0D")) == 20
-    assert len(_get_rolled_series_without_gap(rolling_series_pd, "48H")) == 18
-    assert len(_get_rolled_series_without_gap(rolling_series_pd, "4H")) == 19
-
-
-def test_get_rolled_series_without_gap_not_uniform(rolling_series_pd):
-    non_uniform_series = rolling_series_pd.iloc[[0, 2, 5, 6, 8, 9]]
-
-    assert len(_get_rolled_series_without_gap(non_uniform_series, "10D")) == 0
-    assert len(_get_rolled_series_without_gap(non_uniform_series, "0D")) == 6
-    assert len(_get_rolled_series_without_gap(non_uniform_series, "48H")) == 4
-    assert len(_get_rolled_series_without_gap(non_uniform_series, "4H")) == 5
-    assert len(_get_rolled_series_without_gap(non_uniform_series, "4D")) == 3
-    assert len(_get_rolled_series_without_gap(non_uniform_series, "4D2H")) == 2
-
-
-def test_get_rolled_series_without_gap_empty_series(rolling_series_pd):
-    empty_series = pd.Series()
-    assert len(_get_rolled_series_without_gap(empty_series, "1D")) == 0
-    assert len(_get_rolled_series_without_gap(empty_series, "0D")) == 0
-
-
-def test_get_rolled_series_without_gap_large_bound(rolling_series_pd):
-    assert len(_get_rolled_series_without_gap(rolling_series_pd, "100D")) == 0
-    assert (
-        len(
-            _get_rolled_series_without_gap(
-                rolling_series_pd.iloc[[0, 2, 5, 6, 8, 9]],
-                "20D",
-            ),
-        )
-        == 0
-    )
-
-
-@pytest.mark.parametrize(
-    "window_length, gap",
-    [
-        (3, 2),
-        (3, 4),  # gap larger than window
-        (2, 0),  # gap explicitly set to 0
-        ("3d", "2d"),  # using offset aliases
-        ("3d", "4d"),
-        ("4d", "0d"),
-    ],
-)
-def test_roll_series_with_gap(window_length, gap, rolling_series_pd):
-    rolling_max = _roll_series_with_gap(rolling_series_pd, window_length, gap=gap).max()
-    rolling_min = _roll_series_with_gap(rolling_series_pd, window_length, gap=gap).min()
-
-    assert len(rolling_max) == len(rolling_series_pd)
-    assert len(rolling_min) == len(rolling_series_pd)
-
-    gap_num = get_number_from_offset(gap)
-    window_length_num = get_number_from_offset(window_length)
-    for i in range(len(rolling_series_pd)):
-        start_idx = i - gap_num - window_length_num + 1
-
-        if isinstance(gap, str):
-            # No gap functionality is happening, so gap isn't taken account in the end index
-            # it's like the gap is 0; it includes the row itself
-            end_idx = i
-        else:
-            end_idx = i - gap_num
-
-        # If start and end are negative, they're entirely before
-        if start_idx < 0 and end_idx < 0:
-            assert pd.isnull(rolling_max.iloc[i])
-            assert pd.isnull(rolling_min.iloc[i])
-            continue
-
-        if start_idx < 0:
-            start_idx = 0
-
-        # Because the row values are a range from 0 to 20, the rolling min will be the start index
-        # and the rolling max will be the end idx
-        assert rolling_min.iloc[i] == start_idx
-        assert rolling_max.iloc[i] == end_idx
-
-
-@pytest.mark.parametrize("window_length", [3, "3d"])
-def test_roll_series_with_no_gap(window_length, rolling_series_pd):
-    actual_rolling = _roll_series_with_gap(rolling_series_pd, window_length).mean()
-    expected_rolling = rolling_series_pd.rolling(window_length, min_periods=1).mean()
-
-    pd.testing.assert_series_equal(actual_rolling, expected_rolling)
-
-
-@pytest.mark.parametrize(
-    "window_length, gap",
-    [
-        (6, 2),
-        (6, 0),  # No gap - changes early values
-        ("6d", "0d"),  # Uses offset aliases
-        ("6d", "2d"),
-    ],
-)
-def test_roll_series_with_gap_early_values(window_length, gap, rolling_series_pd):
-    gap_num = get_number_from_offset(gap)
-    window_length_num = get_number_from_offset(window_length)
-
-    # Default min periods is 1 - will include all
-    default_partial_values = _roll_series_with_gap(
-        rolling_series_pd,
-        window_length,
-        gap=gap,
-    ).count()
-    num_empty_aggregates = len(default_partial_values.loc[default_partial_values == 0])
-    num_partial_aggregates = len(
-        (default_partial_values.loc[default_partial_values != 0]).loc[
-            default_partial_values < window_length_num
-        ],
-    )
-
-    assert num_partial_aggregates == window_length_num - 1
-    if isinstance(gap, str):
-        # gap isn't handled, so we'll always at least include the row itself
-        assert num_empty_aggregates == 0
-    else:
-        assert num_empty_aggregates == gap_num
-
-    # Make min periods the size of the window
-    no_partial_values = _roll_series_with_gap(
-        rolling_series_pd,
-        window_length,
-        gap=gap,
-        min_periods=window_length_num,
-    ).count()
-    num_null_aggregates = len(no_partial_values.loc[pd.isna(no_partial_values)])
-    num_partial_aggregates = len(
-        no_partial_values.loc[no_partial_values < window_length_num],
-    )
-
-    # because we shift, gap is included as nan values in the series.
-    # Count treats nans in a window as values that don't get counted,
-    # so the gap rows get included in the count for whether a window has "min periods".
-    # This is different than max, for example, which does not count nans in a window as values towards "min periods"
-    assert num_null_aggregates == window_length_num - 1
-    if isinstance(gap, str):
-        # gap isn't handled, so we'll never have any partial aggregates
-        assert num_partial_aggregates == 0
-    else:
-        assert num_partial_aggregates == gap_num
-
-
-def test_roll_series_with_gap_nullable_types(rolling_series_pd):
-    window_length = 3
-    gap = 2
-    # Because we're inserting nans, confirm that nullability of the dtype doesn't have an impact on the results
-    nullable_series = rolling_series_pd.astype("Int64")
-    non_nullable_series = rolling_series_pd.astype("int64")
-
-    nullable_rolling_max = _roll_series_with_gap(
-        nullable_series,
-        window_length,
-        gap=gap,
-    ).max()
-    non_nullable_rolling_max = _roll_series_with_gap(
-        non_nullable_series,
-        window_length,
-        gap=gap,
-    ).max()
-
-    pd.testing.assert_series_equal(nullable_rolling_max, non_nullable_rolling_max)
-
-
-def test_roll_series_with_gap_nullable_types_with_nans(rolling_series_pd):
-    window_length = 3
-    gap = 2
-    nullable_floats = rolling_series_pd.astype("float64").replace(
-        {1: np.nan, 3: np.nan},
-    )
-    nullable_ints = nullable_floats.astype("Int64")
-
-    nullable_ints_rolling_max = _roll_series_with_gap(
-        nullable_ints,
-        window_length,
-        gap=gap,
-    ).max()
-    nullable_floats_rolling_max = _roll_series_with_gap(
-        nullable_floats,
-        window_length,
-        gap=gap,
-    ).max()
-
-    pd.testing.assert_series_equal(
-        nullable_ints_rolling_max,
-        nullable_floats_rolling_max,
-    )
-
-    expected_early_values = [np.nan, np.nan, 0, 0, 2, 2, 4] + list(
-        range(7 - gap, len(rolling_series_pd) - gap),
-    )
-    for i in range(len(rolling_series_pd)):
-        actual = nullable_floats_rolling_max.iloc[i]
-        expected = expected_early_values[i]
-
-        if pd.isnull(actual):
-            assert pd.isnull(expected)
-        else:
-            assert actual == expected
-
-
-@pytest.mark.parametrize(
-    "window_length, gap",
-    [
-        ("3d", "2d"),
-        ("3d", "4d"),
-        ("4d", "0d"),
-    ],
-)
-def test_apply_roll_with_offset_gap(window_length, gap, rolling_series_pd):
-    def max_wrapper(sub_s):
-        return _apply_roll_with_offset_gap(sub_s, gap, max, min_periods=1)
-
-    rolling_max_obj = _roll_series_with_gap(rolling_series_pd, window_length, gap=gap)
-    rolling_max_series = rolling_max_obj.apply(max_wrapper)
-
-    def min_wrapper(sub_s):
-        return _apply_roll_with_offset_gap(sub_s, gap, min, min_periods=1)
-
-    rolling_min_obj = _roll_series_with_gap(rolling_series_pd, window_length, gap=gap)
-    rolling_min_series = rolling_min_obj.apply(min_wrapper)
-
-    assert len(rolling_max_series) == len(rolling_series_pd)
-    assert len(rolling_min_series) == len(rolling_series_pd)
-
-    gap_num = get_number_from_offset(gap)
-    window_length_num = get_number_from_offset(window_length)
-    for i in range(len(rolling_series_pd)):
-        start_idx = i - gap_num - window_length_num + 1
-        # Now that we have the _apply call, this acts as expected
-        end_idx = i - gap_num
-
-        # If start and end are negative, they're entirely before
-        if start_idx < 0 and end_idx < 0:
-            assert pd.isnull(rolling_max_series.iloc[i])
-            assert pd.isnull(rolling_min_series.iloc[i])
-            continue
-
-        if start_idx < 0:
-            start_idx = 0
-
-        # Because the row values are a range from 0 to 20, the rolling min will be the start index
-        # and the rolling max will be the end idx
-        assert rolling_min_series.iloc[i] == start_idx
-        assert rolling_max_series.iloc[i] == end_idx
-
-
-@pytest.mark.parametrize(
-    "min_periods",
-    [1, 0, None],
-)
-def test_apply_roll_with_offset_gap_default_min_periods(min_periods, rolling_series_pd):
-    window_length = "5d"
-    window_length_num = 5
-    gap = "3d"
-    gap_num = 3
-
-    def count_wrapper(sub_s):
-        return _apply_roll_with_offset_gap(sub_s, gap, len, min_periods=min_periods)
-
-    rolling_count_obj = _roll_series_with_gap(rolling_series_pd, window_length, gap=gap)
-    rolling_count_series = rolling_count_obj.apply(count_wrapper)
-
-    # gap essentially creates a rolling series that has no elements; which should be nan
-    # to differentiate from when a window only has null values
-    num_empty_aggregates = rolling_count_series.isna().sum()
-    num_partial_aggregates = len(
-        (rolling_count_series.loc[rolling_count_series != 0]).loc[
-            rolling_count_series < window_length_num
-        ],
-    )
-
-    assert num_empty_aggregates == gap_num
-    assert num_partial_aggregates == window_length_num - 1
-
-
-@pytest.mark.parametrize(
-    "min_periods",
-    [2, 3, 4, 5],
-)
-def test_apply_roll_with_offset_gap_min_periods(min_periods, rolling_series_pd):
-    window_length = "5d"
-    window_length_num = 5
-    gap = "3d"
-    gap_num = 3
-
-    def count_wrapper(sub_s):
-        return _apply_roll_with_offset_gap(sub_s, gap, len, min_periods=min_periods)
-
-    rolling_count_obj = _roll_series_with_gap(rolling_series_pd, window_length, gap=gap)
-    rolling_count_series = rolling_count_obj.apply(count_wrapper)
-
-    # gap essentially creates rolling series that have no elements; which should be nan
-    # to differentiate from when a window only has null values
-    num_empty_aggregates = rolling_count_series.isna().sum()
-    num_partial_aggregates = len(
-        (rolling_count_series.loc[rolling_count_series != 0]).loc[
-            rolling_count_series < window_length_num
-        ],
-    )
-
-    assert num_empty_aggregates == min_periods - 1 + gap_num
-    assert num_partial_aggregates == window_length_num - min_periods
-
-
-def test_apply_roll_with_offset_gap_non_uniform():
-    window_length = "3d"
-    gap = "3d"
-    # When the data isn't uniform, this impacts the number of values in each rolling window
-    datetimes = (
-        list(pd.date_range(start="2017-01-01", freq="1d", periods=7))
-        + list(pd.date_range(start="2017-02-01", freq="2d", periods=7))
-        + list(pd.date_range(start="2017-03-01", freq="1d", periods=7))
-    )
-    no_freq_series = pd.Series(range(len(datetimes)), index=datetimes)
-
-    assert pd.infer_freq(no_freq_series.index) is None
-
-    expected_series = pd.Series(
-        [None, None, None, 1, 2, 3, 3]
-        + [None, None, 1, 1, 1, 1, 1]
-        + [None, None, None, 1, 2, 3, 3],
-        index=datetimes,
-    )
-
-    def count_wrapper(sub_s):
-        return _apply_roll_with_offset_gap(sub_s, gap, len, min_periods=1)
-
-    rolling_count_obj = _roll_series_with_gap(no_freq_series, window_length, gap=gap)
-    rolling_count_series = rolling_count_obj.apply(count_wrapper)
-
-    pd.testing.assert_series_equal(rolling_count_series, expected_series)
-
-
-def test_apply_roll_with_offset_data_frequency_higher_than_parameters_frequency():
-    window_length = "5D"  # 120 hours
-    window_length_num = 5
-    # In order for min periods to be the length of the window, we multiply 24hours*5
-    min_periods = window_length_num * 24
-
-    datetimes = list(pd.date_range(start="2017-01-01", freq="1H", periods=200))
-    high_frequency_series = pd.Series(range(200), index=datetimes)
-
-    # Check without gap
-    gap = "0d"
-    gap_num = 0
-
-    def max_wrapper(sub_s):
-        return _apply_roll_with_offset_gap(sub_s, gap, max, min_periods=min_periods)
-
-    rolling_max_obj = _roll_series_with_gap(
-        high_frequency_series,
-        window_length,
-        min_periods=min_periods,
-        gap=gap,
-    )
-    rolling_max_series = rolling_max_obj.apply(max_wrapper)
-
-    assert rolling_max_series.isna().sum() == (min_periods - 1) + gap_num
-
-    # Check with small gap
-    gap = "3H"
-    gap_num = 3
-
-    def max_wrapper(sub_s):
-        return _apply_roll_with_offset_gap(sub_s, gap, max, min_periods=min_periods)
-
-    rolling_max_obj = _roll_series_with_gap(
-        high_frequency_series,
-        window_length,
-        min_periods=min_periods,
-        gap=gap,
-    )
-    rolling_max_series = rolling_max_obj.apply(max_wrapper)
-
-    assert rolling_max_series.isna().sum() == (min_periods - 1) + gap_num
-
-    # Check with large gap - in terms of days, so we'll multiply by 24hours for number of nans
-    gap = "2D"
-    gap_num = 2
-
-    def max_wrapper(sub_s):
-        return _apply_roll_with_offset_gap(sub_s, gap, max, min_periods=min_periods)
-
-    rolling_max_obj = _roll_series_with_gap(
-        high_frequency_series,
-        window_length,
-        min_periods=min_periods,
-        gap=gap,
-    )
-    rolling_max_series = rolling_max_obj.apply(max_wrapper)
-
-    assert rolling_max_series.isna().sum() == (min_periods - 1) + (gap_num * 24)
-
-
-def test_apply_roll_with_offset_data_min_periods_too_big(rolling_series_pd):
-    window_length = "5D"
-    gap = "2d"
-
-    # Since the data has a daily frequency, there will only be, at most, 5 rows in the window
-    min_periods = 6
-
-    def max_wrapper(sub_s):
-        return _apply_roll_with_offset_gap(sub_s, gap, max, min_periods=min_periods)
-
-    rolling_max_obj = _roll_series_with_gap(
-        rolling_series_pd,
-        window_length,
-        min_periods=min_periods,
-        gap=gap,
-    )
-    rolling_max_series = rolling_max_obj.apply(max_wrapper)
-
-    # The resulting series is comprised entirely of nans
-    assert rolling_max_series.isna().sum() == len(rolling_series_pd)
-
-
-def test_roll_series_with_gap_different_input_types_same_result_uniform(
-    rolling_series_pd,
-):
-    # Offset inputs will only produce the same results as numeric inputs
-    # when the data has a uniform frequency
-    offset_gap = "2d"
-    offset_window_length = "5d"
-    int_gap = 2
-    int_window_length = 5
-
-    # Rolling series' with matching input types
-    expected_rolling_numeric = _roll_series_with_gap(
-        rolling_series_pd,
-        window_size=int_window_length,
-        gap=int_gap,
-    ).max()
-
-    def count_wrapper(sub_s):
-        return _apply_roll_with_offset_gap(sub_s, offset_gap, max, min_periods=1)
-
-    rolling_count_obj = _roll_series_with_gap(
-        rolling_series_pd,
-        window_size=offset_window_length,
-        gap=offset_gap,
-    )
-    expected_rolling_offset = rolling_count_obj.apply(count_wrapper)
-
-    # confirm that the offset and gap results are equal to one another
-    pd.testing.assert_series_equal(expected_rolling_numeric, expected_rolling_offset)
-
-    # Rolling series' with mismatched input types
-    mismatched_numeric_gap = _roll_series_with_gap(
-        rolling_series_pd,
-        window_size=offset_window_length,
-        gap=int_gap,
-    ).max()
-    # Confirm the mismatched results also produce the same results
-    pd.testing.assert_series_equal(expected_rolling_numeric, mismatched_numeric_gap)
-
-
-def test_roll_series_with_gap_incorrect_types(rolling_series_pd):
-    error = "Window length must be either an offset string or an integer."
-    with pytest.raises(TypeError, match=error):
-        _roll_series_with_gap(rolling_series_pd, window_size=4.2, gap=4)
-
-    error = "Gap must be either an offset string or an integer."
-    with pytest.raises(TypeError, match=error):
-        _roll_series_with_gap(rolling_series_pd, window_size=4, gap=4.2)
-
-
-def test_roll_series_with_gap_negative_inputs(rolling_series_pd):
-    error = "Window length must be greater than zero."
-    with pytest.raises(ValueError, match=error):
-        _roll_series_with_gap(rolling_series_pd, window_size=-4, gap=4)
-
-    error = "Gap must be greater than or equal to zero."
-    with pytest.raises(ValueError, match=error):
-        _roll_series_with_gap(rolling_series_pd, window_size=4, gap=-4)
-
-
-def test_roll_series_with_non_offset_string_inputs(rolling_series_pd):
-    error = "Cannot roll series. The specified gap, test, is not a valid offset alias."
-    with pytest.raises(ValueError, match=error):
-        _roll_series_with_gap(rolling_series_pd, window_size="4D", gap="test")
-
-    error = "Cannot roll series. The specified window length, test, is not a valid offset alias."
-    with pytest.raises(ValueError, match=error):
-        _roll_series_with_gap(rolling_series_pd, window_size="test", gap="7D")
-
-    # Test mismatched types error
-    error = (
-        "Cannot roll series with offset gap, 2d, and numeric window length, 7. "
-        "If an offset alias is used for gap, the window length must also be defined as an offset alias. "
-        "Please either change gap to be numeric or change window length to be an offset alias."
-    )
-    with pytest.raises(TypeError, match=error):
-        _roll_series_with_gap(rolling_series_pd, window_size=7, gap="2d").max()
-
-
->>>>>>> 73744e70
 def test_check_input_types():
     primitives = [Sum, Weekday, PercentTrue, Day, Std, NumericLag]
     log_in_type_checks = set()
