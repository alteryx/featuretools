--- conflicted
+++ resolved
@@ -154,7 +154,6 @@
     np.testing.assert_array_equal(iqs_bools, correct_bools)
 
 
-<<<<<<< HEAD
 def test_is_year_end():
     is_year_end = IsYearEnd()
     dates = pd.Series([datetime(2020, 12, 31), datetime(2020, 1, 1)])
@@ -168,7 +167,8 @@
     dates = pd.Series([datetime(2020, 12, 31), datetime(2020, 1, 1)])
     answer = is_year_start(dates)
     correct_answer = [False, True]
-=======
+    
+    
 def test_quarter_regular():
     q = Quarter()
     array = pd.Series(
@@ -241,7 +241,6 @@
     )
     answer = q(array)
     correct_answer = pd.Series([1, 2, 3, 4])
->>>>>>> cf46632c
     np.testing.assert_array_equal(answer, correct_answer)
 
 
