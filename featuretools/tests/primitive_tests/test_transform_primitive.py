from datetime import datetime

import numpy as np
import pandas as pd
import pytest

from featuretools.primitives import (
    Age,
    DayOfYear,
    DaysInMonth,
    EmailAddressToDomain,
    IsFreeEmailDomain,
    IsLeapYear,
    IsLunchTime,
    IsMonthEnd,
    IsMonthStart,
    IsQuarterEnd,
    IsQuarterStart,
<<<<<<< HEAD
    IsWorkingHours,
=======
    IsYearEnd,
    IsYearStart,
>>>>>>> 87cd39aa
    NumericLag,
    Quarter,
    TimeSince,
    URLToDomain,
    URLToProtocol,
    URLToTLD,
    Week,
    get_transform_primitives,
)


def test_time_since():
    time_since = TimeSince()
    # class datetime.datetime(year, month, day[, hour[, minute[, second[, microsecond[,
    times = pd.Series(
        [
            datetime(2019, 3, 1, 0, 0, 0, 1),
            datetime(2019, 3, 1, 0, 0, 1, 0),
            datetime(2019, 3, 1, 0, 2, 0, 0),
        ]
    )
    cutoff_time = datetime(2019, 3, 1, 0, 0, 0, 0)
    values = time_since(array=times, time=cutoff_time)

    assert list(map(int, values)) == [0, -1, -120]

    time_since = TimeSince(unit="nanoseconds")
    values = time_since(array=times, time=cutoff_time)
    assert list(map(round, values)) == [-1000, -1000000000, -120000000000]

    time_since = TimeSince(unit="milliseconds")
    values = time_since(array=times, time=cutoff_time)
    assert list(map(int, values)) == [0, -1000, -120000]

    time_since = TimeSince(unit="Milliseconds")
    values = time_since(array=times, time=cutoff_time)
    assert list(map(int, values)) == [0, -1000, -120000]

    time_since = TimeSince(unit="Years")
    values = time_since(array=times, time=cutoff_time)
    assert list(map(int, values)) == [0, 0, 0]

    times_y = pd.Series(
        [
            datetime(2019, 3, 1, 0, 0, 0, 1),
            datetime(2020, 3, 1, 0, 0, 1, 0),
            datetime(2017, 3, 1, 0, 0, 0, 0),
        ]
    )

    time_since = TimeSince(unit="Years")
    values = time_since(array=times_y, time=cutoff_time)
    assert list(map(int, values)) == [0, -1, 1]

    error_text = "Invalid unit given, make sure it is plural"
    with pytest.raises(ValueError, match=error_text):
        time_since = TimeSince(unit="na")
        time_since(array=times, time=cutoff_time)


def test_age():
    age = Age()
    dates = pd.Series(datetime(2010, 2, 26))
    ages = age(dates, time=datetime(2020, 2, 26))
    correct_ages = [10.005]  # .005 added due to leap years
    np.testing.assert_array_almost_equal(ages, correct_ages, decimal=3)


def test_age_two_years_quarterly():
    age = Age()
    dates = pd.Series(pd.date_range("2010-01-01", "2011-12-31", freq="Q"))
    ages = age(dates, time=datetime(2020, 2, 26))
    correct_ages = [9.915, 9.666, 9.414, 9.162, 8.915, 8.666, 8.414, 8.162]
    np.testing.assert_array_almost_equal(ages, correct_ages, decimal=3)


def test_age_leap_year():
    age = Age()
    dates = pd.Series([datetime(2016, 1, 1)])
    ages = age(dates, time=datetime(2016, 3, 1))
    correct_ages = [(31 + 29) / 365.0]
    np.testing.assert_array_almost_equal(ages, correct_ages, decimal=3)
    # born leap year date
    dates = pd.Series([datetime(2016, 2, 29)])
    ages = age(dates, time=datetime(2020, 2, 29))
    correct_ages = [4.0027]  # .0027 added due to leap year
    np.testing.assert_array_almost_equal(ages, correct_ages, decimal=3)


def test_age_nan():
    age = Age()
    dates = pd.Series([datetime(2010, 1, 1), np.nan, datetime(2012, 1, 1)])
    ages = age(dates, time=datetime(2020, 2, 26))
    correct_ages = [10.159, np.nan, 8.159]
    np.testing.assert_array_almost_equal(ages, correct_ages, decimal=3)


def test_day_of_year():
    doy = DayOfYear()
    dates = pd.Series([datetime(2019, 12, 31), np.nan, datetime(2020, 12, 31)])
    days_of_year = doy(dates)
    correct_days = [365, np.nan, 366]
    np.testing.assert_array_equal(days_of_year, correct_days)


def test_days_in_month():
    dim = DaysInMonth()
    dates = pd.Series(
        [datetime(2010, 1, 1), datetime(2019, 2, 1), np.nan, datetime(2020, 2, 1)]
    )
    days_in_month = dim(dates)
    correct_days = [31, 28, np.nan, 29]
    np.testing.assert_array_equal(days_in_month, correct_days)


def test_is_leap_year():
    ily = IsLeapYear()
    dates = pd.Series([datetime(2020, 1, 1), datetime(2021, 1, 1)])
    leap_year_bools = ily(dates)
    correct_bools = [True, False]
    np.testing.assert_array_equal(leap_year_bools, correct_bools)


def test_is_month_end():
    ime = IsMonthEnd()
    dates = pd.Series(
        [datetime(2019, 3, 1), datetime(2021, 2, 28), datetime(2020, 2, 29)]
    )
    ime_bools = ime(dates)
    correct_bools = [False, True, True]
    np.testing.assert_array_equal(ime_bools, correct_bools)


def test_is_month_start():
    ims = IsMonthStart()
    dates = pd.Series(
        [datetime(2019, 3, 1), datetime(2020, 2, 28), datetime(2020, 2, 29)]
    )
    ims_bools = ims(dates)
    correct_bools = [True, False, False]
    np.testing.assert_array_equal(ims_bools, correct_bools)


def test_is_quarter_end():
    iqe = IsQuarterEnd()
    dates = pd.Series([datetime(2020, 1, 1), datetime(2021, 3, 31)])
    iqe_bools = iqe(dates)
    correct_bools = [False, True]
    np.testing.assert_array_equal(iqe_bools, correct_bools)


def test_is_quarter_start():
    iqs = IsQuarterStart()
    dates = pd.Series([datetime(2020, 1, 1), datetime(2021, 3, 31)])
    iqs_bools = iqs(dates)
    correct_bools = [True, False]
    np.testing.assert_array_equal(iqs_bools, correct_bools)


<<<<<<< HEAD
def test_is_lunch_time():
    ilt = IsLunchTime()
    dates = pd.Series(
        [
            datetime(2022, 6, 26, 12, 12, 12),  # Weekend date
            datetime(2022, 6, 28, 12, 3, 4),  # Weekday date
            datetime(2022, 6, 28, 11, 3, 4),  # Weekday date
            np.nan,
        ]
    )
    actual = ilt(dates)
    expected = [True, True, False, False]
    np.testing.assert_array_equal(actual, expected)


def test_is_lunch_time_weekdays_only():
    ilt = IsLunchTime(include_weekends=False)
    dates = pd.Series(
        [
            datetime(2022, 6, 26, 12, 12, 12),  # Weekend date
            datetime(2022, 6, 28, 12, 3, 4),  # Weekday date
            datetime(2022, 6, 28, 11, 3, 4),  # Weekday date
            datetime(2022, 7, 4, 12, 1, 1),  # July 4th -- Holiday date
        ]
    )
    actual = ilt(dates)
    expected = [False, True, False, False]
    np.testing.assert_array_equal(actual, expected)


def test_is_lunch_time_include_holidays():
    ilt = IsLunchTime(include_weekends=False, include_holidays=True)
    dates = pd.Series(
        [
            datetime(2022, 6, 26, 12, 12, 12),  # Weekend date
            datetime(2022, 6, 21, 12, 3, 4),  # Weekday date
            datetime(2022, 6, 21, 11, 3, 4),  # Weekday date
            datetime(2022, 7, 4, 12, 1, 1),  # July 4th -- Holiday date
        ]
    )
    actual = ilt(dates)
    expected = [False, True, False, True]
    np.testing.assert_array_equal(actual, expected)


def test_is_working_hours_standard_hours():
    iwh = IsWorkingHours()
    dates = pd.Series(
        [
            datetime(2022, 6, 21, 16, 3, 3),  # Weekday date
            datetime(2019, 1, 3, 4, 4, 4),  # Weekday date
            datetime(2022, 1, 1, 12, 1, 2),  # New Year's -- Holiday date
        ]
    )
    answer = iwh(dates)
=======
def test_is_year_end():
    is_year_end = IsYearEnd()
    dates = pd.Series([datetime(2020, 12, 31), np.nan, datetime(2020, 1, 1)])
    answer = is_year_end(dates)
>>>>>>> 87cd39aa
    correct_answer = [True, False, False]
    np.testing.assert_array_equal(answer, correct_answer)


<<<<<<< HEAD
def test_is_working_hours_configured_hours():
    iwh = IsWorkingHours(15, 18)
    dates = pd.Series(
        [
            datetime(2022, 6, 21, 16, 3, 3),  # Weekday date
            datetime(2022, 6, 26, 14, 4, 4),  # Weekend date
            datetime(2022, 1, 1, 12, 1, 2),  # New Year's -- Holiday date
        ]
    )
    answer = iwh(dates)
    correct_answer = [True, False, False]
    np.testing.assert_array_equal(answer, correct_answer)


def test_is_working_hours_boxing_day():
    iwh = IsWorkingHours(country="CA")  # tests Canadian holidays
    dates = pd.Series(
        [
            datetime(2022, 12, 26, 16, 3, 3),  # Boxing Day 2022 -- Holiday date
            datetime(2021, 12, 26, 16, 3, 3),  # Boxing Day 2021 -- Holiday date
            datetime(2020, 12, 26, 16, 3, 3),  # Boxing Day 2020 -- Holiday date
        ]
    )
    answer = iwh(dates)
    correct_answer = [False, False, False]
    np.testing.assert_array_equal(answer, correct_answer)


def test_is_working_hours_holiday_before_established_and_after():
    iwh = IsWorkingHours()  # tests Canadian holidays
    dates = pd.Series(
        [
            datetime(1962, 6, 19, 16, 3, 3),  # Before Juneteenth was a Federal holiday
            datetime(
                2022, 6, 19, 16, 3, 3
            ),  # After Juneteenth was declared a Federal holiday
        ]
    )
    answer = iwh(dates)
    correct_answer = [True, False]
=======
def test_is_year_start():
    is_year_start = IsYearStart()
    dates = pd.Series([datetime(2020, 12, 31), np.nan, datetime(2020, 1, 1)])
    answer = is_year_start(dates)
    correct_answer = [False, False, True]
>>>>>>> 87cd39aa
    np.testing.assert_array_equal(answer, correct_answer)


def test_quarter_regular():
    q = Quarter()
    array = pd.Series(
        [
            pd.to_datetime("2018-01-01"),
            pd.to_datetime("2018-04-01"),
            pd.to_datetime("2018-07-01"),
            pd.to_datetime("2018-10-01"),
        ]
    )
    answer = q(array)
    correct_answer = pd.Series([1, 2, 3, 4])
    np.testing.assert_array_equal(answer, correct_answer)


def test_quarter_leap_year():
    q = Quarter()
    array = pd.Series(
        [
            pd.to_datetime("2016-02-29"),
            pd.to_datetime("2018-04-01"),
            pd.to_datetime("2018-07-01"),
            pd.to_datetime("2018-10-01"),
        ]
    )
    answer = q(array)
    correct_answer = pd.Series([1, 2, 3, 4])
    np.testing.assert_array_equal(answer, correct_answer)


def test_quarter_nan_and_nat_input():
    q = Quarter()
    array = pd.Series(
        [
            pd.to_datetime("2016-02-29"),
            np.nan,
            np.datetime64("NaT"),
            pd.to_datetime("2018-10-01"),
        ]
    )
    answer = q(array)
    correct_answer = pd.Series([1, np.nan, np.nan, 4])
    np.testing.assert_array_equal(answer, correct_answer)


def test_quarter_year_before_1970():
    q = Quarter()
    array = pd.Series(
        [
            pd.to_datetime("2018-01-01"),
            pd.to_datetime("1950-04-01"),
            pd.to_datetime("1874-07-01"),
            pd.to_datetime("2018-10-01"),
        ]
    )
    answer = q(array)
    correct_answer = pd.Series([1, 2, 3, 4])
    np.testing.assert_array_equal(answer, correct_answer)


def test_quarter_year_after_2038():
    q = Quarter()
    array = pd.Series(
        [
            pd.to_datetime("2018-01-01"),
            pd.to_datetime("2050-04-01"),
            pd.to_datetime("2174-07-01"),
            pd.to_datetime("2018-10-01"),
        ]
    )
    answer = q(array)
    correct_answer = pd.Series([1, 2, 3, 4])
    np.testing.assert_array_equal(answer, correct_answer)


def test_quarter():
    q = Quarter()
    dates = [datetime(2019, 12, 1), datetime(2019, 1, 3), datetime(2020, 2, 1)]
    quarter = q(dates)
    correct_quarters = [4, 1, 1]
    np.testing.assert_array_equal(quarter, correct_quarters)


def test_week_no_deprecation_message():
    dates = [
        datetime(2019, 1, 3),
        datetime(2019, 6, 17, 11, 10, 50),
        datetime(2019, 11, 30, 19, 45, 15),
    ]
    with pytest.warns(None) as record:
        week = Week()
        week(dates).tolist()
    assert not record


def test_url_to_domain_urls():
    url_to_domain = URLToDomain()
    urls = pd.Series(
        [
            "https://play.google.com/store/apps/details?id=com.skgames.trafficracer%22",
            "http://mplay.google.co.in/sadfask/asdkfals?dk=10",
            "http://lplay.google.co.in/sadfask/asdkfals?dk=10",
            "http://play.google.co.in/sadfask/asdkfals?dk=10",
            "http://tplay.google.co.in/sadfask/asdkfals?dk=10",
            "http://www.google.co.in/sadfask/asdkfals?dk=10",
            "www.google.co.in/sadfask/asdkfals?dk=10",
            "http://user:pass@google.com/?a=b#asdd",
            "https://www.compzets.com?asd=10",
            "www.compzets.com?asd=10",
            "facebook.com",
            "https://www.compzets.net?asd=10",
            "http://www.featuretools.org",
        ]
    )
    correct_urls = [
        "play.google.com",
        "mplay.google.co.in",
        "lplay.google.co.in",
        "play.google.co.in",
        "tplay.google.co.in",
        "google.co.in",
        "google.co.in",
        "google.com",
        "compzets.com",
        "compzets.com",
        "facebook.com",
        "compzets.net",
        "featuretools.org",
    ]
    np.testing.assert_array_equal(url_to_domain(urls), correct_urls)


def test_url_to_domain_long_url():
    url_to_domain = URLToDomain()
    urls = pd.Series(
        [
            "http://chart.apis.google.com/chart?chs=500x500&chma=0,0,100, \
                        100&cht=p&chco=FF0000%2CFFFF00%7CFF8000%2C00FF00%7C00FF00%2C0 \
                        000FF&chd=t%3A122%2C42%2C17%2C10%2C8%2C7%2C7%2C7%2C7%2C6%2C6% \
                        2C6%2C6%2C5%2C5&chl=122%7C42%7C17%7C10%7C8%7C7%7C7%7C7%7C7%7C \
                        6%7C6%7C6%7C6%7C5%7C5&chdl=android%7Cjava%7Cstack-trace%7Cbro \
                        adcastreceiver%7Candroid-ndk%7Cuser-agent%7Candroid-webview%7 \
                        Cwebview%7Cbackground%7Cmultithreading%7Candroid-source%7Csms \
                        %7Cadb%7Csollections%7Cactivity|Chart"
        ]
    )
    correct_urls = ["chart.apis.google.com"]
    results = url_to_domain(urls)
    np.testing.assert_array_equal(results, correct_urls)


def test_url_to_domain_nan():
    url_to_domain = URLToDomain()
    urls = pd.Series(["www.featuretools.com", np.nan], dtype="object")
    correct_urls = pd.Series(["featuretools.com", np.nan], dtype="object")
    results = url_to_domain(urls)
    pd.testing.assert_series_equal(results, correct_urls)


def test_url_to_protocol_urls():
    url_to_protocol = URLToProtocol()
    urls = pd.Series(
        [
            "https://play.google.com/store/apps/details?id=com.skgames.trafficracer%22",
            "http://mplay.google.co.in/sadfask/asdkfals?dk=10",
            "http://lplay.google.co.in/sadfask/asdkfals?dk=10",
            "www.google.co.in/sadfask/asdkfals?dk=10",
            "http://user:pass@google.com/?a=b#asdd",
            "https://www.compzets.com?asd=10",
            "www.compzets.com?asd=10",
            "facebook.com",
            "https://www.compzets.net?asd=10",
            "http://www.featuretools.org",
            "https://featuretools.com",
        ]
    )
    correct_urls = pd.Series(
        [
            "https",
            "http",
            "http",
            np.nan,
            "http",
            "https",
            np.nan,
            np.nan,
            "https",
            "http",
            "https",
        ]
    )
    results = url_to_protocol(urls)
    pd.testing.assert_series_equal(results, correct_urls)


def test_url_to_protocol_long_url():
    url_to_protocol = URLToProtocol()
    urls = pd.Series(
        [
            "http://chart.apis.google.com/chart?chs=500x500&chma=0,0,100, \
                        100&cht=p&chco=FF0000%2CFFFF00%7CFF8000%2C00FF00%7C00FF00%2C0 \
                        000FF&chd=t%3A122%2C42%2C17%2C10%2C8%2C7%2C7%2C7%2C7%2C6%2C6% \
                        2C6%2C6%2C5%2C5&chl=122%7C42%7C17%7C10%7C8%7C7%7C7%7C7%7C7%7C \
                        6%7C6%7C6%7C6%7C5%7C5&chdl=android%7Cjava%7Cstack-trace%7Cbro \
                        adcastreceiver%7Candroid-ndk%7Cuser-agent%7Candroid-webview%7 \
                        Cwebview%7Cbackground%7Cmultithreading%7Candroid-source%7Csms \
                        %7Cadb%7Csollections%7Cactivity|Chart"
        ]
    )
    correct_urls = ["http"]
    results = url_to_protocol(urls)
    np.testing.assert_array_equal(results, correct_urls)


def test_url_to_protocol_nan():
    url_to_protocol = URLToProtocol()
    urls = pd.Series(["www.featuretools.com", np.nan, ""], dtype="object")
    correct_urls = pd.Series([np.nan, np.nan, np.nan], dtype="object")
    results = url_to_protocol(urls)
    pd.testing.assert_series_equal(results, correct_urls)


def test_url_to_tld_urls():
    url_to_tld = URLToTLD()
    urls = pd.Series(
        [
            "https://play.google.com/store/apps/details?id=com.skgames.trafficracer%22",
            "http://mplay.google.co.in/sadfask/asdkfals?dk=10",
            "http://lplay.google.co.in/sadfask/asdkfals?dk=10",
            "http://play.google.co.in/sadfask/asdkfals?dk=10",
            "http://tplay.google.co.in/sadfask/asdkfals?dk=10",
            "http://www.google.co.in/sadfask/asdkfals?dk=10",
            "www.google.co.in/sadfask/asdkfals?dk=10",
            "http://user:pass@google.com/?a=b#asdd",
            "https://www.compzets.dev?asd=10",
            "www.compzets.com?asd=10",
            "https://www.compzets.net?asd=10",
            "http://www.featuretools.org",
            "featuretools.org",
        ]
    )
    correct_urls = [
        "com",
        "in",
        "in",
        "in",
        "in",
        "in",
        "in",
        "com",
        "dev",
        "com",
        "net",
        "org",
        "org",
    ]
    np.testing.assert_array_equal(url_to_tld(urls), correct_urls)


def test_url_to_tld_long_url():
    url_to_tld = URLToTLD()
    urls = pd.Series(
        [
            "http://chart.apis.google.com/chart?chs=500x500&chma=0,0,100, \
                        100&cht=p&chco=FF0000%2CFFFF00%7CFF8000%2C00FF00%7C00FF00%2C0 \
                        000FF&chd=t%3A122%2C42%2C17%2C10%2C8%2C7%2C7%2C7%2C7%2C6%2C6% \
                        2C6%2C6%2C5%2C5&chl=122%7C42%7C17%7C10%7C8%7C7%7C7%7C7%7C7%7C \
                        6%7C6%7C6%7C6%7C5%7C5&chdl=android%7Cjava%7Cstack-trace%7Cbro \
                        adcastreceiver%7Candroid-ndk%7Cuser-agent%7Candroid-webview%7 \
                        Cwebview%7Cbackground%7Cmultithreading%7Candroid-source%7Csms \
                        %7Cadb%7Csollections%7Cactivity|Chart"
        ]
    )
    correct_urls = ["com"]
    np.testing.assert_array_equal(url_to_tld(urls), correct_urls)


def test_url_to_tld_nan():
    url_to_tld = URLToTLD()
    urls = pd.Series(
        ["www.featuretools.com", np.nan, "featuretools", ""], dtype="object"
    )
    correct_urls = pd.Series(["com", np.nan, np.nan, np.nan], dtype="object")
    results = url_to_tld(urls)
    pd.testing.assert_series_equal(results, correct_urls, check_names=False)


def test_is_free_email_domain_valid_addresses():
    is_free_email_domain = IsFreeEmailDomain()
    array = pd.Series(
        [
            "test@hotmail.com",
            "name@featuretools.com",
            "nobody@yahoo.com",
            "free@gmail.com",
        ]
    )
    answers = pd.Series(is_free_email_domain(array))
    correct_answers = pd.Series([True, False, True, True])
    pd.testing.assert_series_equal(answers, correct_answers)


def test_is_free_email_domain_valid_addresses_whitespace():
    is_free_email_domain = IsFreeEmailDomain()
    array = pd.Series(
        [
            " test@hotmail.com",
            " name@featuretools.com",
            "nobody@yahoo.com ",
            " free@gmail.com ",
        ]
    )
    answers = pd.Series(is_free_email_domain(array))
    correct_answers = pd.Series([True, False, True, True])
    pd.testing.assert_series_equal(answers, correct_answers)


def test_is_free_email_domain_nan():
    is_free_email_domain = IsFreeEmailDomain()
    array = pd.Series([np.nan, "name@featuretools.com", "nobody@yahoo.com"])
    answers = pd.Series(is_free_email_domain(array))
    correct_answers = pd.Series([np.nan, False, True])
    pd.testing.assert_series_equal(answers, correct_answers)


def test_is_free_email_domain_empty_string():
    is_free_email_domain = IsFreeEmailDomain()
    array = pd.Series(["", "name@featuretools.com", "nobody@yahoo.com"])
    answers = pd.Series(is_free_email_domain(array))
    correct_answers = pd.Series([np.nan, False, True])
    pd.testing.assert_series_equal(answers, correct_answers)


def test_is_free_email_domain_empty_series():
    is_free_email_domain = IsFreeEmailDomain()
    array = pd.Series([])
    answers = pd.Series(is_free_email_domain(array))
    correct_answers = pd.Series([])
    pd.testing.assert_series_equal(answers, correct_answers)


def test_is_free_email_domain_invalid_email():
    is_free_email_domain = IsFreeEmailDomain()
    array = pd.Series(
        [
            np.nan,
            "this is not an email address",
            "name@featuretools.com",
            "nobody@yahoo.com",
            1234,
            1.23,
            True,
        ]
    )
    answers = pd.Series(is_free_email_domain(array))
    correct_answers = pd.Series([np.nan, np.nan, False, True, np.nan, np.nan, np.nan])
    pd.testing.assert_series_equal(answers, correct_answers)


def test_is_free_email_domain_all_nan():
    is_free_email_domain = IsFreeEmailDomain()
    array = pd.Series([np.nan, np.nan])
    answers = pd.Series(is_free_email_domain(array))
    correct_answers = pd.Series([np.nan, np.nan], dtype=object)
    pd.testing.assert_series_equal(answers, correct_answers)


def test_email_address_to_domain_valid_addresses():
    email_address_to_domain = EmailAddressToDomain()
    array = pd.Series(
        [
            "test@hotmail.com",
            "name@featuretools.com",
            "nobody@yahoo.com",
            "free@gmail.com",
        ]
    )
    answers = pd.Series(email_address_to_domain(array))
    correct_answers = pd.Series(
        ["hotmail.com", "featuretools.com", "yahoo.com", "gmail.com"]
    )
    pd.testing.assert_series_equal(answers, correct_answers)


def test_email_address_to_domain_valid_addresses_whitespace():
    email_address_to_domain = EmailAddressToDomain()
    array = pd.Series(
        [
            " test@hotmail.com",
            " name@featuretools.com",
            "nobody@yahoo.com ",
            " free@gmail.com ",
        ]
    )
    answers = pd.Series(email_address_to_domain(array))
    correct_answers = pd.Series(
        ["hotmail.com", "featuretools.com", "yahoo.com", "gmail.com"]
    )
    pd.testing.assert_series_equal(answers, correct_answers)


def test_email_address_to_domain_nan():
    email_address_to_domain = EmailAddressToDomain()
    array = pd.Series([np.nan, "name@featuretools.com", "nobody@yahoo.com"])
    answers = pd.Series(email_address_to_domain(array))
    correct_answers = pd.Series([np.nan, "featuretools.com", "yahoo.com"])
    pd.testing.assert_series_equal(answers, correct_answers)


def test_email_address_to_domain_empty_string():
    email_address_to_domain = EmailAddressToDomain()
    array = pd.Series(["", "name@featuretools.com", "nobody@yahoo.com"])
    answers = pd.Series(email_address_to_domain(array))
    correct_answers = pd.Series([np.nan, "featuretools.com", "yahoo.com"])
    pd.testing.assert_series_equal(answers, correct_answers)


def test_email_address_to_domain_empty_series():
    email_address_to_domain = EmailAddressToDomain()
    array = pd.Series([])
    answers = pd.Series(email_address_to_domain(array))
    correct_answers = pd.Series([])
    pd.testing.assert_series_equal(answers, correct_answers)


def test_email_address_to_domain_invalid_email():
    email_address_to_domain = EmailAddressToDomain()
    array = pd.Series(
        [
            np.nan,
            "this is not an email address",
            "name@featuretools.com",
            "nobody@yahoo.com",
            1234,
            1.23,
            True,
        ]
    )
    answers = pd.Series(email_address_to_domain(array))
    correct_answers = pd.Series(
        [np.nan, np.nan, "featuretools.com", "yahoo.com", np.nan, np.nan, np.nan]
    )
    pd.testing.assert_series_equal(answers, correct_answers)


def test_email_address_to_domain_all_nan():
    email_address_to_domain = EmailAddressToDomain()
    array = pd.Series([np.nan, np.nan])
    answers = pd.Series(email_address_to_domain(array))
    correct_answers = pd.Series([np.nan, np.nan], dtype=object)
    pd.testing.assert_series_equal(answers, correct_answers)


def test_trans_primitives_can_init_without_params():
    trans_primitives = get_transform_primitives().values()
    for trans_primitive in trans_primitives:
        trans_primitive()


def test_lag_regular():
    primitive_instance = NumericLag()
    primitive_func = primitive_instance.get_function()

    array = pd.Series([1, 2, 3, 4])
    time_array = pd.Series(pd.date_range(start="2020-01-01", periods=4, freq="D"))

    answer = pd.Series(primitive_func(time_array, array))

    correct_answer = pd.Series([np.nan, 1, 2, 3])
    pd.testing.assert_series_equal(answer, correct_answer)


def test_lag_period():
    primitive_instance = NumericLag(periods=3)
    primitive_func = primitive_instance.get_function()

    array = pd.Series([1, 2, 3, 4])
    time_array = pd.Series(pd.date_range(start="2020-01-01", periods=4, freq="D"))

    answer = pd.Series(primitive_func(time_array, array))

    correct_answer = pd.Series([np.nan, np.nan, np.nan, 1])
    pd.testing.assert_series_equal(answer, correct_answer)


def test_lag_negative_period():
    primitive_instance = NumericLag(periods=-2)
    primitive_func = primitive_instance.get_function()

    array = pd.Series([1, 2, 3, 4])
    time_array = pd.Series(pd.date_range(start="2020-01-01", periods=4, freq="D"))

    answer = pd.Series(primitive_func(time_array, array))

    correct_answer = pd.Series([3, 4, np.nan, np.nan])
    pd.testing.assert_series_equal(answer, correct_answer)


def test_lag_fill_value():
    primitive_instance = NumericLag(fill_value=10)
    primitive_func = primitive_instance.get_function()

    array = pd.Series([1, 2, 3, 4])
    time_array = pd.Series(pd.date_range(start="2020-01-01", periods=4, freq="D"))

    answer = pd.Series(primitive_func(time_array, array))

    correct_answer = pd.Series([10, 1, 2, 3])
    pd.testing.assert_series_equal(answer, correct_answer)


def test_lag_starts_with_nan():
    primitive_instance = NumericLag()
    primitive_func = primitive_instance.get_function()

    array = pd.Series([np.nan, 2, 3, 4])
    time_array = pd.Series(pd.date_range(start="2020-01-01", periods=4, freq="D"))

    answer = pd.Series(primitive_func(time_array, array))

    correct_answer = pd.Series([np.nan, np.nan, 2, 3])
    pd.testing.assert_series_equal(answer, correct_answer)


def test_lag_ends_with_nan():
    primitive_instance = NumericLag()
    primitive_func = primitive_instance.get_function()

    array = pd.Series([1, 2, 3, np.nan])
    time_array = pd.Series(pd.date_range(start="2020-01-01", periods=4, freq="D"))

    answer = pd.Series(primitive_func(time_array, array))

    correct_answer = pd.Series([np.nan, 1, 2, 3])
    pd.testing.assert_series_equal(answer, correct_answer)<|MERGE_RESOLUTION|>--- conflicted
+++ resolved
@@ -16,12 +16,9 @@
     IsMonthStart,
     IsQuarterEnd,
     IsQuarterStart,
-<<<<<<< HEAD
     IsWorkingHours,
-=======
     IsYearEnd,
     IsYearStart,
->>>>>>> 87cd39aa
     NumericLag,
     Quarter,
     TimeSince,
@@ -181,7 +178,6 @@
     np.testing.assert_array_equal(iqs_bools, correct_bools)
 
 
-<<<<<<< HEAD
 def test_is_lunch_time():
     ilt = IsLunchTime()
     dates = pd.Series(
@@ -237,17 +233,15 @@
         ]
     )
     answer = iwh(dates)
-=======
+
+ 
 def test_is_year_end():
     is_year_end = IsYearEnd()
     dates = pd.Series([datetime(2020, 12, 31), np.nan, datetime(2020, 1, 1)])
     answer = is_year_end(dates)
->>>>>>> 87cd39aa
     correct_answer = [True, False, False]
     np.testing.assert_array_equal(answer, correct_answer)
 
-
-<<<<<<< HEAD
 def test_is_working_hours_configured_hours():
     iwh = IsWorkingHours(15, 18)
     dates = pd.Series(
@@ -288,13 +282,13 @@
     )
     answer = iwh(dates)
     correct_answer = [True, False]
-=======
+
+    
 def test_is_year_start():
     is_year_start = IsYearStart()
     dates = pd.Series([datetime(2020, 12, 31), np.nan, datetime(2020, 1, 1)])
     answer = is_year_start(dates)
     correct_answer = [False, False, True]
->>>>>>> 87cd39aa
     np.testing.assert_array_equal(answer, correct_answer)
 
 
