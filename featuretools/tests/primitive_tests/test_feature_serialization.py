--- conflicted
+++ resolved
@@ -218,15 +218,9 @@
     assert_features(features_original, features_deserialized)
 
 
-<<<<<<< HEAD
-@pytest.mark.parametrize("url,profile_name", [(S3_URL, None), (S3_URL, False), (URL, None)])
-def test_deserialize_features_s3(pd_es, url, profile_name):
-    features_original = sorted(ft.dfs(target_entity='sessions', entityset=pd_es, features_only=True), key=lambda x: x.unique_name())
-    features_deserialized = sorted(ft.load_features(url, profile_name=profile_name), key=lambda x: x.unique_name())
-=======
 @pytest.mark.parametrize("url,profile_name", [(S3_URL, None), (S3_URL, False),
                                               (URL, None)])
-def test_deserialize_features_s3(es, url, profile_name):
+def test_deserialize_features_s3(pd_es, url, profile_name):
     agg_primitives = [Sum, Std, Max, Skew, Min, Mean, Count, PercentTrue,
                       NumUnique, Mode]
 
@@ -234,7 +228,7 @@
                         NumCharacters]
 
     features_original = sorted(ft.dfs(target_entity='sessions',
-                                      entityset=es,
+                                      entityset=pd_es,
                                       features_only=True,
                                       agg_primitives=agg_primitives,
                                       trans_primitives=trans_primitives),
@@ -242,7 +236,6 @@
     features_deserialized = sorted(ft.load_features(url,
                                                     profile_name=profile_name),
                                    key=lambda x: x.unique_name())
->>>>>>> af0a5526
     assert_features(features_original, features_deserialized)
 
 
