from datetime import datetime

import numpy as np
import pandas as pd

from featuretools import variable_types
from featuretools.entityset import EntitySet, Relationship


def make_ecommerce_entityset(with_integer_time_index=False):
    """ Makes a entityset with the following shape:

          R         Regions
         / \\       .
        S   C       Stores, Customers
            |       .
            S   P   Sessions, Products
             \\ /   .
              L     Log
    """
    dataframes = make_ecommerce_dataframes(with_integer_time_index=with_integer_time_index)
    entities = dataframes.keys()
    es_id = 'ecommerce'
    if with_integer_time_index:
        es_id += "_int_time_index"

    variable_types = make_variable_types(
        with_integer_time_index=with_integer_time_index)
    time_indexes = make_time_indexes(
        with_integer_time_index=with_integer_time_index)

    es = EntitySet(id=es_id)

    for entity in entities:
        time_index = time_indexes.get(entity, None)
        ti_name = None
        secondary = None
        if time_index is not None:
            ti_name = time_index['name']
            secondary = time_index['secondary']
        df = dataframes[entity]
        es.entity_from_dataframe(entity,
                                 df,
                                 index='id',
                                 variable_types=variable_types[entity],
                                 time_index=ti_name,
                                 secondary_time_index=secondary)

    es.normalize_entity('customers', 'cohorts', 'cohort',
                        additional_variables=['cohort_name'],
                        make_time_index=True,
                        new_entity_time_index='cohort_end')

    es.add_relationships(
        [Relationship(es[u'régions']['id'], es['customers'][u'région_id']),
         Relationship(es[u'régions']['id'], es['stores'][u'région_id']),
         Relationship(es['customers']['id'], es['sessions']['customer_id']),
         Relationship(es['sessions']['id'], es['log']['session_id']),
         Relationship(es['products']['id'], es['log']['product_id'])])

    return es


def make_ecommerce_dataframes(with_integer_time_index=False):
    region_df = pd.DataFrame({'id': ['United States', 'Mexico'],
                              'language': ['en', 'sp']})

    store_df = pd.DataFrame({'id': range(6),
                             u'région_id': ['United States'] * 3 + ['Mexico'] * 2 + [np.nan],
                             'num_square_feet': list(range(30000, 60000, 6000)) + [np.nan]})

    product_df = pd.DataFrame({'id': ['Haribo sugar-free gummy bears', 'car',
                                      'toothpaste', 'brown bag', 'coke zero',
                                      'taco clock'],
                               'department': ["food", "electronics", "health",
                                              "food", "food", "electronics"],
                               'rating': [3.5, 4.0, 4.5, 1.5, 5.0, 5.0],
                               'url': ['google.com', 'https://www.featuretools.com/',
                                       'amazon.com', 'www.featuretools.com', 'bit.ly',
                                       'featuretools.com/demos/'],
                               })
    customer_times = {
        'signup_date': [datetime(2011, 4, 8), datetime(2011, 4, 9),
                        datetime(2011, 4, 6)],
        # some point after signup date
        'upgrade_date': [datetime(2011, 4, 10), datetime(2011, 4, 11),
                         datetime(2011, 4, 7)],
        'cancel_date': [datetime(2011, 6, 8), datetime(2011, 10, 9),
                        datetime(2012, 1, 6)],
        'date_of_birth': [datetime(1993, 3, 8), datetime(1926, 8, 2),
                          datetime(1993, 4, 20)]
    }
    if with_integer_time_index:
        customer_times['signup_date'] = [6, 7, 4]
        customer_times['upgrade_date'] = [18, 26, 5]
        customer_times['cancel_date'] = [27, 28, 29]
        customer_times['date_of_birth'] = [2, 1, 3]

    customer_df = pd.DataFrame({
        'id': pd.Categorical([0, 1, 2]),
        'age': [33, 25, 56],
        u'région_id': ['United States'] * 3,
        'cohort': [0, 1, 0],
        'cohort_name': ['Early Adopters', 'Late Adopters', 'Early Adopters'],
        'loves_ice_cream': [True, False, True],
        'favorite_quote': ['The proletariat have nothing to lose but their chains',
                           'Capitalism deprives us all of self-determination',
                           'All members of the working classes must seize the '
                           'means of production.'],
        'signup_date': customer_times['signup_date'],
        # some point after signup date
        'upgrade_date': customer_times['upgrade_date'],
        'cancel_date': customer_times['cancel_date'],
        'cancel_reason': ["reason_1", "reason_2", "reason_1"],
        'engagement_level': [1, 3, 2],
        'full_name': ['Mr. John Doe', 'Doe, Mrs. Jane', 'James Brown'],
        'email': ['john.smith@example.com', '', 'team@featuretools.com'],
        'phone_number': ['5555555555', '555-555-5555', '1-(555)-555-5555'],
        'date_of_birth': customer_times['date_of_birth'],
    })

    ips = ['192.168.0.1', '2001:4860:4860::8888', '0.0.0.0',
           '192.168.1.1:2869', np.nan, '']
    filepaths = ['/home/user/docs/Letter.txt', './inthisdir', 'C:\\user\\docs\\Letter.txt',
                 '~/.rcinfo', '../../greatgrandparent', 'data.json']

    session_df = pd.DataFrame({'id': [0, 1, 2, 3, 4, 5],
                               'customer_id': pd.Categorical([0, 0, 0, 1, 1, 2]),
                               'device_type': [0, 1, 1, 0, 0, 1],
                               'device_name': ['PC', 'Mobile', 'Mobile', 'PC',
                                               'PC', 'Mobile'],
                               'ip': ips,
                               'filepath': filepaths, })

    times = list([datetime(2011, 4, 9, 10, 30, i * 6) for i in range(5)] +
                 [datetime(2011, 4, 9, 10, 31, i * 9) for i in range(4)] +
                 [datetime(2011, 4, 9, 10, 40, 0)] +
                 [datetime(2011, 4, 10, 10, 40, i) for i in range(2)] +
                 [datetime(2011, 4, 10, 10, 41, i * 3) for i in range(3)] +
                 [datetime(2011, 4, 10, 11, 10, i * 3) for i in range(2)])
    if with_integer_time_index:
        times = list(range(8, 18)) + list(range(19, 26))

    values = list([i * 5 for i in range(5)] +
                  [i * 1 for i in range(4)] +
                  [0] +
                  [i * 5 for i in range(2)] +
                  [i * 7 for i in range(3)] +
                  [np.nan] * 2)

    values_2 = list([i * 2 for i in range(5)] +
                    [i * 1 for i in range(4)] +
                    [0] +
                    [i * 2 for i in range(2)] +
                    [i * 3 for i in range(3)] +
                    [np.nan] * 2)

    values_many_nans = list([np.nan] * 5 +
                            [i * 1 for i in range(4)] +
                            [0] +
                            [np.nan] * 2 +
                            [i * 3 for i in range(3)] +
                            [np.nan] * 2)

    latlong = list([(values[i], values_2[i]) for i, _ in enumerate(values)])
    latlong2 = list([(values_2[i], -values[i]) for i, _ in enumerate(values)])
    zipcodes = list(['02116'] * 5 +
                    ['02116-3899'] * 4 +
                    ['0'] +
                    ['1234567890'] * 2 +
                    ['12345-6789'] * 2 +
                    [np.nan] +
                    [''] * 2)
    countrycodes = list(['US'] * 5 +
                        ['AL'] * 4 +
                        [np.nan] * 2 +
                        [''] * 3 +
                        ['ALB'] * 2 +
                        ['USA'])
    subregioncodes = list(['US-AZ'] * 5 +
                          ['US-MT'] * 4 +
                          [np.nan] * 2 +
                          [''] +
                          ['UG-219'] * 2 +
                          ['ZM-06'] * 3)
    log_df = pd.DataFrame({
        'id': range(17),
        'session_id': [0] * 5 + [1] * 4 + [2] * 1 + [3] * 2 + [4] * 3 + [5] * 2,
        'product_id': ['coke zero'] * 3 + ['car'] * 2 + ['toothpaste'] * 3 +
        ['brown bag'] * 2 + ['Haribo sugar-free gummy bears'] +
        ['coke zero'] * 4 + ['taco clock'] * 2,
        'datetime': times,
        'value': values,
        'value_2': values_2,
        'latlong': latlong,
        'latlong2': latlong2,
        'zipcode': zipcodes,
        'countrycode': countrycodes,
        'subregioncode': subregioncodes,
        'value_many_nans': values_many_nans,
        'priority_level': [0] * 2 + [1] * 5 + [0] * 6 + [2] * 2 + [1] * 2,
        'purchased': [True] * 11 + [False] * 4 + [True, False],
        'comments': [coke_zero_review()] + ['I loved it'] * 2 +
        car_reviews() + toothpaste_reviews() +
        brown_bag_reviews() + [gummy_review()] +
        ['I loved it'] * 4 + taco_clock_reviews()
    })
<<<<<<< HEAD
    filenames = {}
    for entity, df in [(u'régions', region_df),
                       ('stores', store_df),
                       ('products', product_df),
                       ('customers', customer_df),
                       ('sessions', session_df),
                       ('log', log_df)]:
        if split_by_time and entity == 'log':
            df1 = df.iloc[:10]
            df2 = df.iloc[10:]
            df = [df1, df2]
        filenames[entity] = save_to_csv(entity, df, base_path=base_path, file_location=file_location,
                                        with_integer_time_index=with_integer_time_index, compressed=compressed)
    return filenames


def data_dir(base_path=None):
    dirname = os.path.dirname(integration_data.__file__)
    if base_path is None:
        return os.path.abspath(dirname)
    return os.path.join(base_path, 'integration_data')


def save_to_csv(entity_id, df, base_path=None, file_location='local',
                with_integer_time_index=False, compressed=False):
    path = entity_filename(entity_id, base_path, file_location=file_location,
                           with_integer_time_index=with_integer_time_index,
                           compressed=compressed)
    ext = '.csv'
    compression = None
    if compressed:
        ext = '.gzip'
        compression = ext[1:]
    if file_location == 's3':
        pass
        # src = StringIO()
        # df.to_csv(src, index=False,
        #         compression=compression,
        #         encoding='utf-8')
        # new_path = path.split('s3://')[1]
        # parts = new_path.split('/')
        # bucket = parts[0]
        # new_path = '/'.join(parts[1:])
        # src.seek(0)
        # upload_file(src, new_path, bucket)
    else:
        if isinstance(df, list):
            for i, d in enumerate(df):
                p = path.replace(ext, '-{}{}'.format(i, ext))
                d.to_csv(p, index=False,
                         compression=compression,
                         encoding='utf-8')
            path = path.replace(ext, '-*{}'.format(ext))
        else:
            df.to_csv(path, index=False,
                      compression=compression,
                      encoding='utf-8')
    return path


def entity_filename(entity, base_path=None, file_location='local',
                    with_integer_time_index=False, glob=False, compressed=False):
    if file_location == 's3':
        dirname = "s3://featuretools-static/test_ecommerce/"
    else:
        dirname = data_dir(base_path)
    ext = '.csv'
    if compressed:
        ext = '.gzip'
=======
>>>>>>> 372f513c

    return {u'régions': region_df,
            'stores': store_df,
            'products': product_df,
            'customers': customer_df,
            'sessions': session_df,
            'log': log_df}


def make_variable_types(with_integer_time_index=False):
    region_variable_types = {
        'id': variable_types.Categorical,
        'language': variable_types.Categorical
    }

    store_variable_types = {
        'id': variable_types.Categorical,
        u'région_id': variable_types.Id
    }

    product_variable_types = {
        'id': variable_types.Categorical,
        'rating': variable_types.Numeric,
        'department': variable_types.Categorical,
        'url': variable_types.URL,
    }

    customer_variable_types = {
        'id': variable_types.Categorical,
        'age': variable_types.Numeric,
        u'région_id': variable_types.Id,
        'loves_ice_cream': variable_types.Boolean,
        'favorite_quote': variable_types.Text,
        'signup_date': variable_types.Datetime,
        'upgrade_date': variable_types.Datetime,
        'cancel_date': variable_types.Datetime,
        'cancel_reason': variable_types.Categorical,
        'engagement_level': variable_types.Ordinal,
        'full_name': variable_types.FullName,
        'email': variable_types.EmailAddress,
        'phone_number': variable_types.PhoneNumber,
        'date_of_birth': variable_types.DateOfBirth,
    }

    session_variable_types = {
        'id': variable_types.Categorical,
        'customer_id': variable_types.Id,
        'device_type': variable_types.Categorical,
        'ip': variable_types.IPAddress,
        'filepath': variable_types.FilePath,
    }

    log_variable_types = {
        'id': variable_types.Categorical,
        'session_id': variable_types.Id,
        'product_id': variable_types.Categorical,
        'datetime': variable_types.Datetime,
        'value': variable_types.Numeric,
        'value_2': variable_types.Numeric,
        'latlong': variable_types.LatLong,
        'latlong2': variable_types.LatLong,
        'zipcode': variable_types.ZIPCode,
        'countrycode': variable_types.CountryCode,
        'subregioncode': variable_types.SubRegionCode,
        'value_many_nans': variable_types.Numeric,
        'priority_level': variable_types.Ordinal,
        'purchased': variable_types.Boolean,
        'comments': variable_types.Text
    }
    if with_integer_time_index:
        log_variable_types['datetime'] = variable_types.Numeric
        customer_variable_types['signup_date'] = variable_types.Numeric
        customer_variable_types['upgrade_date'] = variable_types.Numeric
        customer_variable_types['cancel_date'] = variable_types.Numeric
        customer_variable_types['date_of_birth'] = variable_types.Numeric

    return {
        'customers': customer_variable_types,
        'sessions': session_variable_types,
        'log': log_variable_types,
        'products': product_variable_types,
        'stores': store_variable_types,
        u'régions': region_variable_types
    }


def make_time_indexes(with_integer_time_index=False):
    return {'customers': {'name': 'signup_date',
                          'secondary': {
                              "cancel_date": ["cancel_reason"]}
                          },
            'log': {'name': 'datetime',
                    'secondary': None
                    }
            }


<<<<<<< HEAD
def latlong_unstringify(latlong):
    lat = float(latlong.split(", ")[0].replace("(", ""))
    lon = float(latlong.split(", ")[1].replace(")", ""))
    return (lat, lon)


def make_ecommerce_entityset(with_integer_time_index=False, base_path=None, save_files=True, file_location='local',
                             split_by_time=False, compressed=False, entityset_type=EntitySet):
    if file_location == 'local' and save_files:
        filenames = make_ecommerce_files(with_integer_time_index, base_path=base_path, file_location=file_location,
                                         split_by_time=split_by_time, compressed=compressed)
        entities = filenames.keys()
    else:
        entities = [u'régions', 'stores', 'products',
                    'customers', 'sessions', 'log']
        filenames = {e: entity_filename(e, base_path, file_location=file_location,
                                        glob=(split_by_time and e == 'log'),
                                        compressed=compressed,
                                        with_integer_time_index=with_integer_time_index)
                     for e in entities}
    id = 'ecommerce'
    if with_integer_time_index:
        id += "_int_time_index"
    if split_by_time:
        id += "_glob"

    variable_types = make_variable_types(
        with_integer_time_index=with_integer_time_index)
    time_indexes = make_time_indexes(
        with_integer_time_index=with_integer_time_index)

    es = entityset_type(id=id)

    for entity in entities:
        time_index = time_indexes.get(entity, None)
        ti_name = None
        secondary = None
        if time_index is not None:
            ti_name = time_index['name']
            secondary = time_index['secondary']
        df = pd.read_csv(filenames[entity], encoding='utf-8', engine='python')
        if entity == "customers":
            df["id"] = pd.Categorical(df['id'])
        if entity == 'sessions':
            # This should be changed back when converted to an EntitySet
            df['customer_id'] = pd.Categorical(df['customer_id'])
        if entity == 'log':
            df['latlong'] = df['latlong'].apply(latlong_unstringify)
            df['latlong2'] = df['latlong2'].apply(latlong_unstringify)

        es.entity_from_dataframe(entity,
                                 df,
                                 index='id',
                                 variable_types=variable_types[entity],
                                 time_index=ti_name,
                                 secondary_time_index=secondary)

    es.normalize_entity('customers', 'cohorts', 'cohort',
                        additional_variables=['cohort_name'],
                        make_time_index=True,
                        new_entity_time_index='cohort_end')

    es.add_relationships(
        [Relationship(es[u'régions']['id'], es['customers'][u'région_id']),
         Relationship(es[u'régions']['id'], es['stores'][u'région_id']),
         Relationship(es['customers']['id'], es['sessions']['customer_id']),
         Relationship(es['sessions']['id'], es['log']['session_id']),
         Relationship(es['products']['id'], es['log']['product_id'])])

    return es


=======
>>>>>>> 372f513c
def coke_zero_review():
    return u"""
When it comes to Coca-Cola products, people tend to be die-hard fans. Many of us know someone who can't go a day without a Diet Coke (or two or three). And while Diet Coke has been a leading sugar-free soft drink since it was first released in 1982, it came to light that young adult males shied away from this beverage — identifying diet cola as a woman's drink. The company's answer to that predicament came in 2005 - in the form of a shiny black can - with the release of Coca-Cola Zero.

While Diet Coke was created with its own flavor profile and not as a sugar-free version of the original, Coca-Cola Zero aims to taste just like the "real Coke flavor." Despite their polar opposite advertising campaigns, the contents and nutritional information of the two sugar-free colas is nearly identical. With that information in hand we at HuffPost Taste needed to know: Which of these two artificially-sweetened Coca-Cola beverages actually tastes better? And can you even tell the difference between them?

Before we get to the results of our taste test, here are the facts:


Diet Coke

Motto: Always Great Tast
Nutritional Information: Many say that a can of Diet Coke actually contains somewhere between 1-4 calories, but if a serving size contains fewer than 5 calories a company is not obligated to note it in its nutritional information. Diet Coke's nutritional information reads 0 Calories, 0g Fat, 40mg Sodium, 0g Total Carbs, 0g Protein.

Ingredients: Carbonated water, caramel color, aspartame, phosphoric acid, potassium benzonate, natural flavors, citric acid, caffeine.

Artificial sweetener: Aspartame


Coca-Cola Zero
Motto: Real Coca-Cola Taste AND Zero Calories

Nutritional Information: While the label clearly advertises this beverage as a zero calorie cola, we are not entirely certain that its minimal calorie content is simply not required to be noted in the nutritional information. Coca-Cola Zero's nutritional information reads 0 Calories, 0g Fat, 40mg Sodium, 0g Total Carbs, 0g Protein.

Artificial sweetener: Aspartame and acesulfame potassium

Ingredients: Carbonated water, caramel color, phosphoric acid, aspartame, potassium benzonate, natural flavors, potassium citrate, acesulfame potassium, caffeine.

The Verdict:
Twenty-four editors blind-tasted the two cokes, side by side, and...

54 percent of our tasters were able to distinguish Diet Coke from Coca-Cola Zero
50 percent of our tasters preferred Diet Coke to Coca-Cola Zero, and vice versa
Here’s what our tasters thought of the two sugar-free soft drinks:

Diet Coke: "Tastes fake right away." "Much fresher brighter, crisper." "Has the wonderful flavors of Diet Coke’s artificial sweeteners."

Coca-Cola Zero: "Has more of a sharply sweet aftertaste I associate with diet sodas." "Tastes more like regular coke, less like fake sweetener." "Has an odd taste." "Tastes more like regular." "Very sweet."

Overall comments: "That was a lot more difficult than I though it would be." "Both equally palatable." A few people said Diet Coke tasted much better ... unbeknownst to them, they were actually referring to Coca-Cola Zero.

IN SUMMARY: It is a real toss up. There is not one artificially-sweetened Coca-Cola beverage that outshines the other. So how do people choose between one or the other? It is either a matter of personal taste, or maybe the marketing campaigns will influence their choice.
"""


def gummy_review():
    return u"""
The place: BMO Harris Bradley Center
The event: Bucks VS Spurs
The snack: Satan's Diarrhea Hate Bears made by Haribo

I recently took my 4 year old son to his first NBA game. He was very excited to go to the game, and I was excited because we had fantastic seats. Row C center court to be exact. I've never sat that close before. I've never had to go DOWN stairs to get to my seats. 24 stairs to get to my seats to be exact.

His favorite candy is Skittles. Mine are anything gummy. I snuck in a bag of skittles for my son, and grabbed a handful of gummy bears for myself, to be later known as Satan's Diarrhea Hate Bears, that I received for Christmas in bulk from my parents, and put them in a zip lock bag.

After the excitement of the 1st quarter has ended I take my son out to get him a bottled water and myself a beer. We return to our seats to enjoy our candy and drinks.

..............fast forward until 1 minute before half time...........

I have begun to sweat a sweat that is only meant for a man on mile 19 of a marathon. I have kicked out my legs out so straight that I am violently pushing the gentleman wearing a suit seat in front of me forward. He is not happy, I do not care. My hands are on the side of my seat not unlike that of a gymnast on a pommel horse, lifting me off my chair. My son is oblivious to what is happening next to him, after all, there is a mascot running around somewhere and he is eating candy.

I realize that at some point in the very near to immediate future I am going to have to allow this lava from Satan to forcefully expel itself from my innards. I also realize that I have to walk up 24 stairs just to get to level ground in hopes to make it to the bathroom. I’ll just have to sit here stiff as a board for a few moments waiting for the pain to subside. About 30 seconds later there is a slight calm in the storm of the violent hurricane that is going on in my lower intestine. I muster the courage to gently relax every muscle in my lower half and stand up. My son stands up next to me and we start to ascend up the stairs. I take a very careful and calculated step up the first stair. Then a very loud horn sounds. Halftime. Great. It’s going to be crowded. The horn also seems to have awaken the Satan's Diarrhea Hate Bears that are having a mosh pit in my stomach. It literally felt like an avalanche went down my stomach and I again have to tighten every muscle and stand straight up and focus all my energy on my poor sphincter to tighten up and perform like it has never performed before. Taking another step would be the worst idea possible, the flood gates would open. Don’t worry, Daddy has a plan. I some how mumble the question, “want to play a game?” to my son, he of course says “yes”. My idea is to hop on both feet allllll the way up the stairs, using the center railing to propel me up each stair. My son is always up for a good hopping game, so he complies and joins in on the “fun”. Some old lady 4 steps up thinks its cute that we are doing this, obviously she wasn’t looking at the panic on my face. 3 rows behind her a man about the same age as me, who must have had similar situations, notices the fear/panic/desperation on my face understands the danger that I along with my pants and anyone within a 5 yard radius spray zone are in. He just mouths the words “good luck man” to me and I press on. Half way up and there is no leakage, but my legs are getting tired and my sphincter has never endured this amount of pressure for this long of time. 16 steps/hops later…….4 steps to go…….My son trips and falls on the stairs, I have two options: keep going knowing he will catch up or bend down to pick him up relieving my sphincter of all the pressure and commotion while ruining the day of roughly the 50 people that are now watching a grown man hop up stairs while sweating profusely next to a 4 year old boy.

Luckily he gets right back up and we make it to the top of the stairs. Good, the hard part was over. Or so I thought. I managed to waddle like a penguin, or someone who is about to poop their pants in 2.5 seconds, to the men's room only to find that every stall is being used. EVERY STALL. It's halftime, of course everyone has to poop at that moment. I don't know if I can wait any longer, do I go ahead and fulfil the dream of every high school boy and poop in the urinal? What kind of an example would that set for my son? On the other hand, what kind of an example would it be for his father to fill his pants with a substance that probably will be unrecognizable to man. Suddenly a stall door opens, and I think I manage to actually levitate over to the stall. I my son follows me in, luckily it was the handicap stall so there was room for him to be out of the way. I get my pants off and start to sit. I know what taking a giant poo feels like. I also know what vomiting feels like. I can now successfully say that I know what it is like to vomit out my butt. I wasn't pooping, those Satan's Diarrhea Hate Bears did something to my insides that made my sphincter vomit our the madness.

I am now conscious of my surroundings. Other than the war that the bottom half of my body is currently having with this porcelain chair, it is quiet as a pin drop in the bathroom. The other men in there can sense that something isn't right, no one has heard anyone ever poop vomit before.

I can sense that the worst part is over. But its not stopping, nor can I physically stop it at this point, I am leaking..it's horrible. I call out "does anyone have a diaper?" hoping that some gentleman was changing a baby. Nothing. No one said a word. I know people are in there, I can see the toes of shoes pointed in my direction under the stall.. "DOES ANYONE HAVE A DIAPER!?!" I am screaming, my son is now crying, he thinks he is witnessing the death of his father. I can't even assure him that I will make it.

Not a word was said, but a diaper was thrown over the stall. I catch it, line my underwear with it, put my pants back on, and walk out of that bathroom like a champ. We go straight to our seats, grab out coats and go home. As we are walking out, the gentleman that wished me good luck earlier simply put his fist out, and I happily bumped it.

My son asks me, "Daddy, why are we leaving early?"
"Well son, I need to change my diaper"
"""


def taco_clock_reviews():
    return [u"""
This timer does what it is supposed to do. Setup is elementary. Replacing the old one (after 12 years) was relatively easy. It has performed flawlessly since. I'm delighted I could find an esoteric product like this at Amazon. Their service, and the customer reviews, are just excellent.
""",
            """
Funny, cute clock. A little spendy for how light the clock is, but its hard to find a taco clock.
"""
            ]


def brown_bag_reviews():
    return [u"""
These bags looked exactly like I'd hoped, however, the handles broke off of almost every single bag as soon as items were placed in them! I used these as gift bags for out-of-town guests at my wedding, so imagine my embarassment as the handles broke off as I was handing them out. I would not recommend purchaing these bags unless you plan to fill them with nothing but paper! Anything heavier will cause the handles to snap right off.
""", u"""
I purchased these in August 2014 from Big Blue Supplies. I have no problem with the seller, these arrived new condition, fine shape.

I do have a slight problem with the bags. In case someone might want to know, the handles on these bags are set inside against the top. Then a piece of Kraft type packing tape is placed over the handles to hold them in place. On some of the bags, the tape is already starting to peel off. I would be really hesitant about using these bags unless I reinforced the current tape with a different adhesive.

I will keep the bags, and make a tape of a holiday or decorative theme and place over in order to make certain the handles stay in place.

Also in case anybody is wondering, the label on the plastic packaging bag states these are from ORIENTAL TRADING COMPANY. On the bottom of each bag it is stamped MADE IN CHINA. Again, I will be placing a sticker over that.

Even the dollar store bags I normally purchase do not have that stamped on the bottom in such prominent lettering. I purchased these because they were plain and I wanted to decorate them.

I do not think I would purchase again for all the reasons stated above.

Another thing for those still wanting to purchase, the ones I received were: 12 3/4 inches high not including handle, 10 1/4 inches wide and a 5 1/4 inch depth.
"""]


def car_reviews():
    return [u"""
The full-size pickup truck and the V-8 engine were supposed to be inseparable, like the internet and cat videos. You can’t have one without the other—or so we thought.

In America’s most popular vehicle, the Ford F-150, two turbocharged six-cylinder engines marketed under the EcoBoost name have dethroned the naturally aspirated V-8. Ford’s new 2.7-liter twin-turbo V-6 is the popular choice, while the 3.5-liter twin-turbo V-6 is the top performer. The larger six allows for greater hauling capacity, accelerates the truck more quickly, and swills less gas in EPA testing than the V-8 alternative. It’s enough to make even old-school truck buyers acknowledge that there actually is a replacement for displacement.

And yet a V-8 in a big pickup truck still feels so natural, so right. In the F-150, the Coyote 5.0-liter V-8 is tuned for torque more so than power, yet it still revs with an enthusiastic giddy-up that reminds us that this engine’s other job is powering the Mustang. The response follows the throttle pedal faithfully while the six-speed automatic clicks through gears smoothly and easily. Together they pull this 5220-pound F-150 to 60 mph in 6.3 seconds, which is 0.4 second quicker than the 5.3-liter Chevrolet Silverado with the six-speed automatic and 0.9 second quicker than the 5.3 Silverado with the new eight-speed auto. The 3.5-liter EcoBoost, though, can do the deed another half-second quicker, but its synthetic soundtrack doesn’t have the rich, multilayered tone of the V-8.

It wasn’t until we saddled our test truck with a 6400-pound trailer (well under its 9000-pound rating) that we fully understood the case for upgrading to the 3.5-liter EcoBoost. The twin-turbo engine offers an extra 2500 pounds of towing capability and handles lighter tasks with considerably less strain. The 5.0-liter truck needs more revs and a wider throttle opening to accelerate its load, so we were often coaxed into pressing the throttle to the floor for even modest acceleration. The torquier EcoBoost engine offers a heartier response at part throttle.

In real-world, non-towing situations, the twin-turbo 3.5-liter doesn’t deliver on its promise of increased fuel economy, with both the 5.0-liter V-8 and that V-6 returning 16 mpg in our hands. But given the 3.5-liter’s virtues, we can forgive it that trespass.

Trucks Are the New Luxury

Pickups once were working-class transportation. Today, they’re proxy luxury vehicles—or at least that’s how they’re priced. If you think our test truck’s $57,240 window sticker is steep, consider that our model, the Lariat, is merely a mid-spec trim. There are three additional grades—King Ranch, Platinum, and Limited—positioned and priced above it, plus the 3.5-liter EcoBoost that costs an extra $400 as well as a plethora of options to inflate the price past 60 grand. Squint and you can almost see the six-figure trucks of the future on the horizon.

For the most part, though, the equipment in this particular Lariat lives up to the price tag. The driver and passenger seats are heated and cooled, with 10-way power adjustability and supple leather. The technology includes blind-spot monitoring, navigation, and a 110-volt AC outlet. Nods to utility include spotlights built into the side mirrors and Ford’s Pro Trailer Backup Assist, which makes reversing with a trailer as easy as turning a tiny knob on the dashboard.

Middle-Child Syndrome

In the F-150, Ford has a trifecta of engines (the fourth, a naturally aspirated 3.5-liter V-6, is best left to the fleet operators). The 2.7-liter twin-turbo V-6 delivers remarkable performance at an affordable price. The 3.5-liter twin-turbo V-6 is the workhorse, with power, torque, and hauling capability to spare. Compared with those two logical options, the middle-child 5.0-liter V-8 is the right-brain choice. Its strongest selling points may be its silky power delivery and the familiar V-8 rumble. That’s a flimsy argument when it comes to rationalizing a $50,000-plus purchase, though, so perhaps it’s no surprise that today’s boosted six-cylinders are now the engines of choice in the F-150.
""",
            """
THE GOOD
The Tesla Model S 90D's electric drivetrain is substantially more efficient than any internal combustion engine, and gives the car smooth and quick acceleration. All-wheel drive comes courtesy of a smart dual motor system. The new Autopilot feature eases the stress of stop-and-go traffic and long road trips.

THE BAD
Even at Tesla's Supercharger stations, recharging the battery takes significantly longer than refilling an internal combustion engine car's gas tank, limiting where you can drive. Tesla hasn't improved its infotainment system much from the Model S' launch.

THE BOTTOM LINE
Among the different flavors of Tesla Model S, the 90D is the one to get, exhibiting the best range and all-wheel drive, while offering an uncomplicated, next-generation driving experience that shows very well against equally priced competitors.


REVIEW  SPECIFICATIONS  PHOTOS
Roadshow Automobiles Tesla 2016 Tesla Model S
Having tested driver assistance systems in many cars, and even ridden in fully self-driving cars, I should have been ready for Tesla's new Autopilot feature. But engaging it while cruising the freeway in the Model S 90D, I kept my foot hovering over the brake.

My trepidation didn't come so much from the adaptive cruise control, which kept the Model S following traffic ahead at a set distance, but from the self-steering, this part of Autopilot managing to keep the Model S well-centered in its lane with no help from me. Over many miles, I built up more trust in the system, letting the car do the steering in situations from bumper-to-bumper traffic and a winding road through the hills.

2016 Tesla Model S 90DEnlarge Image
Although the middle of the Model S range, the 90D offers the best range and a wealth of useful tech, such as Autopilot self-driving.
Wayne Cunningham/Roadshow
Tesla added Autopilot to its Model S line as an option last year, along with all-wheel-drive. More recently, the high-tech automaker improved its batteries, upgrading its cars from their former 65 and 85 kilowatt-hour capacity to 70 and 90 kilowatt-hour. The example I drove, the 90D, represents all these advances.

More importantly, the 90D is the current range-leader among the Model S line, boasting 288 miles on a full battery charge.

The Model S' improvements fall outside of typical automotive industry product cycles, fulfilling Tesla's promise of acting more like a technology company, constantly building and deploying new features. Tesla accomplishes that goal partially through over-the-air software updates, improving existing cars, but the 90D presents significant hardware updates over the original Model S launched four years ago.

Sit and go
Of course, this Model S exhibited the ease of use of the original. Walking up to the car with the key fob in my pocket, it automatically unlocked. When I got in the car, it powered up without me having to push a start button, so I only needed to put it in drive to get on the road.

Likewise, the design hasn't changed, its sleek, hatchback four-door body offering excellent cargo room, both front and back, and seating space. The cabin feels less cramped than most cars due to the lack of a transmission tunnel and a dashboard bare of buttons or dials.

2016 Tesla Model S 90DEnlarge Image
The flat floor in the Model S' cabin makes for enhanced passenger room.
Wayne Cunningham/Roadshow
The big, 17-inch touchscreen in the center of the dashboard shows navigation, stereo, phone, energy consumption and car settings. I easily went from full-screen to a split-screen view, the windows showing each appearing instantly. A built-in 4G/LTE data connection powers Google maps and Internet-based audio. The LCD instrument panel in front of me showed my speed, energy usage, remaining range, and intelligently swapped audio information for turn-by-turn directions when started navigation.

The instrument panel actually made the experience of driving under Autopilot more comfortable, reassuring me with graphics that showed when the Model S' sensors were detecting the lane lines and the traffic around me. Impressively, the sensors could differentiate, as shown on the screen's graphics, a passenger car from a big truck.

At speed on the freeway, Autopilot smoothly maintained the car's position in its lane, and when I took my hands off the wheel for too long, it flashed a warning on the instrument panel. In stop-and-go traffic approaching a toll booth, the car did an even better job of self-driving, recognizing traffic around it and maintaining appropriate distances.

Handling surprise
Taking over the driving myself, the ride quality proved as comfortable as any sport-luxury car, as this Model S had its optional air suspension. The electric power steering is well-tuned, turning the wheels with a quiet, natural feel and good heft.

Audi S7 vs Tesla Model S
Shootout: Audi S7 vs. Tesla Model S
Wayne Cunningham/Roadshow
The biggest surprise came when I spent the day doing laps at the Thunderhill Raceway, negotiating a series of tight, technical turns in competition with an Audi S7. I expected the Model S to get out-of-shape in the turns, but instead it proved steady and solid. The Model S' 4,647-pound curb weight made it less than ideal for a track test, but much of that weight is in the battery pack, mounted low in the chassis. That low center of gravity helped limit body roll, ensuring good grip from all four tires. In the turns, the Model S felt nicely balanced, although not entirely nimble.

Helping its grip was its native all-wheel drive, gained from having motors driving each set of wheels. The combined output of the motors comes to 417 horsepower and 485 pound-feet of torque, those numbers expressed in 0-to-60 mph times of well under 5 seconds. That thrust made for fast runs down the race track's straightaways, or simply giving me the ability to take advantage of gaps in traffic on public roads.

288 miles is more than enough for most people's daily driving needs, and if you plug in every night, you will wake up to a fully charged car every morning. The Model S makes for a far different experience than driving an internal combustion car, where you need to go to a gas station to refuel. However, longer trips in the Model S require some planning, such as scheduling stops at Tesla's free Supercharger stations.


Charging times are much lengthier than refilling a tank with gasoline. From a Level 2, 240-volt station, you get 29 miles added every hour. Tesla's Supercharger, a Level 3 charger, takes 75 minutes to fully recharge the Model S 90D's battery.

2016 Tesla Model S 90DEnlarge Image
Despite its high initial price, the Model S 90D costs less to run on a daily basis than a combustion engine car.
Wayne Cunningham/Roadshow

Low maintenance
The 2016 Tesla Model S 90D adds features to keep it competitive against the internal combustion cars in its sport luxury set. More importantly, it remains very easy to live with. In fact, the electric drivetrain should mean greatly decreased maintenance, as there are fewer moving parts. The EPA estimates that annual electricity costs for the Model S 90D should run $650, much less than buying gasoline for an equivalent internal combustion car.

Lengthy charging times mean longer trips are either out of the question or require more planning than with an internal combustion car. And while the infotainment system responds quickly to touch inputs and offers useful screens, it hasn't changed much in four years. Most notably, Tesla hasn't added any music apps beyond the ones it launched with. Along with new, useful apps, it would be nice to have some themes or other aesthetic changes to the infotainment interface.

The Model S 90D's base price of $88,000 puts it out of reach of the average buyer, and the model I drove was optioned up to around $95,000. Against its Audi, BMW and Mercedes-Benz competition, however, it makes a compelling argument, especially for its uncomplicated nature.
"""
            ]


def toothpaste_reviews():
    return [u"""
Toothpaste can do more harm than good

The next time a patient innocently asks me, “What’s the best toothpaste to use?” I’m going to unleash a whole Chunky Soup can of “You Want The Truth? You CAN’T HANDLE THE TRUTH!!!” Gosh, that’s such an overused movie quote. Sorry about that, but still.

If you’re a dental professional, isn’t this the most annoying question you get, day after day? Do you even care which toothpaste your patients use?

No. You don’t. Asking a dentist what toothpaste to use is like asking your physician which bar of soap or body scrub you should use to clean your skin. Your dentist and dental hygienist have never seen a tube of toothpaste that singlehandedly improves the health of all patients in their practice, and the reason is simple:

Toothpaste is a cosmetic.

We brush our teeth so that out mouths no longer taste like… mouth. Mouth tastes gross, right? It tastes like putrefied skin. It tastes like tongue cheese. It tastes like Cream of Barf.

On the other hand, toothpaste has been exquisitely designed to bring you a brisk rush of York Peppermint Patty, or Triple Cinnamon Heaven, or whatever flavor that drives those tubes off of the shelves in the confusing dental aisle of your local supermarket or drugstore.


Toothpaste definitely tastes better than Cream of Barf. And that’s why you use it. Not because it’s good for you. You use toothpaste because it tastes good, and because it makes you accept your mouth as part of your face again.

From a marketing perspective, all of the other things that are in your toothpaste are in there to give it additional perceived value. So let’s deconstruct these ingredients, shall we?


1. Fluoride.

This was probably the first additive to toothpaste that brought it under the jurisdiction of the Food & Drug Administration and made toothpaste part drug, part cosmetic. Over time, a fluoride toothpaste can improve the strength of teeth, but the fluoride itself does nothing to make teeth cleaner. Some people are scared of fluoride so they don’t use it. Their choice. Professionally speaking, I know that the benefits of a fluoride additive far outweigh the risks.

2. Foam.

Sodium Lauryl Sulfate is soap. Soap has a creamy, thick texture that American tongues especially like and equate to the feeling of cleanliness. There’s not enough surfactant, though, in toothpaste foam to break up the goo that grows on your teeth. If these bubbles scrubbed, you’d better believe that they would also scrub your delicate gum tissues into a bloody pulp.

3. Abrasive particles.

Most toothpastes use hydrated silica as the grit that polishes teeth. You’re probably most familiar with it as the clear beady stuff in the “Do Not Eat” packets. Depending on the size and shape of the particles, silica is the whitening ingredient in most whitening toothpastes. But whitening toothpaste cannot get your teeth any whiter than a professional dental cleaning, because it only cleans the surface. Two weeks to a whiter smile? How about 30 minutes with your hygienist? It’s much more efficient and less harsh.

4. Desensitizers.

Teeth that are sensitive to hot, cold, sweets, or a combination can benefit from the addition of potassium nitrate or stannous fluoride to a toothpaste. This is more of a palliative treatment, when the pain is the problem. Good old Time will usually make teeth feel better, too, unless the pain is coming from a cavity. Yeah, I’m talking to you, the person who is trying to heal the hole in their tooth with Sensodyne.

5. Tartar control.

It burns! It burns! If your toothpaste has a particular biting flavor, it might contain tetrasodium pyrophosphate, an ingredient that is supposed to keep calcium phosphate salts (tartar, or calculus) from fossilizing on the back of your lower front teeth. A little tartar on your teeth doesn’t harm you unless it gets really thick and you can no longer keep it clean. One problem with tartar control toothpastes is that in order for the active ingredient to work, it has to be dissolved in a stronger detergent than usual, which can affect people that are sensitive to a high pH.

6. Triclosan.

This antimicrobial is supposed to reduce infections between the gum and tooth. However, if you just keep the germs off of your teeth in the first place it’s pretty much a waste of an extra ingredient. Its safety has been questioned but, like fluoride, the bulk of the scientific research easily demonstrates that the addition of triclosan in toothpaste does much more good than harm.

Why toothpaste can be bad for you.

Let’s just say it’s not the toothpaste’s fault. It’s yours. The toothpaste is just the co-dependent enabler. You’re the one with the problem.

Remember, toothpaste is a cosmetic, first and foremost. It doesn’t clean your teeth by itself. Just in case you think I’m making this up I’ve included clinical studies in the references at the end of this article that show how ineffective toothpaste really is.

peasized

• You’re using too much.

Don’t be so suggestible! Toothpaste ads show you how to use up the tube more quickly. Just use 1/3 as much, the size of a pea. It will still taste good, I promise! And too much foam can make you lose track of where your teeth actually are located.

• You’re not taking enough time.

At least two minutes. Any less and you’re missing spots. Just ’cause it tastes better doesn’t mean you did a good job.

• You’re not paying attention.

I’ve seen people brush the same four spots for two minutes and miss the other 60% of their mouth.brushguide The toothbrush needs to touch every crevice of every tooth, not just where it lands when you go into autopilot and start thinking about what you’re going to wear that day. It’s the toothbrush friction that cleans your teeth, not the cleaning product. Plaque is a growth, like the pink or grey mildew that grows around the edges of your shower. You’ve gotta rub it off to get it off. No tooth cleaning liquid, paste, creme, gel, or powder is going to make as much of a difference as your attention to detail will.

The solution.

Use what you like. It’s that simple. If it tastes good and feels clean to you, you’ll use it more often, brush longer, feel better, be healthier.

You can use baking soda, or coconut oil, or your favorite toothpaste, or even just plain water. The key is to have a good technique and to brush often. A music video makes this demonstration a little more fun than your usual lecture at the dental office, although, in my opinion you really still need to feel what it is like to MASH THE BRISTLES OF A SOFT TOOTHBRUSH INTO YOUR GUMS:





A little more serious video from my pal Dr. Mark Burhenne where he demonstrates how to be careful with your toothbrush bristles:


Final word.

♬ It’s all about that Bass, ’bout that Bass, no bubbles. ♬ Heh, dentistry in-joke there.

Seriously, though, the bottom line is that your paste will mask brushing technique issues, so don’t put so much faith in the power of toothpaste.

Also you may have heard that some toothpastes contain decorative plastic that can get swallowed. Yeah, that was a DentalBuzz report I wrote that went viral earlier this year. And while I can’t claim total victory on that front, at least the company in question has promised that the plastic will no longer be added to their toothpaste lines very soon due to the overwhelming amount of letters, emails, and phone calls that they received as a result of people reading that article and making a difference.

But now I’m tired of talking about toothpaste.

Next topic?

I’m bringing pyorrhea back.
    """,

            u"""
I’ve been a user of Colgate Total Whitening Toothpaste for many years because I’ve always tried to maintain a healthy smile (I’m a receptionist so I need a white smile). But because I drink coffee at least twice a day (sometimes more!) and a lot of herbal teas, I’ve found that using just this toothpaste alone doesn’t really get my teeth white...

The best way to get white teeth is to really try some professional products specifically for tooth whitening. I’ve tried a few products, like Crest White Strips and found that the strips are really not as good as the trays. Although the Crest White Strips are easy to use, they really DO NOT cover your teeth perfectly like some other professional dental whitening kits. This Product did cover my teeth well however because of their custom heat trays, and whitening my teeth A LOT. I would say if you really want white teeth, use the Colgate Toothpaste and least 2 times a day, along side a professional Gel product like Shine Whitening.
    """,
            u"""
The first feature is the price, and it is right.

Next, I consider whether it will be neat to use. It is. Sometimes when I buy those new hard plastic containers, they actually get messy. Also I cannot get all the toothpaste out. It is easy to get the paste out of Colgate Total Whitening Paste without spraying it all over the cabinet.

If it does not taste good, I won't use it. Some toothpaste burns my mouth so bad that brushing my teeth is a painful experience. This one doesn't burn. It tastes simply the way toothpaste is supposed to taste.

Whitening is important. This one is supposed ot whiten. After spending money to whiten my teeth, I need a product to help ward off the bad effects of coffee and tea.

Avoiding all kinds of oral pathology is a major consideration. This toothpaste claims that it can help fight cavities, gingivitis, plaque, tartar, and bad breath.

I hope this product stays on the market a long time and does not change.
    """
            ]<|MERGE_RESOLUTION|>--- conflicted
+++ resolved
@@ -205,78 +205,6 @@
         brown_bag_reviews() + [gummy_review()] +
         ['I loved it'] * 4 + taco_clock_reviews()
     })
-<<<<<<< HEAD
-    filenames = {}
-    for entity, df in [(u'régions', region_df),
-                       ('stores', store_df),
-                       ('products', product_df),
-                       ('customers', customer_df),
-                       ('sessions', session_df),
-                       ('log', log_df)]:
-        if split_by_time and entity == 'log':
-            df1 = df.iloc[:10]
-            df2 = df.iloc[10:]
-            df = [df1, df2]
-        filenames[entity] = save_to_csv(entity, df, base_path=base_path, file_location=file_location,
-                                        with_integer_time_index=with_integer_time_index, compressed=compressed)
-    return filenames
-
-
-def data_dir(base_path=None):
-    dirname = os.path.dirname(integration_data.__file__)
-    if base_path is None:
-        return os.path.abspath(dirname)
-    return os.path.join(base_path, 'integration_data')
-
-
-def save_to_csv(entity_id, df, base_path=None, file_location='local',
-                with_integer_time_index=False, compressed=False):
-    path = entity_filename(entity_id, base_path, file_location=file_location,
-                           with_integer_time_index=with_integer_time_index,
-                           compressed=compressed)
-    ext = '.csv'
-    compression = None
-    if compressed:
-        ext = '.gzip'
-        compression = ext[1:]
-    if file_location == 's3':
-        pass
-        # src = StringIO()
-        # df.to_csv(src, index=False,
-        #         compression=compression,
-        #         encoding='utf-8')
-        # new_path = path.split('s3://')[1]
-        # parts = new_path.split('/')
-        # bucket = parts[0]
-        # new_path = '/'.join(parts[1:])
-        # src.seek(0)
-        # upload_file(src, new_path, bucket)
-    else:
-        if isinstance(df, list):
-            for i, d in enumerate(df):
-                p = path.replace(ext, '-{}{}'.format(i, ext))
-                d.to_csv(p, index=False,
-                         compression=compression,
-                         encoding='utf-8')
-            path = path.replace(ext, '-*{}'.format(ext))
-        else:
-            df.to_csv(path, index=False,
-                      compression=compression,
-                      encoding='utf-8')
-    return path
-
-
-def entity_filename(entity, base_path=None, file_location='local',
-                    with_integer_time_index=False, glob=False, compressed=False):
-    if file_location == 's3':
-        dirname = "s3://featuretools-static/test_ecommerce/"
-    else:
-        dirname = data_dir(base_path)
-    ext = '.csv'
-    if compressed:
-        ext = '.gzip'
-=======
->>>>>>> 372f513c
 
     return {u'régions': region_df,
             'stores': store_df,
@@ -374,81 +302,6 @@
             }
 
 
-<<<<<<< HEAD
-def latlong_unstringify(latlong):
-    lat = float(latlong.split(", ")[0].replace("(", ""))
-    lon = float(latlong.split(", ")[1].replace(")", ""))
-    return (lat, lon)
-
-
-def make_ecommerce_entityset(with_integer_time_index=False, base_path=None, save_files=True, file_location='local',
-                             split_by_time=False, compressed=False, entityset_type=EntitySet):
-    if file_location == 'local' and save_files:
-        filenames = make_ecommerce_files(with_integer_time_index, base_path=base_path, file_location=file_location,
-                                         split_by_time=split_by_time, compressed=compressed)
-        entities = filenames.keys()
-    else:
-        entities = [u'régions', 'stores', 'products',
-                    'customers', 'sessions', 'log']
-        filenames = {e: entity_filename(e, base_path, file_location=file_location,
-                                        glob=(split_by_time and e == 'log'),
-                                        compressed=compressed,
-                                        with_integer_time_index=with_integer_time_index)
-                     for e in entities}
-    id = 'ecommerce'
-    if with_integer_time_index:
-        id += "_int_time_index"
-    if split_by_time:
-        id += "_glob"
-
-    variable_types = make_variable_types(
-        with_integer_time_index=with_integer_time_index)
-    time_indexes = make_time_indexes(
-        with_integer_time_index=with_integer_time_index)
-
-    es = entityset_type(id=id)
-
-    for entity in entities:
-        time_index = time_indexes.get(entity, None)
-        ti_name = None
-        secondary = None
-        if time_index is not None:
-            ti_name = time_index['name']
-            secondary = time_index['secondary']
-        df = pd.read_csv(filenames[entity], encoding='utf-8', engine='python')
-        if entity == "customers":
-            df["id"] = pd.Categorical(df['id'])
-        if entity == 'sessions':
-            # This should be changed back when converted to an EntitySet
-            df['customer_id'] = pd.Categorical(df['customer_id'])
-        if entity == 'log':
-            df['latlong'] = df['latlong'].apply(latlong_unstringify)
-            df['latlong2'] = df['latlong2'].apply(latlong_unstringify)
-
-        es.entity_from_dataframe(entity,
-                                 df,
-                                 index='id',
-                                 variable_types=variable_types[entity],
-                                 time_index=ti_name,
-                                 secondary_time_index=secondary)
-
-    es.normalize_entity('customers', 'cohorts', 'cohort',
-                        additional_variables=['cohort_name'],
-                        make_time_index=True,
-                        new_entity_time_index='cohort_end')
-
-    es.add_relationships(
-        [Relationship(es[u'régions']['id'], es['customers'][u'région_id']),
-         Relationship(es[u'régions']['id'], es['stores'][u'région_id']),
-         Relationship(es['customers']['id'], es['sessions']['customer_id']),
-         Relationship(es['sessions']['id'], es['log']['session_id']),
-         Relationship(es['products']['id'], es['log']['product_id'])])
-
-    return es
-
-
-=======
->>>>>>> 372f513c
 def coke_zero_review():
     return u"""
 When it comes to Coca-Cola products, people tend to be die-hard fans. Many of us know someone who can't go a day without a Diet Coke (or two or three). And while Diet Coke has been a leading sugar-free soft drink since it was first released in 1982, it came to light that young adult males shied away from this beverage — identifying diet cola as a woman's drink. The company's answer to that predicament came in 2005 - in the form of a shiny black can - with the release of Coca-Cola Zero.
