from featuretools import __version__


def test_version():
<<<<<<< HEAD
    assert __version__ == "0.25.0"
=======
    assert __version__ == "0.26.0"
>>>>>>> e6afad06
<|MERGE_RESOLUTION|>--- conflicted
+++ resolved
@@ -2,8 +2,4 @@
 
 
 def test_version():
-<<<<<<< HEAD
-    assert __version__ == "0.25.0"
-=======
-    assert __version__ == "0.26.0"
->>>>>>> e6afad06
+    assert __version__ == "0.26.0"