--- conflicted
+++ resolved
@@ -28,15 +28,8 @@
 
 
 def test_descriptions():
-<<<<<<< HEAD
-    primitives = {NumCharacters: 'Return the number of characters in a given string.',
-                  Day: 'Transform a Datetime feature into the day.',
-                  Last: 'Returns the last value.',
-                  GreaterThan: 'Determines if values in one list are greater than another list.'}
-=======
     primitives = {NumCharacters: 'Calculates the number of characters in a string.',
                   Day: 'Determines the day of the month from a datetime.',
                   Last: 'Determines the last value in a list.',
-                  GreaterThan: ''}
->>>>>>> dd2a8e31
+                  GreaterThan: 'Determines if values in one list are greater than another list.'}
     assert _get_descriptions(list(primitives.keys())) == list(primitives.values())