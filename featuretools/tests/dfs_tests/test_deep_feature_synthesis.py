--- conflicted
+++ resolved
@@ -5,11 +5,6 @@
 import pandas as pd
 import pytest
 
-<<<<<<< HEAD
-=======
-from ..testing_utils import feature_with_name
-
->>>>>>> cbff58ee
 import featuretools as ft
 from featuretools.feature_base import (
     AggregationFeature,
@@ -34,7 +29,6 @@
 from featuretools.synthesis import DeepFeatureSynthesis
 from featuretools.tests.testing_utils import (
     feature_with_name,
-    make_ecommerce_entityset
 )
 
 
