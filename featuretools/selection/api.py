--- conflicted
+++ resolved
@@ -1,6 +1,2 @@
-<<<<<<< HEAD
-from .selection import *
-=======
 # flake8: noqa
-from .variance_selection import *
->>>>>>> ddba9c39
+from .selection import *