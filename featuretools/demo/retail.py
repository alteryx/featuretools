import pandas as pd
from woodwork.logical_types import NaturalLanguage

import featuretools as ft


def load_retail(id="demo_retail_data", nrows=None, return_single_table=False):
    """Returns the retail entityset example.
    The original dataset can be found `here <https://archive.ics.uci.edu/ml/datasets/online+retail>`_.

    We have also made some modifications to the data. We
    changed the column names, converted the ``customer_id``
    to a unique fake ``customer_name``, dropped duplicates,
    added columns for ``total`` and ``cancelled`` and
<<<<<<< HEAD
    converted amounts from GBP to USD. You can download the modified CSV `in gz compressed (7 MB)
=======
    converted amounts from GBP to USD. You can download the modified CSV in gz `compressed (7 MB)
>>>>>>> 9a069e2d
    <https://api.featurelabs.com/datasets/online-retail-logs-2018-08-28.csv.gz>`_
    or `uncompressed (43 MB)
    <https://api.featurelabs.com/datasets/online-retail-logs-2018-08-28.csv>`_ formats.

    Args:
        id (str):  Id to assign to EntitySet.
        nrows (int):  Number of rows to load of the underlying CSV.
            If None, load all.
        return_single_table (bool): If True, return a CSV rather than an EntitySet. Default is False.

    Examples:

        .. ipython::
            :verbatim:

            In [1]: import featuretools as ft

            In [2]: es = ft.demo.load_retail()

            In [3]: es
            Out[3]:
            Entityset: demo_retail_data
              DataFrames:
                orders (shape = [22190, 3])
                products (shape = [3684, 3])
                customers (shape = [4372, 2])
                order_products (shape = [401704, 7])

        Load in subset of data

        .. ipython::
            :verbatim:

            In [4]: es = ft.demo.load_retail(nrows=1000)

            In [5]: es
            Out[5]:
            Entityset: demo_retail_data
              DataFrames:
                orders (shape = [67, 5])
                products (shape = [606, 3])
                customers (shape = [50, 2])
                order_products (shape = [1000, 7])
    """
    es = ft.EntitySet(id)
    csv_s3_gz = (
        "https://api.featurelabs.com/datasets/online-retail-logs-2018-08-28.csv.gz?library=featuretools&version="
        + ft.__version__
    )
    csv_s3 = (
        "https://api.featurelabs.com/datasets/online-retail-logs-2018-08-28.csv?library=featuretools&version="
        + ft.__version__
    )
    # Try to read in gz compressed file
    try:
        df = pd.read_csv(csv_s3_gz, nrows=nrows, parse_dates=["order_date"])
    # Fall back to uncompressed
    except Exception:
        df = pd.read_csv(csv_s3, nrows=nrows, parse_dates=["order_date"])
    if return_single_table:
        return df

    es.add_dataframe(
        dataframe_name="order_products",
        dataframe=df,
        index="order_product_id",
        make_index=True,
        time_index="order_date",
        logical_types={"description": NaturalLanguage},
    )

    es.normalize_dataframe(
        new_dataframe_name="products",
        base_dataframe_name="order_products",
        index="product_id",
        additional_columns=["description"],
    )

    es.normalize_dataframe(
        new_dataframe_name="orders",
        base_dataframe_name="order_products",
        index="order_id",
        additional_columns=["customer_name", "country", "cancelled"],
    )

    es.normalize_dataframe(
        new_dataframe_name="customers",
        base_dataframe_name="orders",
        index="customer_name",
    )
    es.add_last_time_indexes()

    return es<|MERGE_RESOLUTION|>--- conflicted
+++ resolved
@@ -12,11 +12,7 @@
     changed the column names, converted the ``customer_id``
     to a unique fake ``customer_name``, dropped duplicates,
     added columns for ``total`` and ``cancelled`` and
-<<<<<<< HEAD
-    converted amounts from GBP to USD. You can download the modified CSV `in gz compressed (7 MB)
-=======
     converted amounts from GBP to USD. You can download the modified CSV in gz `compressed (7 MB)
->>>>>>> 9a069e2d
     <https://api.featurelabs.com/datasets/online-retail-logs-2018-08-28.csv.gz>`_
     or `uncompressed (43 MB)
     <https://api.featurelabs.com/datasets/online-retail-logs-2018-08-28.csv>`_ formats.
